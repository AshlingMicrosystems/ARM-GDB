# Check that loop insn works if register value is zero.
# mach: pru

<<<<<<< HEAD
# Copyright (C) 2022-2023 Free Software Foundation, Inc.
=======
# Copyright (C) 2022-2024 Free Software Foundation, Inc.
>>>>>>> 75e11412
# Contributed by Dimitar Dimitrov <dimitar@dinux.eu>
#
# This file is part of the GNU simulators.
#
# This program is free software; you can redistribute it and/or modify
# it under the terms of the GNU General Public License as published by
# the Free Software Foundation; either version 3 of the License, or
# (at your option) any later version.
#
# This program is distributed in the hope that it will be useful,
# but WITHOUT ANY WARRANTY; without even the implied warranty of
# MERCHANTABILITY or FITNESS FOR A PARTICULAR PURPOSE.  See the
# GNU General Public License for more details.
#
# You should have received a copy of the GNU General Public License
# along with this program.  If not, see <http://www.gnu.org/licenses/>.

.include "testutils.inc"

	start

	ldi r25, 0
	ldi r27, 0
	ldi r28, 10

	loop 1f, r25
	add r27, r27, 1
	add r28, r28, 1
1:

	qbne F, r25, 0
	qbne F, r27, 0
	qbne F, r28, 10

	pass

F:	fail<|MERGE_RESOLUTION|>--- conflicted
+++ resolved
@@ -1,11 +1,7 @@
 # Check that loop insn works if register value is zero.
 # mach: pru
 
-<<<<<<< HEAD
-# Copyright (C) 2022-2023 Free Software Foundation, Inc.
-=======
 # Copyright (C) 2022-2024 Free Software Foundation, Inc.
->>>>>>> 75e11412
 # Contributed by Dimitar Dimitrov <dimitar@dinux.eu>
 #
 # This file is part of the GNU simulators.

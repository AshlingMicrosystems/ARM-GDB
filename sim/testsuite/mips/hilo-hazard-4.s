--- conflicted
+++ resolved
@@ -5,11 +5,7 @@
 # ld:		-N -Ttext=0x80010000
 # output:	pass\\n
 
-<<<<<<< HEAD
-# Copyright (C) 2013-2023 Free Software Foundation, Inc.
-=======
 # Copyright (C) 2013-2024 Free Software Foundation, Inc.
->>>>>>> 75e11412
 # Contributed by Andrew Bennett (andrew.bennett@imgtec.com)
 #
 # This file is part of the MIPS sim.

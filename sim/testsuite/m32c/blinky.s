--- conflicted
+++ resolved
@@ -1,10 +1,6 @@
 ;;; blinky.s --- sample program to blink LED's on M32C simulator
 ;;;
-<<<<<<< HEAD
-;;; Copyright (C) 2005-2023 Free Software Foundation, Inc.
-=======
 ;;; Copyright (C) 2005-2024 Free Software Foundation, Inc.
->>>>>>> 75e11412
 ;;; Contributed by Red Hat, Inc.
 ;;;
 ;;; This file is part of the GNU simulators.

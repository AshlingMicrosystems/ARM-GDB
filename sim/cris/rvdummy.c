--- conflicted
+++ resolved
@@ -1,11 +1,7 @@
 /* Test-driver for the remote-virtual-component simulator framework
    for GDB, the GNU Debugger.
 
-<<<<<<< HEAD
-   Copyright 2006-2023 Free Software Foundation, Inc.
-=======
    Copyright 2006-2024 Free Software Foundation, Inc.
->>>>>>> 75e11412
 
    This file is part of GDB.
 

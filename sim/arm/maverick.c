--- conflicted
+++ resolved
@@ -1,9 +1,5 @@
 /*  maverick.c -- Cirrus/DSP co-processor interface.
-<<<<<<< HEAD
-    Copyright (C) 2003-2023 Free Software Foundation, Inc.
-=======
     Copyright (C) 2003-2024 Free Software Foundation, Inc.
->>>>>>> 75e11412
     Contributed by Aldy Hernandez (aldyh@redhat.com).
 
     This program is free software; you can redistribute it and/or modify

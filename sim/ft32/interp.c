/* Simulator for the FT32 processor

<<<<<<< HEAD
   Copyright (C) 2008-2023 Free Software Foundation, Inc.
=======
   Copyright (C) 2008-2024 Free Software Foundation, Inc.
>>>>>>> 75e11412
   Contributed by FTDI <support@ftdichip.com>

   This file is part of simulators.

   This program is free software; you can redistribute it and/or modify
   it under the terms of the GNU General Public License as published by
   the Free Software Foundation; either version 3 of the License, or
   (at your option) any later version.

   This program is distributed in the hope that it will be useful,
   but WITHOUT ANY WARRANTY; without even the implied warranty of
   MERCHANTABILITY or FITNESS FOR A PARTICULAR PURPOSE.  See the
   GNU General Public License for more details.

   You should have received a copy of the GNU General Public License
   along with this program.  If not, see <http://www.gnu.org/licenses/>.  */

/* This must come before any other includes.  */
#include "defs.h"

#include <fcntl.h>
#include <signal.h>
#include <stdlib.h>
#include <stdint.h>

#include "bfd.h"
#include "sim/callback.h"
#include "libiberty.h"
#include "sim/sim.h"

#include "sim-main.h"
#include "sim-options.h"
#include "sim-signal.h"

#include "opcode/ft32.h"

#include "ft32-sim.h"

/*
 * FT32 is a Harvard architecture: RAM and code occupy
 * different address spaces.
 *
 * sim and gdb model FT32 memory by adding 0x800000 to RAM
 * addresses. This means that sim/gdb can treat all addresses
 * similarly.
 *
 * The address space looks like:
 *
 *    00000   start of code memory
 *    3ffff   end of code memory
 *   800000   start of RAM
 *   80ffff   end of RAM
 */

#define RAM_BIAS  0x800000  /* Bias added to RAM addresses.  */

static unsigned long
ft32_extract_unsigned_integer (const unsigned char *addr, int len)
{
  unsigned long retval;
  unsigned char *p;
  unsigned char *startaddr = (unsigned char *) addr;
  unsigned char *endaddr = startaddr + len;

  /* Start at the most significant end of the integer, and work towards
     the least significant.  */
  retval = 0;

  for (p = endaddr; p > startaddr;)
    retval = (retval << 8) | * -- p;

  return retval;
}

static void
ft32_store_unsigned_integer (unsigned char *addr, int len, unsigned long val)
{
  unsigned char *p;
  unsigned char *startaddr = (unsigned char *)addr;
  unsigned char *endaddr = startaddr + len;

  for (p = startaddr; p < endaddr; p++)
    {
      *p = val & 0xff;
      val >>= 8;
    }
}

/*
 * Align EA according to its size DW.
 * The FT32 ignores the low bit of a 16-bit addresss,
 * and the low two bits of a 32-bit address.
 */
static uint32_t ft32_align (uint32_t dw, uint32_t ea)
{
  switch (dw)
    {
    case 1:
      ea &= ~1;
      break;
    case 2:
      ea &= ~3;
      break;
    default:
      break;
    }
  return ea;
}

/* Read an item from memory address EA, sized DW.  */
static uint32_t
ft32_read_item (SIM_DESC sd, int dw, uint32_t ea)
{
  sim_cpu *cpu = STATE_CPU (sd, 0);
  address_word cia = CPU_PC_GET (cpu);

  ea = ft32_align (dw, ea);

  switch (dw) {
    case 0:
      return sim_core_read_aligned_1 (cpu, cia, read_map, ea);
    case 1:
      return sim_core_read_aligned_2 (cpu, cia, read_map, ea);
    case 2:
      return sim_core_read_aligned_4 (cpu, cia, read_map, ea);
    default:
      abort ();
  }
}

/* Write item V to memory address EA, sized DW.  */
static void
ft32_write_item (SIM_DESC sd, int dw, uint32_t ea, uint32_t v)
{
  sim_cpu *cpu = STATE_CPU (sd, 0);
  address_word cia = CPU_PC_GET (cpu);

  ea = ft32_align (dw, ea);

  switch (dw) {
    case 0:
      sim_core_write_aligned_1 (cpu, cia, write_map, ea, v);
      break;
    case 1:
      sim_core_write_aligned_2 (cpu, cia, write_map, ea, v);
      break;
    case 2:
      sim_core_write_aligned_4 (cpu, cia, write_map, ea, v);
      break;
    default:
      abort ();
  }
}

#define ILLEGAL() \
  sim_engine_halt (sd, cpu, NULL, insnpc, sim_signalled, SIM_SIGILL)

static uint32_t cpu_mem_read (SIM_DESC sd, uint32_t dw, uint32_t ea)
{
  sim_cpu *cpu = STATE_CPU (sd, 0);
  struct ft32_cpu_state *ft32_cpu = FT32_SIM_CPU (cpu);
  uint32_t insnpc = ft32_cpu->pc;

  ea &= 0x1ffff;
  if (ea & ~0xffff)
    {
      /* Simulate some IO devices */
      switch (ea)
	{
	case 0x10000:
	  return getchar ();
	case 0x1fff4:
	  /* Read the simulator cycle timer.  */
	  return ft32_cpu->cycles / 100;
	default:
	  sim_io_eprintf (sd, "Illegal IO read address %08x, pc %#x\n",
			  ea, insnpc);
	  ILLEGAL ();
	}
    }
  return ft32_read_item (sd, dw, RAM_BIAS + ea);
}

static void cpu_mem_write (SIM_DESC sd, uint32_t dw, uint32_t ea, uint32_t d)
{
  sim_cpu *cpu = STATE_CPU (sd, 0);
  struct ft32_cpu_state *ft32_cpu = FT32_SIM_CPU (cpu);
  ea &= 0x1ffff;
  if (ea & 0x10000)
    {
      /* Simulate some IO devices */
      switch (ea)
	{
	case 0x10000:
	  /* Console output */
	  putchar (d & 0xff);
	  break;
	case 0x1fc80:
	  /* Unlock the PM write port */
	  ft32_cpu->pm_unlock = (d == 0x1337f7d1);
	  break;
	case 0x1fc84:
	  /* Set the PM write address register */
	  ft32_cpu->pm_addr = d;
	  break;
	case 0x1fc88:
	  if (ft32_cpu->pm_unlock)
	    {
	      /* Write to PM.  */
	      ft32_write_item (sd, dw, ft32_cpu->pm_addr, d);
	      ft32_cpu->pm_addr += 4;
	    }
	  break;
	case 0x1fffc:
	  /* Normal exit.  */
	  sim_engine_halt (sd, cpu, NULL, ft32_cpu->pc, sim_exited, ft32_cpu->regs[0]);
	  break;
	case 0x1fff8:
	  sim_io_printf (sd, "Debug write %08x\n", d);
	  break;
	default:
	  sim_io_eprintf (sd, "Unknown IO write %08x to to %08x\n", d, ea);
	}
    }
  else
    ft32_write_item (sd, dw, RAM_BIAS + ea, d);
}

#define GET_BYTE(ea)    cpu_mem_read (sd, 0, (ea))
#define PUT_BYTE(ea, d) cpu_mem_write (sd, 0, (ea), (d))

/* LSBS (n) is a mask of the least significant N bits.  */
#define LSBS(n) ((1U << (n)) - 1)

static void ft32_push (SIM_DESC sd, uint32_t v)
{
  sim_cpu *cpu = STATE_CPU (sd, 0);
  struct ft32_cpu_state *ft32_cpu = FT32_SIM_CPU (cpu);
  ft32_cpu->regs[FT32_HARD_SP] -= 4;
  ft32_cpu->regs[FT32_HARD_SP] &= 0xffff;
  cpu_mem_write (sd, 2, ft32_cpu->regs[FT32_HARD_SP], v);
}

static uint32_t ft32_pop (SIM_DESC sd)
{
  sim_cpu *cpu = STATE_CPU (sd, 0);
  struct ft32_cpu_state *ft32_cpu = FT32_SIM_CPU (cpu);
  uint32_t r = cpu_mem_read (sd, 2, ft32_cpu->regs[FT32_HARD_SP]);
  ft32_cpu->regs[FT32_HARD_SP] += 4;
  ft32_cpu->regs[FT32_HARD_SP] &= 0xffff;
  return r;
}

/* Extract the low SIZ bits of N as an unsigned number.  */
static int nunsigned (int siz, int n)
{
  return n & LSBS (siz);
}

/* Extract the low SIZ bits of N as a signed number.  */
static int nsigned (int siz, int n)
{
  int shift = (sizeof (int) * 8) - siz;
  return (n << shift) >> shift;
}

/* Signed division N / D, matching hw behavior for (MIN_INT, -1).  */
static uint32_t ft32sdiv (uint32_t n, uint32_t d)
{
  if (n == 0x80000000UL && d == 0xffffffffUL)
    return 0x80000000UL;
  else
    return (uint32_t)((int)n / (int)d);
}

/* Signed modulus N % D, matching hw behavior for (MIN_INT, -1).  */
static uint32_t ft32smod (uint32_t n, uint32_t d)
{
  if (n == 0x80000000UL && d == 0xffffffffUL)
    return 0;
  else
    return (uint32_t)((int)n % (int)d);
}

/* Circular rotate right N by B bits.  */
static uint32_t ror (uint32_t n, uint32_t b)
{
  b &= 31;
  return (n >> b) | (n << (32 - b));
}

/* Implement the BINS machine instruction.
   See FT32 Programmer's Reference for details.  */
static uint32_t bins (uint32_t d, uint32_t f, uint32_t len, uint32_t pos)
{
  uint32_t bitmask = LSBS (len) << pos;
  return (d & ~bitmask) | ((f << pos) & bitmask);
}

/* Implement the FLIP machine instruction.
   See FT32 Programmer's Reference for details.  */
static uint32_t flip (uint32_t x, uint32_t b)
{
  if (b & 1)
    x = (x & 0x55555555) <<  1 | (x & 0xAAAAAAAA) >>  1;
  if (b & 2)
    x = (x & 0x33333333) <<  2 | (x & 0xCCCCCCCC) >>  2;
  if (b & 4)
    x = (x & 0x0F0F0F0F) <<  4 | (x & 0xF0F0F0F0) >>  4;
  if (b & 8)
    x = (x & 0x00FF00FF) <<  8 | (x & 0xFF00FF00) >>  8;
  if (b & 16)
    x = (x & 0x0000FFFF) << 16 | (x & 0xFFFF0000) >> 16;
  return x;
}

static void
step_once (SIM_DESC sd)
{
  sim_cpu *cpu = STATE_CPU (sd, 0);
  struct ft32_cpu_state *ft32_cpu = FT32_SIM_CPU (cpu);
  uint32_t inst;
  uint32_t dw;
  uint32_t cb;
  uint32_t r_d;
  uint32_t cr;
  uint32_t cv;
  uint32_t bt;
  uint32_t r_1;
  uint32_t rimm;
  uint32_t r_2;
  uint32_t k20;
  uint32_t pa;
  uint32_t aa;
  uint32_t k16;
  uint32_t k15;
  uint32_t al;
  uint32_t r_1v;
  uint32_t rimmv;
  uint32_t bit_pos;
  uint32_t bit_len;
  uint32_t upper;
  uint32_t insnpc;
  unsigned int sc[2];
  int isize;

  inst = ft32_read_item (sd, 2, ft32_cpu->pc);
  ft32_cpu->cycles += 1;

  if ((STATE_ARCHITECTURE (sd)->mach == bfd_mach_ft32b)
      && ft32_decode_shortcode (ft32_cpu->pc, inst, sc))
    {
      if ((ft32_cpu->pc & 3) == 0)
        inst = sc[0];
      else
        inst = sc[1];
      isize = 2;
    }
  else
    isize = 4;

  /* Handle "call 8" (which is FT32's "break" equivalent) here.  */
  if (inst == 0x00340002)
    {
      sim_engine_halt (sd, cpu, NULL,
		       ft32_cpu->pc,
		       sim_stopped, SIM_SIGTRAP);
      goto escape;
    }

  dw   =              (inst >> FT32_FLD_DW_BIT) & LSBS (FT32_FLD_DW_SIZ);
  cb   =              (inst >> FT32_FLD_CB_BIT) & LSBS (FT32_FLD_CB_SIZ);
  r_d  =              (inst >> FT32_FLD_R_D_BIT) & LSBS (FT32_FLD_R_D_SIZ);
  cr   =              (inst >> FT32_FLD_CR_BIT) & LSBS (FT32_FLD_CR_SIZ);
  cv   =              (inst >> FT32_FLD_CV_BIT) & LSBS (FT32_FLD_CV_SIZ);
  bt   =              (inst >> FT32_FLD_BT_BIT) & LSBS (FT32_FLD_BT_SIZ);
  r_1  =              (inst >> FT32_FLD_R_1_BIT) & LSBS (FT32_FLD_R_1_SIZ);
  rimm =              (inst >> FT32_FLD_RIMM_BIT) & LSBS (FT32_FLD_RIMM_SIZ);
  r_2  =              (inst >> FT32_FLD_R_2_BIT) & LSBS (FT32_FLD_R_2_SIZ);
  k20  = nsigned (20, (inst >> FT32_FLD_K20_BIT) & LSBS (FT32_FLD_K20_SIZ));
  pa   =              (inst >> FT32_FLD_PA_BIT) & LSBS (FT32_FLD_PA_SIZ);
  aa   =              (inst >> FT32_FLD_AA_BIT) & LSBS (FT32_FLD_AA_SIZ);
  k16  =              (inst >> FT32_FLD_K16_BIT) & LSBS (FT32_FLD_K16_SIZ);
  k15  =              (inst >> FT32_FLD_K15_BIT) & LSBS (FT32_FLD_K15_SIZ);
  if (k15 & 0x80)
    k15 ^= 0x7f00;
  if (k15 & 0x4000)
    k15 -= 0x8000;
  al   =              (inst >> FT32_FLD_AL_BIT) & LSBS (FT32_FLD_AL_SIZ);

  r_1v = ft32_cpu->regs[r_1];
  rimmv = (rimm & 0x400) ? nsigned (10, rimm) : ft32_cpu->regs[rimm & 0x1f];

  bit_pos = rimmv & 31;
  bit_len = 0xf & (rimmv >> 5);
  if (bit_len == 0)
    bit_len = 16;

  upper = (inst >> 27);

  insnpc = ft32_cpu->pc;
  ft32_cpu->pc += isize;
  switch (upper)
    {
    case FT32_PAT_TOC:
    case FT32_PAT_TOCI:
      {
	int take = (cr == 3) || ((1 & (ft32_cpu->regs[28 + cr] >> cb)) == cv);
	if (take)
	  {
	    ft32_cpu->cycles += 1;
	    if (bt)
	      ft32_push (sd, ft32_cpu->pc); /* this is a call.  */
	    if (upper == FT32_PAT_TOC)
	      ft32_cpu->pc = pa << 2;
	    else
	      ft32_cpu->pc = ft32_cpu->regs[r_2];
	    if (ft32_cpu->pc == 0x8)
		goto escape;
	  }
      }
      break;

    case FT32_PAT_ALUOP:
    case FT32_PAT_CMPOP:
      {
	uint32_t result;
	switch (al)
	  {
	  case 0x0: result = r_1v + rimmv; break;
	  case 0x1: result = ror (r_1v, rimmv); break;
	  case 0x2: result = r_1v - rimmv; break;
	  case 0x3: result = (r_1v << 10) | (1023 & rimmv); break;
	  case 0x4: result = r_1v & rimmv; break;
	  case 0x5: result = r_1v | rimmv; break;
	  case 0x6: result = r_1v ^ rimmv; break;
	  case 0x7: result = ~(r_1v ^ rimmv); break;
	  case 0x8: result = r_1v << rimmv; break;
	  case 0x9: result = r_1v >> rimmv; break;
	  case 0xa: result = (int32_t)r_1v >> rimmv; break;
	  case 0xb: result = bins (r_1v, rimmv >> 10, bit_len, bit_pos); break;
	  case 0xc: result = nsigned (bit_len, r_1v >> bit_pos); break;
	  case 0xd: result = nunsigned (bit_len, r_1v >> bit_pos); break;
	  case 0xe: result = flip (r_1v, rimmv); break;
	  default:
	    sim_io_eprintf (sd, "Unhandled alu %#x\n", al);
	    ILLEGAL ();
	  }
	if (upper == FT32_PAT_ALUOP)
	  ft32_cpu->regs[r_d] = result;
	else
	  {
	    uint32_t dwmask = 0;
	    int dwsiz = 0;
	    int zero;
	    int sign;
	    int ahi;
	    int bhi;
	    int overflow;
	    int carry;
	    int bit;
	    uint64_t ra;
	    uint64_t rb;
	    int above;
	    int greater;
	    int greatereq;

	    switch (dw)
	      {
	      case 0: dwsiz = 7;  dwmask = 0xffU; break;
	      case 1: dwsiz = 15; dwmask = 0xffffU; break;
	      case 2: dwsiz = 31; dwmask = 0xffffffffU; break;
	      }

	    zero = (0 == (result & dwmask));
	    sign = 1 & (result >> dwsiz);
	    ahi = 1 & (r_1v >> dwsiz);
	    bhi = 1 & (rimmv >> dwsiz);
	    overflow = (sign != ahi) & (ahi == !bhi);
	    bit = (dwsiz + 1);
	    ra = r_1v & dwmask;
	    rb = rimmv & dwmask;
	    switch (al)
	      {
	      case 0x0: carry = 1 & ((ra + rb) >> bit); break;
	      case 0x2: carry = 1 & ((ra - rb) >> bit); break;
	      default:  carry = 0; break;
	      }
	    above = (!carry & !zero);
	    greater = (sign == overflow) & !zero;
	    greatereq = (sign == overflow);

	    ft32_cpu->regs[r_d] = (
	      (above << 6) |
	      (greater << 5) |
	      (greatereq << 4) |
	      (sign << 3) |
	      (overflow << 2) |
	      (carry << 1) |
	      (zero << 0));
	  }
      }
      break;

    case FT32_PAT_LDK:
      ft32_cpu->regs[r_d] = k20;
      break;

    case FT32_PAT_LPM:
      ft32_cpu->regs[r_d] = ft32_read_item (sd, dw, pa << 2);
      ft32_cpu->cycles += 1;
      break;

    case FT32_PAT_LPMI:
      ft32_cpu->regs[r_d] = ft32_read_item (sd, dw, ft32_cpu->regs[r_1] + k15);
      ft32_cpu->cycles += 1;
      break;

    case FT32_PAT_STA:
      cpu_mem_write (sd, dw, aa, ft32_cpu->regs[r_d]);
      break;

    case FT32_PAT_STI:
      cpu_mem_write (sd, dw, ft32_cpu->regs[r_d] + k15, ft32_cpu->regs[r_1]);
      break;

    case FT32_PAT_LDA:
      ft32_cpu->regs[r_d] = cpu_mem_read (sd, dw, aa);
      ft32_cpu->cycles += 1;
      break;

    case FT32_PAT_LDI:
      ft32_cpu->regs[r_d] = cpu_mem_read (sd, dw, ft32_cpu->regs[r_1] + k15);
      ft32_cpu->cycles += 1;
      break;

    case FT32_PAT_EXA:
      {
	uint32_t tmp;
	tmp = cpu_mem_read (sd, dw, aa);
	cpu_mem_write (sd, dw, aa, ft32_cpu->regs[r_d]);
	ft32_cpu->regs[r_d] = tmp;
	ft32_cpu->cycles += 1;
      }
      break;

    case FT32_PAT_EXI:
      {
	uint32_t tmp;
	tmp = cpu_mem_read (sd, dw, ft32_cpu->regs[r_1] + k15);
	cpu_mem_write (sd, dw, ft32_cpu->regs[r_1] + k15, ft32_cpu->regs[r_d]);
	ft32_cpu->regs[r_d] = tmp;
	ft32_cpu->cycles += 1;
      }
      break;

    case FT32_PAT_PUSH:
      ft32_push (sd, r_1v);
      break;

    case FT32_PAT_LINK:
      ft32_push (sd, ft32_cpu->regs[r_d]);
      ft32_cpu->regs[r_d] = ft32_cpu->regs[FT32_HARD_SP];
      ft32_cpu->regs[FT32_HARD_SP] -= k16;
      ft32_cpu->regs[FT32_HARD_SP] &= 0xffff;
      break;

    case FT32_PAT_UNLINK:
      ft32_cpu->regs[FT32_HARD_SP] = ft32_cpu->regs[r_d];
      ft32_cpu->regs[FT32_HARD_SP] &= 0xffff;
      ft32_cpu->regs[r_d] = ft32_pop (sd);
      break;

    case FT32_PAT_POP:
      ft32_cpu->cycles += 1;
      ft32_cpu->regs[r_d] = ft32_pop (sd);
      break;

    case FT32_PAT_RETURN:
      ft32_cpu->pc = ft32_pop (sd);
      break;

    case FT32_PAT_FFUOP:
      switch (al)
	{
	case 0x0:
	  ft32_cpu->regs[r_d] = r_1v / rimmv;
	  break;
	case 0x1:
	  ft32_cpu->regs[r_d] = r_1v % rimmv;
	  break;
	case 0x2:
	  ft32_cpu->regs[r_d] = ft32sdiv (r_1v, rimmv);
	  break;
	case 0x3:
	  ft32_cpu->regs[r_d] = ft32smod (r_1v, rimmv);
	  break;

	case 0x4:
	  {
	    /* strcmp instruction.  */
	    uint32_t a = r_1v;
	    uint32_t b = rimmv;
	    uint32_t i = 0;
	    while ((GET_BYTE (a + i) != 0) &&
		   (GET_BYTE (a + i) == GET_BYTE (b + i)))
	      i++;
	    ft32_cpu->regs[r_d] = GET_BYTE (a + i) - GET_BYTE (b + i);
	  }
	  break;

	case 0x5:
	  {
	    /* memcpy instruction.  */
	    uint32_t src = r_1v;
	    uint32_t dst = ft32_cpu->regs[r_d];
	    uint32_t i;
	    for (i = 0; i < (rimmv & 0x7fff); i++)
	      PUT_BYTE (dst + i, GET_BYTE (src + i));
	  }
	  break;
	case 0x6:
	  {
	    /* strlen instruction.  */
	    uint32_t src = r_1v;
	    uint32_t i;
	    for (i = 0; GET_BYTE (src + i) != 0; i++)
	      ;
	    ft32_cpu->regs[r_d] = i;
	  }
	  break;
	case 0x7:
	  {
	    /* memset instruction.  */
	    uint32_t dst = ft32_cpu->regs[r_d];
	    uint32_t i;
	    for (i = 0; i < (rimmv & 0x7fff); i++)
	      PUT_BYTE (dst + i, r_1v);
	  }
	  break;
	case 0x8:
	  ft32_cpu->regs[r_d] = r_1v * rimmv;
	  break;
	case 0x9:
	  ft32_cpu->regs[r_d] = ((uint64_t)r_1v * (uint64_t)rimmv) >> 32;
	  break;
	case 0xa:
	  {
	    /* stpcpy instruction.  */
	    uint32_t src = r_1v;
	    uint32_t dst = ft32_cpu->regs[r_d];
	    uint32_t i;
	    for (i = 0; GET_BYTE (src + i) != 0; i++)
	      PUT_BYTE (dst + i, GET_BYTE (src + i));
	    PUT_BYTE (dst + i, 0);
	    ft32_cpu->regs[r_d] = dst + i;
	  }
	  break;
	case 0xe:
	  {
	    /* streamout instruction.  */
	    uint32_t i;
	    uint32_t src = ft32_cpu->regs[r_1];
	    for (i = 0; i < rimmv; i += (1 << dw))
	      {
		cpu_mem_write (sd,
			       dw,
			       ft32_cpu->regs[r_d],
			       cpu_mem_read (sd, dw, src));
		src += (1 << dw);
	      }
	  }
	  break;
	default:
	  sim_io_eprintf (sd, "Unhandled ffu %#x at %08x\n", al, insnpc);
	  ILLEGAL ();
	}
      break;

    default:
      sim_io_eprintf (sd, "Unhandled pattern %d at %08x\n", upper, insnpc);
      ILLEGAL ();
    }
  ft32_cpu->num_i++;

escape:
  ;
}

void
sim_engine_run (SIM_DESC sd,
		int next_cpu_nr,  /* ignore  */
		int nr_cpus,      /* ignore  */
		int siggnal)      /* ignore  */
{
  SIM_ASSERT (STATE_MAGIC (sd) == SIM_MAGIC_NUMBER);

  while (1)
    {
      step_once (sd);
      if (sim_events_tick (sd))
	sim_events_process (sd);
    }
}

static uint32_t *
ft32_lookup_register (SIM_CPU *cpu, int nr)
{
  /* Handle the register number translation here.
   * Sim registers are 0-31.
   * Other tools (gcc, gdb) use:
   * 0 - fp
   * 1 - sp
   * 2 - r0
   * 31 - cc
   */

  struct ft32_cpu_state *ft32_cpu = FT32_SIM_CPU (cpu);

  if ((nr < 0) || (nr > 32))
    {
      sim_io_eprintf (CPU_STATE (cpu), "unknown register %i\n", nr);
      abort ();
    }

  switch (nr)
    {
    case FT32_FP_REGNUM:
      return &ft32_cpu->regs[FT32_HARD_FP];
    case FT32_SP_REGNUM:
      return &ft32_cpu->regs[FT32_HARD_SP];
    case FT32_CC_REGNUM:
      return &ft32_cpu->regs[FT32_HARD_CC];
    case FT32_PC_REGNUM:
      return &ft32_cpu->pc;
    default:
      return &ft32_cpu->regs[nr - 2];
    }
}

static int
ft32_reg_store (SIM_CPU *cpu,
		int rn,
		const void *memory,
		int length)
{
  if (0 <= rn && rn <= 32)
    {
      if (length == 4)
	*ft32_lookup_register (cpu, rn) = ft32_extract_unsigned_integer (memory, 4);

      return 4;
    }
  else
    return 0;
}

static int
ft32_reg_fetch (SIM_CPU *cpu,
		int rn,
		void *memory,
		int length)
{
  if (0 <= rn && rn <= 32)
    {
      if (length == 4)
	ft32_store_unsigned_integer (memory, 4, *ft32_lookup_register (cpu, rn));

      return 4;
    }
  else
    return 0;
}

static sim_cia
ft32_pc_get (SIM_CPU *cpu)
{
  return FT32_SIM_CPU (cpu)->pc;
}

static void
ft32_pc_set (SIM_CPU *cpu, sim_cia newpc)
{
  FT32_SIM_CPU (cpu)->pc = newpc;
}

/* Cover function of sim_state_free to free the cpu buffers as well.  */

static void
free_state (SIM_DESC sd)
{
  if (STATE_MODULES (sd) != NULL)
    sim_module_uninstall (sd);
  sim_cpu_free_all (sd);
  sim_state_free (sd);
}

SIM_DESC
sim_open (SIM_OPEN_KIND kind,
	  host_callback *cb,
	  struct bfd *abfd,
	  char * const *argv)
{
  char c;
  size_t i;
  SIM_DESC sd = sim_state_alloc (kind, cb);

  /* Set default options before parsing user options.  */
  current_alignment = STRICT_ALIGNMENT;
  current_target_byte_order = BFD_ENDIAN_LITTLE;

  /* The cpu data is kept in a separately allocated chunk of memory.  */
  if (sim_cpu_alloc_all_extra (sd, 0, sizeof (struct ft32_cpu_state))
      != SIM_RC_OK)
    {
      free_state (sd);
      return 0;
    }

  if (sim_pre_argv_init (sd, argv[0]) != SIM_RC_OK)
    {
      free_state (sd);
      return 0;
    }

  /* The parser will print an error message for us, so we silently return.  */
  if (sim_parse_args (sd, argv) != SIM_RC_OK)
    {
      free_state (sd);
      return 0;
    }

  /* Allocate external memory if none specified by user.
     Use address 4 here in case the user wanted address 0 unmapped.  */
  if (sim_core_read_buffer (sd, NULL, read_map, &c, 4, 1) == 0)
    {
      sim_do_command (sd, "memory region 0x00000000,0x40000");
      sim_do_command (sd, "memory region 0x800000,0x10000");
    }

  /* Check for/establish the reference program image.  */
  if (sim_analyze_program (sd, STATE_PROG_FILE (sd), abfd) != SIM_RC_OK)
    {
      free_state (sd);
      return 0;
    }

  /* Configure/verify the target byte order and other runtime
     configuration options.  */
  if (sim_config (sd) != SIM_RC_OK)
    {
      free_state (sd);
      return 0;
    }

  if (sim_post_argv_init (sd) != SIM_RC_OK)
    {
      free_state (sd);
      return 0;
    }

  /* CPU specific initialization.  */
  for (i = 0; i < MAX_NR_PROCESSORS; ++i)
    {
      SIM_CPU *cpu = STATE_CPU (sd, i);

      CPU_REG_FETCH (cpu) = ft32_reg_fetch;
      CPU_REG_STORE (cpu) = ft32_reg_store;
      CPU_PC_FETCH (cpu) = ft32_pc_get;
      CPU_PC_STORE (cpu) = ft32_pc_set;
    }

  return sd;
}

SIM_RC
sim_create_inferior (SIM_DESC sd,
		     struct bfd *abfd,
		     char * const *argv,
		     char * const *env)
{
  uint32_t addr;
  sim_cpu *cpu = STATE_CPU (sd, 0);
  struct ft32_cpu_state *ft32_cpu = FT32_SIM_CPU (cpu);
  host_callback *cb = STATE_CALLBACK (sd);

  /* Set the PC.  */
  if (abfd != NULL)
    addr = bfd_get_start_address (abfd);
  else
    addr = 0;

  /* Standalone mode (i.e. `run`) will take care of the argv for us in
     sim_open() -> sim_parse_args().  But in debug mode (i.e. 'target sim'
     with `gdb`), we need to handle it because the user can change the
     argv on the fly via gdb's 'run'.  */
  if (STATE_PROG_ARGV (sd) != argv)
    {
      freeargv (STATE_PROG_ARGV (sd));
      STATE_PROG_ARGV (sd) = dupargv (argv);
    }

  if (STATE_PROG_ENVP (sd) != env)
    {
      freeargv (STATE_PROG_ENVP (sd));
      STATE_PROG_ENVP (sd) = dupargv (env);
    }

  cb->argv = STATE_PROG_ARGV (sd);
  cb->envp = STATE_PROG_ENVP (sd);

  ft32_cpu->regs[FT32_HARD_SP] = addr;
  ft32_cpu->num_i = 0;
  ft32_cpu->cycles = 0;
  ft32_cpu->next_tick_cycle = 100000;

  return SIM_RC_OK;
}<|MERGE_RESOLUTION|>--- conflicted
+++ resolved
@@ -1,10 +1,6 @@
 /* Simulator for the FT32 processor
 
-<<<<<<< HEAD
-   Copyright (C) 2008-2023 Free Software Foundation, Inc.
-=======
    Copyright (C) 2008-2024 Free Software Foundation, Inc.
->>>>>>> 75e11412
    Contributed by FTDI <support@ftdichip.com>
 
    This file is part of simulators.

--- conflicted
+++ resolved
@@ -1,10 +1,6 @@
 /*> cp1.c <*/
 /* MIPS Simulator FPU (CoProcessor 1) support.
-<<<<<<< HEAD
-   Copyright (C) 2002-2023 Free Software Foundation, Inc.
-=======
    Copyright (C) 2002-2024 Free Software Foundation, Inc.
->>>>>>> 75e11412
    Originally created by Cygnus Solutions.  Extensive modifications,
    including paired-single operation support and MIPS-3D support
    contributed by Ed Satterthwaite and Chris Demetriou, of Broadcom

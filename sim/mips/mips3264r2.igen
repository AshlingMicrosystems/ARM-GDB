--- conflicted
+++ resolved
@@ -1,11 +1,7 @@
 // -*- C -*-
 
 // Simulator definition for the MIPS 32/64 revision 2 instructions.
-<<<<<<< HEAD
-// Copyright (C) 2004-2023 Free Software Foundation, Inc.
-=======
 // Copyright (C) 2004-2024 Free Software Foundation, Inc.
->>>>>>> 75e11412
 // Contributed by David Ung, of MIPS Technologies.
 //
 // This file is part of the MIPS sim.

/*> cp1.h <*/
/* MIPS Simulator FPU (CoProcessor 1) definitions.
<<<<<<< HEAD
   Copyright (C) 1997-2023 Free Software Foundation, Inc.
=======
   Copyright (C) 1997-2024 Free Software Foundation, Inc.
>>>>>>> 75e11412
   Derived from sim-main.h contributed by Cygnus Solutions,
   modified substantially by Ed Satterthwaite of Broadcom Corporation
   (SiByte).

This file is part of GDB, the GNU debugger.

This program is free software; you can redistribute it and/or modify
it under the terms of the GNU General Public License as published by
the Free Software Foundation; either version 3 of the License, or
(at your option) any later version.

This program is distributed in the hope that it will be useful,
but WITHOUT ANY WARRANTY; without even the implied warranty of
MERCHANTABILITY or FITNESS FOR A PARTICULAR PURPOSE.  See the
GNU General Public License for more details.

You should have received a copy of the GNU General Public License
along with this program.  If not, see <http://www.gnu.org/licenses/>.  */

#ifndef CP1_H
#define CP1_H

/* See sim-main.h for allocation of registers FCR0 and FCR31 (FCSR)
   in CPU state (struct sim_cpu), and for FPU functions.  */

#define fcsr_FCC_mask      (0xFE800000)
#define fcsr_FCC_shift     (23)
#define	fcsr_FCC_bit(cc)   ((cc) == 0 ? 23 : (24 + (cc)))
#define fcsr_FS            (1 << 24) /* MIPS III onwards : Flush to Zero */
#define fcsr_ZERO_mask     (0x007C0000)
#define fcsr_CAUSE_mask    (0x0003F000)
#define fcsr_CAUSE_shift   (12)
#define fcsr_ENABLES_mask  (0x00000F80)
#define fcsr_ENABLES_shift (7)
#define fcsr_FLAGS_mask    (0x0000007C)
#define fcsr_FLAGS_shift   (2)
#define fcsr_RM_mask       (0x00000003)
#define fcsr_RM_shift      (0)

/* FCSR bits for IEEE754-2008 compliance.  */
#define fcsr_NAN2008_mask       (0x00040000)
#define fcsr_NAN2008_shift      (18)
#define fcsr_ABS2008_mask       (0x00080000)
#define fcsr_ABS2008_shift      (19)

#define fenr_FS            (0x00000004)

/* Macros to update and retrieve the FCSR condition-code bits.  This
   is complicated by the fact that there is a hole in the index range
   of the bits within the FCSR register.  (Note that the number of bits
   visible depends on the ISA in use, but that is handled elsewhere.)  */
#define SETFCC(cc,v) \
  do { \
    (FCSR = ((FCSR & ~(1 << fcsr_FCC_bit(cc))) | ((v) << fcsr_FCC_bit(cc)))); \
  } while (0)
#define GETFCC(cc) ((FCSR & (1 << fcsr_FCC_bit(cc))) != 0 ? 1 : 0)


/* Read flush-to-zero bit (not right-justified).  */
#define GETFS()            ((int)(FCSR & fcsr_FS))


/* FCSR flag bits definitions and access macros.  */
#define IR            0   /* I: Inexact Result */
#define UF            1   /* U: UnderFlow */
#define OF            2   /* O: OverFlow */
#define DZ            3   /* Z: Division by Zero */
#define IO            4   /* V: Invalid Operation */
#define UO            5   /* E: Unimplemented Operation (CAUSE field only) */

#define FP_FLAGS(b)   (1 << ((b) + fcsr_FLAGS_shift))
#define FP_ENABLE(b)  (1 << ((b) + fcsr_ENABLES_shift))
#define FP_CAUSE(b)   (1 << ((b) + fcsr_CAUSE_shift))


/* Rounding mode bit definitions and access macros.  */
#define FP_RM_NEAREST 0   /* Round to nearest (Round).  */
#define FP_RM_TOZERO  1   /* Round to zero (Trunc).  */
#define FP_RM_TOPINF  2   /* Round to Plus infinity (Ceil).  */
#define FP_RM_TOMINF  3   /* Round to Minus infinity (Floor).  */

#define GETRM()       ((FCSR >> fcsr_RM_shift) & fcsr_RM_mask)


#endif /* CP1_H */<|MERGE_RESOLUTION|>--- conflicted
+++ resolved
@@ -1,10 +1,6 @@
 /*> cp1.h <*/
 /* MIPS Simulator FPU (CoProcessor 1) definitions.
-<<<<<<< HEAD
-   Copyright (C) 1997-2023 Free Software Foundation, Inc.
-=======
    Copyright (C) 1997-2024 Free Software Foundation, Inc.
->>>>>>> 75e11412
    Derived from sim-main.h contributed by Cygnus Solutions,
    modified substantially by Ed Satterthwaite of Broadcom Corporation
    (SiByte).

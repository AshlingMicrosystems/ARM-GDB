/* RISC-V simulator.

<<<<<<< HEAD
   Copyright (C) 2005-2023 Free Software Foundation, Inc.
=======
   Copyright (C) 2005-2024 Free Software Foundation, Inc.
>>>>>>> 75e11412
   Contributed by Mike Frysinger.

   This file is part of simulators.

   This program is free software; you can redistribute it and/or modify
   it under the terms of the GNU General Public License as published by
   the Free Software Foundation; either version 3 of the License, or
   (at your option) any later version.

   This program is distributed in the hope that it will be useful,
   but WITHOUT ANY WARRANTY; without even the implied warranty of
   MERCHANTABILITY or FITNESS FOR A PARTICULAR PURPOSE.  See the
   GNU General Public License for more details.

   You should have received a copy of the GNU General Public License
   along with this program.  If not, see <http://www.gnu.org/licenses/>.  */

/* This must come before any other includes.  */
#include "defs.h"

#include "sim-main.h"
#include "machs.h"

static void
riscv_model_init (SIM_CPU *cpu)
{
}

static void
riscv_init_cpu (SIM_CPU *cpu)
{
}

static void
riscv_prepare_run (SIM_CPU *cpu)
{
}

static const SIM_MACH_IMP_PROPERTIES riscv_imp_properties =
{
  sizeof (SIM_CPU),
  0,
};

#if WITH_TARGET_WORD_BITSIZE >= 32

static const SIM_MACH rv32i_mach;

static const SIM_MODEL rv32_models[] =
{
#define M(ext) { "RV32"#ext, &rv32i_mach, MODEL_RV32##ext, NULL, riscv_model_init },
#include "model_list.def"
#undef M
  { 0, NULL, 0, NULL, NULL, }
};

static const SIM_MACH rv32i_mach =
{
  "rv32i", "riscv:rv32", MACH_RV32I,
  32, 32, &rv32_models[0], &riscv_imp_properties,
  riscv_init_cpu,
  riscv_prepare_run
};

#endif

#if WITH_TARGET_WORD_BITSIZE >= 64

static const SIM_MACH rv64i_mach;

static const SIM_MODEL rv64_models[] =
{
#define M(ext) { "RV64"#ext, &rv64i_mach, MODEL_RV64##ext, NULL, riscv_model_init },
#include "model_list.def"
#undef M
  { 0, NULL, 0, NULL, NULL, }
};

static const SIM_MACH rv64i_mach =
{
  "rv64i", "riscv:rv64", MACH_RV64I,
  64, 64, &rv64_models[0], &riscv_imp_properties,
  riscv_init_cpu,
  riscv_prepare_run
};

#endif

#if WITH_TARGET_WORD_BITSIZE >= 128

static const SIM_MACH rv128i_mach;

static const SIM_MODEL rv128_models[] =
{
#define M(ext) { "RV128"#ext, &rv128i_mach, MODEL_RV128##ext, NULL, riscv_model_init },
#include "model_list.def"
#undef M
  { 0, NULL, 0, NULL, NULL, }
};

static const SIM_MACH rv128i_mach =
{
  "rv128i", "riscv:rv128", MACH_RV128I,
  128, 128, &rv128_models[0], &riscv_imp_properties,
  riscv_init_cpu,
  riscv_prepare_run
};

#endif

/* Order matters here.  */
const SIM_MACH * const riscv_sim_machs[] =
{
#if WITH_TARGET_WORD_BITSIZE >= 128
  &rv128i_mach,
#endif
#if WITH_TARGET_WORD_BITSIZE >= 64
  &rv64i_mach,
#endif
#if WITH_TARGET_WORD_BITSIZE >= 32
  &rv32i_mach,
#endif
  NULL
};<|MERGE_RESOLUTION|>--- conflicted
+++ resolved
@@ -1,10 +1,6 @@
 /* RISC-V simulator.
 
-<<<<<<< HEAD
-   Copyright (C) 2005-2023 Free Software Foundation, Inc.
-=======
    Copyright (C) 2005-2024 Free Software Foundation, Inc.
->>>>>>> 75e11412
    Contributed by Mike Frysinger.
 
    This file is part of simulators.

--- conflicted
+++ resolved
@@ -1,12 +1,7 @@
-<<<<<<< HEAD
-/* eBPF simulator support code header
-   Copyright (C) 2020-2023 Free Software Foundation, Inc.
-=======
 /* BPF simulator support code header
    Copyright (C) 2023-2024 Free Software Foundation, Inc.
 
    Contributed by Oracle Inc.
->>>>>>> 75e11412
 
    This file is part of GDB, the GNU debugger.
 

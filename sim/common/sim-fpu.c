--- conflicted
+++ resolved
@@ -2,11 +2,7 @@
    of the floating point routines in libgcc1.c for targets without
    hardware floating point.  */
 
-<<<<<<< HEAD
-/* Copyright 1994-2023 Free Software Foundation, Inc.
-=======
 /* Copyright 1994-2024 Free Software Foundation, Inc.
->>>>>>> 75e11412
 
 This program is free software; you can redistribute it and/or modify
 it under the terms of the GNU General Public License as published by

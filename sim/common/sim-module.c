--- conflicted
+++ resolved
@@ -1,10 +1,6 @@
 /* Module support.
 
-<<<<<<< HEAD
-   Copyright 1996-2023 Free Software Foundation, Inc.
-=======
    Copyright 1996-2024 Free Software Foundation, Inc.
->>>>>>> 75e11412
 
    Contributed by Cygnus Support.
 

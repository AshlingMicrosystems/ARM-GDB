--- conflicted
+++ resolved
@@ -618,12 +618,8 @@
 TESTS += $(MAKETESTS) $(BUILDTESTS)
 
 CLEANFILES = \
-<<<<<<< HEAD
-       $(filter-out allocfail.sh,$(TESTS)) *.debug elf_for_test.c edtest2_build.c gen_edtest2_build \
-=======
 	$(MAKETESTS) $(BUILDTESTS) *.debug elf_for_test.c edtest2_build.c \
 	gen_edtest2_build \
->>>>>>> 75e11412
 	*.dsyms *.fsyms *.keepsyms *.dbg *.mdbg *.mdbg.xz *.strip
 
 clean-local:

/* Remote serial interface for local (hardwired) serial ports for GO32.
<<<<<<< HEAD
   Copyright (C) 1992-2023 Free Software Foundation, Inc.
=======
   Copyright (C) 1992-2024 Free Software Foundation, Inc.
>>>>>>> 75e11412

   Contributed by Nigel Stephens, Algorithmics Ltd. (nigel@algor.co.uk).

   This version uses DPMI interrupts to handle buffered i/o
   without the separate "asynctsr" program.

   This file is part of GDB.

   This program is free software; you can redistribute it and/or modify
   it under the terms of the GNU General Public License as published by
   the Free Software Foundation; either version 3 of the License, or
   (at your option) any later version.

   This program is distributed in the hope that it will be useful,
   but WITHOUT ANY WARRANTY; without even the implied warranty of
   MERCHANTABILITY or FITNESS FOR A PARTICULAR PURPOSE.  See the
   GNU General Public License for more details.

   You should have received a copy of the GNU General Public License
   along with this program.  If not, see <http://www.gnu.org/licenses/>.  */

#include "cli/cli-cmds.h"
#include "serial.h"
/*
 * NS16550 UART registers
 */

#define COM1ADDR	0x3f8
#define COM2ADDR	0x2f8
#define COM3ADDR	0x3e8
#define COM4ADDR	0x3e0

#define	com_data	0	/* data register (R/W) */
#define	com_dlbl	0	/* divisor latch low (W) */
#define	com_ier		1	/* interrupt enable (W) */
#define	com_dlbh	1	/* divisor latch high (W) */
#define	com_iir		2	/* interrupt identification (R) */
#define	com_fifo	2	/* FIFO control (W) */
#define	com_lctl	3	/* line control register (R/W) */
#define	com_cfcr	3	/* line control register (R/W) */
#define	com_mcr		4	/* modem control register (R/W) */
#define	com_lsr		5	/* line status register (R/W) */
#define	com_msr		6	/* modem status register (R/W) */

/*
 * Constants for computing 16 bit baud rate divisor (lower byte
 * in com_dlbl, upper in com_dlbh) from 1.8432MHz crystal.  Divisor is
 * 1.8432 MHz / (16 * X) for X bps.  If the baud rate can't be set
 * to within +- (desired_rate*SPEED_TOLERANCE/1000) bps, we fail.
 */
#define COMTICK		(1843200/16)
#define SPEED_TOLERANCE	30	/* thousandths; real == desired +- 3.0% */

/* interrupt enable register */
#define	IER_ERXRDY	0x1	/* int on rx ready */
#define	IER_ETXRDY	0x2	/* int on tx ready */
#define	IER_ERLS	0x4	/* int on line status change */
#define	IER_EMSC	0x8	/* int on modem status change */

/* interrupt identification register */
#define	IIR_FIFO_MASK	0xc0	/* set if FIFOs are enabled */
#define	IIR_IMASK	0xf	/* interrupt cause mask */
#define	IIR_NOPEND	0x1	/* nothing pending */
#define	IIR_RLS		0x6	/* receive line status */
#define	IIR_RXRDY	0x4	/* receive ready */
#define	IIR_RXTOUT	0xc	/* receive timeout */
#define	IIR_TXRDY	0x2	/* transmit ready */
#define	IIR_MLSC	0x0	/* modem status */


/* fifo control register */
#define	FIFO_ENABLE	0x01	/* enable fifo */
#define	FIFO_RCV_RST	0x02	/* reset receive fifo */
#define	FIFO_XMT_RST	0x04	/* reset transmit fifo */
#define	FIFO_DMA_MODE	0x08	/* enable dma mode */
#define	FIFO_TRIGGER_1	0x00	/* trigger at 1 char */
#define	FIFO_TRIGGER_4	0x40	/* trigger at 4 chars */
#define	FIFO_TRIGGER_8	0x80	/* trigger at 8 chars */
#define	FIFO_TRIGGER_14	0xc0	/* trigger at 14 chars */

/* character format control register */
#define	CFCR_DLAB	0x80	/* divisor latch */
#define	CFCR_SBREAK	0x40	/* send break */
#define	CFCR_PZERO	0x30	/* zero parity */
#define	CFCR_PONE	0x20	/* one parity */
#define	CFCR_PEVEN	0x10	/* even parity */
#define	CFCR_PODD	0x00	/* odd parity */
#define	CFCR_PENAB	0x08	/* parity enable */
#define	CFCR_STOPB	0x04	/* 2 stop bits */
#define	CFCR_8BITS	0x03	/* 8 data bits */
#define	CFCR_7BITS	0x02	/* 7 data bits */
#define	CFCR_6BITS	0x01	/* 6 data bits */
#define	CFCR_5BITS	0x00	/* 5 data bits */

/* modem control register */
#define	MCR_LOOPBACK	0x10	/* loopback */
#define	MCR_IENABLE	0x08	/* output 2 = int enable */
#define	MCR_DRS		0x04	/* output 1 = xxx */
#define	MCR_RTS		0x02	/* enable RTS */
#define	MCR_DTR		0x01	/* enable DTR */

/* line status register */
#define	LSR_RCV_FIFO	0x80	/* error in receive fifo */
#define	LSR_TSRE	0x40	/* transmitter empty */
#define	LSR_TXRDY	0x20	/* transmitter ready */
#define	LSR_BI		0x10	/* break detected */
#define	LSR_FE		0x08	/* framing error */
#define	LSR_PE		0x04	/* parity error */
#define	LSR_OE		0x02	/* overrun error */
#define	LSR_RXRDY	0x01	/* receiver ready */
#define	LSR_RCV_MASK	0x1f

/* modem status register */
#define	MSR_DCD		0x80
#define	MSR_RI		0x40
#define	MSR_DSR		0x20
#define	MSR_CTS		0x10
#define	MSR_DDCD	0x08
#define	MSR_TERI	0x04
#define	MSR_DDSR	0x02
#define	MSR_DCTS	0x01

#include <time.h>
#include <dos.h>
#include <go32.h>
#include <dpmi.h>
typedef unsigned long u_long;

/* 16550 rx fifo trigger point */
#define FIFO_TRIGGER	FIFO_TRIGGER_4

/* input buffer size */
#define CBSIZE	4096

#define RAWHZ	18

#ifdef DOS_STATS
#define CNT_RX		16
#define CNT_TX		17
#define CNT_STRAY	18
#define CNT_ORUN	19
#define NCNT		20

static int intrcnt;
static size_t cnts[NCNT];
static char *cntnames[NCNT] =
{
  /* h/w interrupt counts.  */
  "mlsc", "nopend", "txrdy", "?3",
  "rxrdy", "?5", "rls", "?7",
  "?8", "?9", "?a", "?b",
  "rxtout", "?d", "?e", "?f",
  /* s/w counts.  */
  "rxcnt", "txcnt", "stray", "swoflo"
};

#define COUNT(x) cnts[x]++
#else
#define COUNT(x)
#endif

/* Main interrupt controller port addresses.  */
#define ICU_BASE	0x20
#define ICU_OCW2	(ICU_BASE + 0)
#define ICU_MASK	(ICU_BASE + 1)

/* Original interrupt controller mask register.  */
unsigned char icu_oldmask;

/* Maximum of 8 interrupts (we don't handle the slave icu yet).  */
#define NINTR	8

static struct intrupt
  {
    char inuse;
    struct dos_ttystate *port;
    _go32_dpmi_seginfo old_rmhandler;
    _go32_dpmi_seginfo old_pmhandler;
    _go32_dpmi_seginfo new_rmhandler;
    _go32_dpmi_seginfo new_pmhandler;
    _go32_dpmi_registers regs;
  }
intrupts[NINTR];


static struct dos_ttystate
  {
    int base;
    int irq;
    int refcnt;
    struct intrupt *intrupt;
    int fifo;
    int baudrate;
    unsigned char cbuf[CBSIZE];
    unsigned int first;
    unsigned int count;
    int txbusy;
    unsigned char old_mcr;
    int ferr;
    int perr;
    int oflo;
    int msr;
  }
ports[4] =
{
  {
    COM1ADDR, 4, 0, NULL, 0, 0, "", 0, 0, 0, 0, 0, 0, 0, 0
  }
  ,
  {
    COM2ADDR, 3, 0, NULL, 0, 0, "", 0, 0, 0, 0, 0, 0, 0, 0
  }
  ,
  {
    COM3ADDR, 4, 0, NULL, 0, 0, "", 0, 0, 0, 0, 0, 0, 0, 0
  }
  ,
  {
    COM4ADDR, 3, 0, NULL, 0, 0, "", 0, 0, 0, 0, 0, 0, 0, 0
  }
};

static int dos_open (struct serial *scb, const char *name);
static void dos_raw (struct serial *scb);
static int dos_readchar (struct serial *scb, int timeout);
static int dos_setbaudrate (struct serial *scb, int rate);
static int dos_write (struct serial *scb, const void *buf, size_t count);
static void dos_close (struct serial *scb);
static serial_ttystate dos_get_tty_state (struct serial *scb);
static int dos_set_tty_state (struct serial *scb, serial_ttystate state);
static int dos_baudconv (int rate);

#define inb(p,a)	inportb((p)->base + (a))
#define outb(p,a,v)	outportb((p)->base + (a), (v))
#define disable()	asm volatile ("cli");
#define enable()	asm volatile ("sti");


static int
dos_getc (volatile struct dos_ttystate *port)
{
  int c;

  if (port->count == 0)
    return -1;

  c = port->cbuf[port->first];
  disable ();
  port->first = (port->first + 1) & (CBSIZE - 1);
  port->count--;
  enable ();
  return c;
}


static int
dos_putc (int c, struct dos_ttystate *port)
{
  if (port->count >= CBSIZE - 1)
    return -1;
  port->cbuf[(port->first + port->count) & (CBSIZE - 1)] = c;
  port->count++;
  return 0;
}



static void
dos_comisr (int irq)
{
  struct dos_ttystate *port;
  unsigned char iir, lsr, c;

  disable ();			/* Paranoia */
  outportb (ICU_OCW2, 0x20);	/* End-Of-Interrupt */
#ifdef DOS_STATS
  ++intrcnt;
#endif

  port = intrupts[irq].port;
  if (!port)
    {
      COUNT (CNT_STRAY);
      return;			/* not open */
    }

  while (1)
    {
      iir = inb (port, com_iir) & IIR_IMASK;
      switch (iir)
	{

	case IIR_RLS:
	  lsr = inb (port, com_lsr);
	  goto rx;

	case IIR_RXTOUT:
	case IIR_RXRDY:
	  lsr = 0;

	rx:
	  do
	    {
	      c = inb (port, com_data);
	      if (lsr & (LSR_BI | LSR_FE | LSR_PE | LSR_OE))
		{
		  if (lsr & (LSR_BI | LSR_FE))
		    port->ferr++;
		  else if (lsr & LSR_PE)
		    port->perr++;
		  if (lsr & LSR_OE)
		    port->oflo++;
		}

	      if (dos_putc (c, port) < 0)
		{
		  COUNT (CNT_ORUN);
		}
	      else
		{
		  COUNT (CNT_RX);
		}
	    }
	  while ((lsr = inb (port, com_lsr)) & LSR_RXRDY);
	  break;

	case IIR_MLSC:
	  /* could be used to flowcontrol Tx */
	  port->msr = inb (port, com_msr);
	  break;

	case IIR_TXRDY:
	  port->txbusy = 0;
	  break;

	case IIR_NOPEND:
	  /* No more pending interrupts, all done.  */
	  return;

	default:
	  /* Unexpected interrupt, ignore.  */
	  break;
	}
      COUNT (iir);
    }
}

#define ISRNAME(x) dos_comisr##x
#define ISR(x) static void ISRNAME(x)(void) {dos_comisr(x);}

ISR (0) ISR (1) ISR (2) ISR (3) /* OK */
ISR (4) ISR (5) ISR (6) ISR (7) /* OK */

typedef void (*isr_t) (void);

static isr_t isrs[NINTR] =
  {
       ISRNAME (0), ISRNAME (1), ISRNAME (2), ISRNAME (3),
       ISRNAME (4), ISRNAME (5), ISRNAME (6), ISRNAME (7)
  };



static struct intrupt *
dos_hookirq (unsigned int irq)
{
  struct intrupt *intr;
  unsigned int vec;
  isr_t isr;

  if (irq >= NINTR)
    return 0;

  intr = &intrupts[irq];
  if (intr->inuse)
    return 0;

  vec = 0x08 + irq;
  isr = isrs[irq];

  /* Setup real mode handler.  */
  _go32_dpmi_get_real_mode_interrupt_vector (vec, &intr->old_rmhandler);

  intr->new_rmhandler.pm_selector = _go32_my_cs ();
  intr->new_rmhandler.pm_offset = (u_long) isr;
  if (_go32_dpmi_allocate_real_mode_callback_iret (&intr->new_rmhandler,
						   &intr->regs))
    {
      return 0;
    }

  if (_go32_dpmi_set_real_mode_interrupt_vector (vec, &intr->new_rmhandler))
    {
      return 0;
    }

  /* Setup protected mode handler.  */
  _go32_dpmi_get_protected_mode_interrupt_vector (vec, &intr->old_pmhandler);

  intr->new_pmhandler.pm_selector = _go32_my_cs ();
  intr->new_pmhandler.pm_offset = (u_long) isr;
  _go32_dpmi_allocate_iret_wrapper (&intr->new_pmhandler);

  if (_go32_dpmi_set_protected_mode_interrupt_vector (vec,
						      &intr->new_pmhandler))
    {
      return 0;
    }

  /* Setup interrupt controller mask.  */
  disable ();
  outportb (ICU_MASK, inportb (ICU_MASK) & ~(1 << irq));
  enable ();

  intr->inuse = 1;
  return intr;
}


static void
dos_unhookirq (struct intrupt *intr)
{
  unsigned int irq, vec;
  unsigned char mask;

  irq = intr - intrupts;
  vec = 0x08 + irq;

  /* Restore old interrupt mask bit.  */
  mask = 1 << irq;
  disable ();
  outportb (ICU_MASK, inportb (ICU_MASK) | (mask & icu_oldmask));
  enable ();

  /* Remove real mode handler.  */
  _go32_dpmi_set_real_mode_interrupt_vector (vec, &intr->old_rmhandler);
  _go32_dpmi_free_real_mode_callback (&intr->new_rmhandler);

  /* Remove protected mode handler.  */
  _go32_dpmi_set_protected_mode_interrupt_vector (vec, &intr->old_pmhandler);
  _go32_dpmi_free_iret_wrapper (&intr->new_pmhandler);
  intr->inuse = 0;
}



static int
dos_open (struct serial *scb, const char *name)
{
  struct dos_ttystate *port;
  int fd, i;

  if (strncasecmp (name, "/dev/", 5) == 0)
    name += 5;
  else if (strncasecmp (name, "\\dev\\", 5) == 0)
    name += 5;

  if (strlen (name) != 4 || strncasecmp (name, "com", 3) != 0)
    {
      errno = ENOENT;
      return -1;
    }

  if (name[3] < '1' || name[3] > '4')
    {
      errno = ENOENT;
      return -1;
    }

  /* FIXME: this is a Bad Idea (tm)!  One should *never* invent file
     handles, since they might be already used by other files/devices.
     The Right Way to do this is to create a real handle by dup()'ing
     some existing one.  */
  fd = name[3] - '1';
  port = &ports[fd];
  if (port->refcnt++ > 0)
    {
      /* Device already opened another user.  Just point at it.  */
      scb->fd = fd;
      return 0;
    }

  /* Force access to ID reg.  */
  outb (port, com_cfcr, 0);
  outb (port, com_iir, 0);
  for (i = 0; i < 17; i++)
    {
      if ((inb (port, com_iir) & 0x38) == 0)
	goto ok;
      (void) inb (port, com_data);	/* clear recv */
    }
  errno = ENODEV;
  return -1;

ok:
  /* Disable all interrupts in chip.  */
  outb (port, com_ier, 0);

  /* Tentatively enable 16550 fifo, and see if it responds.  */
  outb (port, com_fifo,
	FIFO_ENABLE | FIFO_RCV_RST | FIFO_XMT_RST | FIFO_TRIGGER);
  sleep (1);
  port->fifo = ((inb (port, com_iir) & IIR_FIFO_MASK) == IIR_FIFO_MASK);

  /* clear pending status reports.  */
  (void) inb (port, com_lsr);
  (void) inb (port, com_msr);

  /* Enable external interrupt gate (to avoid floating IRQ).  */
  outb (port, com_mcr, MCR_IENABLE);

  /* Hook up interrupt handler and initialise icu.  */
  port->intrupt = dos_hookirq (port->irq);
  if (!port->intrupt)
    {
      outb (port, com_mcr, 0);
      outb (port, com_fifo, 0);
      errno = ENODEV;
      return -1;
    }

  disable ();

  /* record port */
  port->intrupt->port = port;
  scb->fd = fd;

  /* Clear rx buffer, tx busy flag and overflow count.  */
  port->first = port->count = 0;
  port->txbusy = 0;
  port->oflo = 0;

  /* Set default baud rate and mode: 9600,8,n,1 */
  i = dos_baudconv (port->baudrate = 9600);
  outb (port, com_cfcr, CFCR_DLAB);
  outb (port, com_dlbl, i & 0xff);
  outb (port, com_dlbh, i >> 8);
  outb (port, com_cfcr, CFCR_8BITS);

  /* Enable all interrupts.  */
  outb (port, com_ier, IER_ETXRDY | IER_ERXRDY | IER_ERLS | IER_EMSC);

  /* Enable DTR & RTS.  */
  outb (port, com_mcr, MCR_DTR | MCR_RTS | MCR_IENABLE);

  enable ();

  return 0;
}


static void
dos_close (struct serial *scb)
{
  struct dos_ttystate *port;
  struct intrupt *intrupt;

  if (!scb)
    return;

  port = &ports[scb->fd];

  if (port->refcnt-- > 1)
    return;

  if (!(intrupt = port->intrupt))
    return;

  /* Disable interrupts, fifo, flow control.  */
  disable ();
  port->intrupt = 0;
  intrupt->port = 0;
  outb (port, com_fifo, 0);
  outb (port, com_ier, 0);
  enable ();

  /* Unhook handler, and disable interrupt gate.  */
  dos_unhookirq (intrupt);
  outb (port, com_mcr, 0);

  /* Check for overflow errors.  */
  if (port->oflo)
    {
      gdb_printf (gdb_stderr,
		  "Serial input overruns occurred.\n");
      gdb_printf (gdb_stderr, "This system %s handle %d baud.\n",
		  port->fifo ? "cannot" : "needs a 16550 to",
		  port->baudrate);
    }
}


/* Implementation of the serial_ops flush_output method.  */

static int
dos_flush_output (struct serial *scb)
{
  return 0;
}

/* Implementation of the serial_ops setparity method.  */

static int
dos_setparity (struct serial *scb, int parity)
{
  return 0;
}

/* Implementation of the serial_ops drain_output method.  */

static int
dos_drain_output (struct serial *scb)
{
  return 0;
}

static void
dos_raw (struct serial *scb)
{
  /* Always in raw mode.  */
}

static int
dos_readchar (struct serial *scb, int timeout)
{
  struct dos_ttystate *port = &ports[scb->fd];
  long then;
  int c;

  then = rawclock () + (timeout * RAWHZ);
  while ((c = dos_getc (port)) < 0)
    {
      QUIT;

      if (timeout >= 0 && (rawclock () - then) >= 0)
	return SERIAL_TIMEOUT;
    }

  return c;
}


static serial_ttystate
dos_get_tty_state (struct serial *scb)
{
  struct dos_ttystate *port = &ports[scb->fd];
  struct dos_ttystate *state;

  /* Are they asking about a port we opened?  */
  if (port->refcnt <= 0)
    {
      /* We've never heard about this port.  We should fail this call,
	 unless they are asking about one of the 3 standard handles,
	 in which case we pretend the handle was open by us if it is
	 connected to a terminal device.  This is because Unix
	 terminals use the serial interface, so GDB expects the
	 standard handles to go through here.  */
      if (scb->fd >= 3 || !isatty (scb->fd))
	return NULL;
    }

  state = XNEW (struct dos_ttystate);
  *state = *port;
  return (serial_ttystate) state;
}

static serial_ttystate
dos_copy_tty_state (struct serial *scb, serial_ttystate ttystate)
{
  struct dos_ttystate *state;

  state = XNEW (struct dos_ttystate);
  *state = *(struct dos_ttystate *) ttystate;

  return (serial_ttystate) state;
}

static int
dos_set_tty_state (struct serial *scb, serial_ttystate ttystate)
{
  struct dos_ttystate *state;

  state = (struct dos_ttystate *) ttystate;
  dos_setbaudrate (scb, state->baudrate);
  return 0;
}

static int
dos_flush_input (struct serial *scb)
{
  struct dos_ttystate *port = &ports[scb->fd];

  disable ();
  port->first = port->count = 0;
  if (port->fifo)
    outb (port, com_fifo, FIFO_ENABLE | FIFO_RCV_RST | FIFO_TRIGGER);
  enable ();
  return 0;
}

static void
dos_print_tty_state (struct serial *scb, serial_ttystate ttystate,
		     struct ui_file *stream)
{
  /* Nothing to print.  */
  return;
}

static int
dos_baudconv (int rate)
{
  long x, err;

  if (rate <= 0)
    return -1;

#define divrnd(n, q)	(((n) * 2 / (q) + 1) / 2) /* Divide and round off.  */
  x = divrnd (COMTICK, rate);
  if (x <= 0)
    return -1;

  err = divrnd (1000 * COMTICK, x * rate) - 1000;
  if (err < 0)
    err = -err;
  if (err > SPEED_TOLERANCE)
    return -1;
#undef divrnd
  return x;
}


static int
dos_setbaudrate (struct serial *scb, int rate)
{
  struct dos_ttystate *port = &ports[scb->fd];

  if (port->baudrate != rate)
    {
      int x;
      unsigned char cfcr;

      x = dos_baudconv (rate);
      if (x <= 0)
	{
	  gdb_printf (gdb_stderr, "%d: impossible baudrate\n", rate);
	  errno = EINVAL;
	  return -1;
	}

      disable ();
      cfcr = inb (port, com_cfcr);

      outb (port, com_cfcr, CFCR_DLAB);
      outb (port, com_dlbl, x & 0xff);
      outb (port, com_dlbh, x >> 8);
      outb (port, com_cfcr, cfcr);
      port->baudrate = rate;
      enable ();
    }

  return 0;
}

static int
dos_setstopbits (struct serial *scb, int num)
{
  struct dos_ttystate *port = &ports[scb->fd];
  unsigned char cfcr;

  disable ();
  cfcr = inb (port, com_cfcr);

  switch (num)
    {
    case SERIAL_1_STOPBITS:
      outb (port, com_cfcr, cfcr & ~CFCR_STOPB);
      break;
    case SERIAL_1_AND_A_HALF_STOPBITS:
    case SERIAL_2_STOPBITS:
      outb (port, com_cfcr, cfcr | CFCR_STOPB);
      break;
    default:
      enable ();
      return 1;
    }
  enable ();

  return 0;
}

static int
dos_write (struct serial *scb, const void *buf, size_t count)
{
  volatile struct dos_ttystate *port = &ports[scb->fd];
  size_t fifosize = port->fifo ? 16 : 1;
  long then;
  size_t cnt;
  const char *str = (const char *) buf;

  while (count > 0)
    {
      QUIT;

      /* Send the data, fifosize bytes at a time.  */
      cnt = fifosize > count ? count : fifosize;
      port->txbusy = 1;
      /* Francisco Pastor <fpastor.etra-id@etra.es> says OUTSB messes
	 up the communications with UARTs with FIFOs.  */
#ifdef UART_FIFO_WORKS
      outportsb (port->base + com_data, str, cnt);
      str += cnt;
      count -= cnt;
#else
      for ( ; cnt > 0; cnt--, count--)
	outportb (port->base + com_data, *str++);
#endif
#ifdef DOS_STATS
      cnts[CNT_TX] += cnt;
#endif
      /* Wait for transmission to complete (max 1 sec).  */
      then = rawclock () + RAWHZ;
      while (port->txbusy)
	{
	  if ((rawclock () - then) >= 0)
	    {
	      errno = EIO;
	      return SERIAL_ERROR;
	    }
	}
    }
  return 0;
}


static int
dos_sendbreak (struct serial *scb)
{
  volatile struct dos_ttystate *port = &ports[scb->fd];
  unsigned char cfcr;
  long then;

  cfcr = inb (port, com_cfcr);
  outb (port, com_cfcr, cfcr | CFCR_SBREAK);

  /* 0.25 sec delay */
  then = rawclock () + RAWHZ / 4;
  while ((rawclock () - then) < 0)
    continue;

  outb (port, com_cfcr, cfcr);
  return 0;
}


static const struct serial_ops dos_ops =
{
  "hardwire",
  dos_open,
  dos_close,
  NULL,				/* fdopen, not implemented */
  dos_readchar,
  dos_write,
  dos_flush_output,
  dos_flush_input,
  dos_sendbreak,
  dos_raw,
  dos_get_tty_state,
  dos_copy_tty_state,
  dos_set_tty_state,
  dos_print_tty_state,
  dos_setbaudrate,
  dos_setstopbits,
  dos_setparity,
  dos_drain_output,
  (void (*)(struct serial *, int))NULL	/* Change into async mode.  */
};

int
gdb_pipe (int pdes[2])
{
  /* No support for pipes.  */
  errno = ENOSYS;
  return -1;
}

static void
info_serial_command (const char *arg, int from_tty)
{
  struct dos_ttystate *port;
#ifdef DOS_STATS
  int i;
#endif

  for (port = ports; port < &ports[4]; port++)
    {
      if (port->baudrate == 0)
	continue;
      gdb_printf ("Port:\tCOM%ld (%sactive)\n", (long)(port - ports) + 1,
		  port->intrupt ? "" : "not ");
      gdb_printf ("Addr:\t0x%03x (irq %d)\n", port->base, port->irq);
      gdb_printf ("16550:\t%s\n", port->fifo ? "yes" : "no");
      gdb_printf ("Speed:\t%d baud\n", port->baudrate);
      gdb_printf ("Errs:\tframing %d parity %d overflow %d\n\n",
		  port->ferr, port->perr, port->oflo);
    }

#ifdef DOS_STATS
  gdb_printf ("\nTotal interrupts: %d\n", intrcnt);
  for (i = 0; i < NCNT; i++)
    if (cnts[i])
      gdb_printf ("%s:\t%lu\n", cntnames[i], (unsigned long) cnts[i]);
#endif
}

void _initialize_ser_dos ();
void
_initialize_ser_dos ()
{
  serial_add_interface (&dos_ops);

  /* Save original interrupt mask register.  */
  icu_oldmask = inportb (ICU_MASK);

  /* Mark fixed motherboard irqs as inuse.  */
  intrupts[0].inuse =		/* timer tick */
    intrupts[1].inuse =		/* keyboard */
    intrupts[2].inuse = 1;	/* slave icu */

  add_setshow_zinteger_cmd ("com1base", class_obscure, &ports[0].base, _("\
Set COM1 base i/o port address."), _("\
Show COM1 base i/o port address."), NULL,
			    NULL,
			    NULL, /* FIXME: i18n: */
			    &setlist, &showlist);

  add_setshow_zinteger_cmd ("com1irq", class_obscure, &ports[0].irq, _("\
Set COM1 interrupt request."), _("\
Show COM1 interrupt request."), NULL,
			    NULL,
			    NULL, /* FIXME: i18n: */
			    &setlist, &showlist);

  add_setshow_zinteger_cmd ("com2base", class_obscure, &ports[1].base, _("\
Set COM2 base i/o port address."), _("\
Show COM2 base i/o port address."), NULL,
			    NULL,
			    NULL, /* FIXME: i18n: */
			    &setlist, &showlist);

  add_setshow_zinteger_cmd ("com2irq", class_obscure, &ports[1].irq, _("\
Set COM2 interrupt request."), _("\
Show COM2 interrupt request."), NULL,
			    NULL,
			    NULL, /* FIXME: i18n: */
			    &setlist, &showlist);

  add_setshow_zinteger_cmd ("com3base", class_obscure, &ports[2].base, _("\
Set COM3 base i/o port address."), _("\
Show COM3 base i/o port address."), NULL,
			    NULL,
			    NULL, /* FIXME: i18n: */
			    &setlist, &showlist);

  add_setshow_zinteger_cmd ("com3irq", class_obscure, &ports[2].irq, _("\
Set COM3 interrupt request."), _("\
Show COM3 interrupt request."), NULL,
			    NULL,
			    NULL, /* FIXME: i18n: */
			    &setlist, &showlist);

  add_setshow_zinteger_cmd ("com4base", class_obscure, &ports[3].base, _("\
Set COM4 base i/o port address."), _("\
Show COM4 base i/o port address."), NULL,
			    NULL,
			    NULL, /* FIXME: i18n: */
			    &setlist, &showlist);

  add_setshow_zinteger_cmd ("com4irq", class_obscure, &ports[3].irq, _("\
Set COM4 interrupt request."), _("\
Show COM4 interrupt request."), NULL,
			    NULL,
			    NULL, /* FIXME: i18n: */
			    &setlist, &showlist);

  add_info ("serial", info_serial_command,
	    _("Print DOS serial port status."));
}<|MERGE_RESOLUTION|>--- conflicted
+++ resolved
@@ -1,9 +1,5 @@
 /* Remote serial interface for local (hardwired) serial ports for GO32.
-<<<<<<< HEAD
-   Copyright (C) 1992-2023 Free Software Foundation, Inc.
-=======
    Copyright (C) 1992-2024 Free Software Foundation, Inc.
->>>>>>> 75e11412
 
    Contributed by Nigel Stephens, Algorithmics Ltd. (nigel@algor.co.uk).
 

--- conflicted
+++ resolved
@@ -1,10 +1,6 @@
 /* CLI Definitions for GDB, the GNU debugger.
 
-<<<<<<< HEAD
-   Copyright (C) 2016-2023 Free Software Foundation, Inc.
-=======
    Copyright (C) 2016-2024 Free Software Foundation, Inc.
->>>>>>> 75e11412
 
    This program is free software; you can redistribute it and/or modify
    it under the terms of the GNU General Public License as published by

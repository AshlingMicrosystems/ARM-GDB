--- conflicted
+++ resolved
@@ -1,9 +1,5 @@
 /* Architecture-dependent code for the Fujitsu FR-V, for GDB, the GNU Debugger.
-<<<<<<< HEAD
-   Copyright (C) 2004-2023 Free Software Foundation, Inc.
-=======
    Copyright (C) 2004-2024 Free Software Foundation, Inc.
->>>>>>> 75e11412
 
    This file is part of GDB.
 

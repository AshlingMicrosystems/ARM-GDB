--- conflicted
+++ resolved
@@ -1,10 +1,6 @@
 /* Native support code for PPC AIX, for GDB the GNU debugger.
 
-<<<<<<< HEAD
-   Copyright (C) 2006-2023 Free Software Foundation, Inc.
-=======
    Copyright (C) 2006-2024 Free Software Foundation, Inc.
->>>>>>> 75e11412
 
    Free Software Foundation, Inc.
 

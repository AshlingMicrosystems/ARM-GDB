/* Support for printing C++ values for GDB, the GNU debugger.

<<<<<<< HEAD
   Copyright (C) 1986-2023 Free Software Foundation, Inc.
=======
   Copyright (C) 1986-2024 Free Software Foundation, Inc.
>>>>>>> 75e11412

   This file is part of GDB.

   This program is free software; you can redistribute it and/or modify
   it under the terms of the GNU General Public License as published by
   the Free Software Foundation; either version 3 of the License, or
   (at your option) any later version.

   This program is distributed in the hope that it will be useful,
   but WITHOUT ANY WARRANTY; without even the implied warranty of
   MERCHANTABILITY or FITNESS FOR A PARTICULAR PURPOSE.  See the
   GNU General Public License for more details.

   You should have received a copy of the GNU General Public License
   along with this program.  If not, see <http://www.gnu.org/licenses/>.  */

#include "event-top.h"
#include "extract-store-integer.h"
#include "gdbsupport/gdb_obstack.h"
#include "symtab.h"
#include "gdbtypes.h"
#include "expression.h"
#include "value.h"
#include "command.h"
#include "cli/cli-cmds.h"
#include "demangle.h"
#include "annotate.h"
#include "c-lang.h"
#include "target.h"
#include "cp-abi.h"
#include "valprint.h"
#include "cp-support.h"
#include "language.h"
#include "extension.h"
#include "typeprint.h"
#include "gdbsupport/byte-vector.h"
#include "gdbarch.h"
#include "cli/cli-style.h"
#include "gdbsupport/selftest.h"
#include "selftest-arch.h"

static struct obstack dont_print_vb_obstack;
static struct obstack dont_print_statmem_obstack;
static struct obstack dont_print_stat_array_obstack;

static void cp_print_static_field (struct type *, struct value *,
				   struct ui_file *, int,
				   const struct value_print_options *);

static void cp_print_value (struct value *, struct ui_file *,
			    int, const struct value_print_options *,
			    struct type **);


/* GCC versions after 2.4.5 use this.  */
const char vtbl_ptr_name[] = "__vtbl_ptr_type";

/* Return truth value for assertion that TYPE is of the type
   "pointer to virtual function".  */

int
cp_is_vtbl_ptr_type (struct type *type)
{
  const char *type_name = type->name ();

  return (type_name != NULL && !strcmp (type_name, vtbl_ptr_name));
}

/* Return truth value for the assertion that TYPE is of the type
   "pointer to virtual function table".  */

int
cp_is_vtbl_member (struct type *type)
{
  /* With older versions of g++, the vtbl field pointed to an array of
     structures.  Nowadays it points directly to the structure.  */
  if (type->code () == TYPE_CODE_PTR)
    {
      type = type->target_type ();
      if (type->code () == TYPE_CODE_ARRAY)
	{
	  type = type->target_type ();
	  if (type->code () == TYPE_CODE_STRUCT    /* if not using thunks */
	      || type->code () == TYPE_CODE_PTR)   /* if using thunks */
	    {
	      /* Virtual functions tables are full of pointers
		 to virtual functions.  */
	      return cp_is_vtbl_ptr_type (type);
	    }
	}
      else if (type->code () == TYPE_CODE_STRUCT)  /* if not using thunks */
	{
	  return cp_is_vtbl_ptr_type (type);
	}
      else if (type->code () == TYPE_CODE_PTR)     /* if using thunks */
	{
	  /* The type name of the thunk pointer is NULL when using
	     dwarf2.  We could test for a pointer to a function, but
	     there is no type info for the virtual table either, so it
	     wont help.  */
	  return cp_is_vtbl_ptr_type (type);
	}
    }
  return 0;
}

/* Mutually recursive subroutines of cp_print_value and c_val_print to
   print out a structure's fields: cp_print_value_fields and
   cp_print_value.

   TYPE, VALADDR, ADDRESS, STREAM, RECURSE, and OPTIONS have the same
   meanings as in cp_print_value and c_val_print.

   2nd argument REAL_TYPE is used to carry over the type of the
   derived class across the recursion to base classes.

   DONT_PRINT is an array of baseclass types that we should not print,
   or zero if called from top level.  */

void
cp_print_value_fields (struct value *val, struct ui_file *stream,
		       int recurse, const struct value_print_options *options,
		       struct type **dont_print_vb,
		       int dont_print_statmem)
{
  int i, len, n_baseclasses;
  int fields_seen = 0;
  static int last_set_recurse = -1;

  struct type *type = check_typedef (val->type ());

  if (recurse == 0)
    {
      /* Any object can be left on obstacks only during an unexpected
	 error.  */

      if (obstack_object_size (&dont_print_statmem_obstack) > 0)
	{
	  obstack_free (&dont_print_statmem_obstack, NULL);
	  obstack_begin (&dont_print_statmem_obstack,
			 32 * sizeof (CORE_ADDR));
	}
      if (obstack_object_size (&dont_print_stat_array_obstack) > 0)
	{
	  obstack_free (&dont_print_stat_array_obstack, NULL);
	  obstack_begin (&dont_print_stat_array_obstack,
			 32 * sizeof (struct type *));
	}
    }

  gdb_printf (stream, "{");
  len = type->num_fields ();
  n_baseclasses = TYPE_N_BASECLASSES (type);

  /* First, print out baseclasses such that we don't print
     duplicates of virtual baseclasses.  */

  if (n_baseclasses > 0)
    cp_print_value (val, stream, recurse + 1, options, dont_print_vb);

  /* Second, print out data fields */

  /* If there are no data fields, skip this part */
  if (len == n_baseclasses || !len)
    fprintf_styled (stream, metadata_style.style (), "<No data fields>");
  else
    {
      size_t statmem_obstack_initial_size = 0;
      size_t stat_array_obstack_initial_size = 0;
      struct type *vptr_basetype = NULL;
      int vptr_fieldno;

      if (dont_print_statmem == 0)
	{
	  statmem_obstack_initial_size =
	    obstack_object_size (&dont_print_statmem_obstack);

	  if (last_set_recurse != recurse)
	    {
	      stat_array_obstack_initial_size =
		obstack_object_size (&dont_print_stat_array_obstack);

	      last_set_recurse = recurse;
	    }
	}

      vptr_fieldno = get_vptr_fieldno (type, &vptr_basetype);
      for (i = n_baseclasses; i < len; i++)
	{
	  const gdb_byte *valaddr = val->contents_for_printing ().data ();

	  /* If requested, skip printing of static fields.  */
	  if (!options->static_field_print
	      && type->field (i).is_static ())
	    continue;

	  if (fields_seen)
	    {
	      gdb_puts (",", stream);
	      if (!options->prettyformat)
		gdb_puts (" ", stream);
	    }
	  else if (n_baseclasses > 0)
	    {
	      if (options->prettyformat)
		{
		  gdb_printf (stream, "\n");
		  print_spaces (2 + 2 * recurse, stream);
		  gdb_puts ("members of ", stream);
		  gdb_puts (type->name (), stream);
		  gdb_puts (":", stream);
		}
	    }
	  fields_seen = 1;

	  if (options->prettyformat)
	    {
	      gdb_printf (stream, "\n");
	      print_spaces (2 + 2 * recurse, stream);
	    }
	  else
	    {
	      stream->wrap_here (2 + 2 * recurse);
	    }

	  annotate_field_begin (type->field (i).type ());

	  if (type->field (i).is_static ())
	    {
	      gdb_puts ("static ", stream);
	      fprintf_symbol (stream,
			      type->field (i).name (),
			      current_language->la_language,
			      DMGL_PARAMS | DMGL_ANSI);
	    }
	  else
	    fputs_styled (type->field (i).name (),
			  variable_name_style.style (), stream);
	  annotate_field_name_end ();

	  /* We tweak various options in a few cases below.  */
	  value_print_options options_copy = *options;
	  value_print_options *opts = &options_copy;

	  /* Do not print leading '=' in case of anonymous
	     unions.  */
	  if (strcmp (type->field (i).name (), ""))
	    gdb_puts (" = ", stream);
	  else
	    {
	      /* If this is an anonymous field then we want to consider it
		 as though it is at its parent's depth when it comes to the
		 max print depth.  */
	      if (opts->max_depth != -1 && opts->max_depth < INT_MAX)
		++opts->max_depth;
	    }
	  annotate_field_value ();

	  if (!type->field (i).is_static ()
	      && type->field (i).is_packed ())
	    {
	      struct value *v;

	      /* Bitfields require special handling, especially due to
		 byte order problems.  */
	      if (type->field (i).is_ignored ())
		{
		  fputs_styled ("<optimized out or zero length>",
				metadata_style.style (), stream);
		}
	      else if (val->bits_synthetic_pointer
		       (type->field (i).loc_bitpos (),
			type->field (i).bitsize ()))
		{
		  fputs_styled (_("<synthetic pointer>"),
				metadata_style.style (), stream);
		}
	      else
		{
		  opts->deref_ref = false;

		  v = value_field_bitfield (type, i, valaddr,
					    val->embedded_offset (), val);

		  common_val_print (v, stream, recurse + 1,
				    opts, current_language);
		}
	    }
	  else
	    {
	      if (type->field (i).is_ignored ())
		{
		  fputs_styled ("<optimized out or zero length>",
				metadata_style.style (), stream);
		}
	      else if (type->field (i).is_static ())
		{
		  try
		    {
		      struct value *v = value_static_field (type, i);

		      cp_print_static_field (type->field (i).type (),
					     v, stream, recurse + 1,
					     opts);
		    }
		  catch (const gdb_exception_error &ex)
		    {
		      fprintf_styled (stream, metadata_style.style (),
				      _("<error reading variable: %s>"),
				      ex.what ());
		    }
		}
	      else if (i == vptr_fieldno && type == vptr_basetype)
		{
		  int i_offset = type->field (i).loc_bitpos () / 8;
		  struct type *i_type = type->field (i).type ();

		  if (valprint_check_validity (stream, i_type, i_offset, val))
		    {
		      CORE_ADDR addr;

		      i_offset += val->embedded_offset ();
		      addr = extract_typed_address (valaddr + i_offset, i_type);
		      print_function_pointer_address (opts,
						      type->arch (),
						      addr, stream);
		    }
		}
	      else
		{
		  struct value *v = val->primitive_field (0, i, type);
		  opts->deref_ref = false;
		  common_val_print (v, stream, recurse + 1, opts,
				    current_language);
		}
	    }
	  annotate_field_end ();
	}

      if (dont_print_statmem == 0)
	{
	  size_t obstack_final_size =
	   obstack_object_size (&dont_print_statmem_obstack);

	  if (obstack_final_size > statmem_obstack_initial_size)
	    {
	      /* In effect, a pop of the printed-statics stack.  */
	      size_t shrink_bytes
		= statmem_obstack_initial_size - obstack_final_size;
	      obstack_blank_fast (&dont_print_statmem_obstack, shrink_bytes);
	    }

	  if (last_set_recurse != recurse)
	    {
	      obstack_final_size =
		obstack_object_size (&dont_print_stat_array_obstack);

	      if (obstack_final_size > stat_array_obstack_initial_size)
		{
		  void *free_to_ptr =
		    (char *) obstack_next_free (&dont_print_stat_array_obstack)
		    - (obstack_final_size
		       - stat_array_obstack_initial_size);

		  obstack_free (&dont_print_stat_array_obstack,
				free_to_ptr);
		}
	      last_set_recurse = -1;
	    }
	}

      if (options->prettyformat)
	{
	  gdb_printf (stream, "\n");
	  print_spaces (2 * recurse, stream);
	}
    }				/* if there are data fields */

  gdb_printf (stream, "}");
}

/* A wrapper for cp_print_value_fields that tries to apply a
   pretty-printer first.  */

static void
cp_print_value_fields_pp (struct value *val,
			  struct ui_file *stream,
			  int recurse,
			  const struct value_print_options *options,
			  struct type **dont_print_vb,
			  int dont_print_statmem)
{
  int result = 0;

  /* Attempt to run an extension language pretty-printer if
     possible.  */
  if (!options->raw)
    result
      = apply_ext_lang_val_pretty_printer (val, stream,
					   recurse, options,
					   current_language);

  if (!result)
    cp_print_value_fields (val, stream, recurse, options, dont_print_vb,
			   dont_print_statmem);
}

/* Special val_print routine to avoid printing multiple copies of
   virtual baseclasses.  */

static void
cp_print_value (struct value *val, struct ui_file *stream,
		int recurse, const struct value_print_options *options,
		struct type **dont_print_vb)
{
  struct type *type = check_typedef (val->type ());
  CORE_ADDR address = val->address ();
  struct type **last_dont_print
    = (struct type **) obstack_next_free (&dont_print_vb_obstack);
  struct obstack tmp_obstack = dont_print_vb_obstack;
  int i, n_baseclasses = TYPE_N_BASECLASSES (type);
  const gdb_byte *valaddr = val->contents_for_printing ().data ();

  if (dont_print_vb == 0)
    {
      /* If we're at top level, carve out a completely fresh chunk of
	 the obstack and use that until this particular invocation
	 returns.  */
      /* Bump up the high-water mark.  Now alpha is omega.  */
      obstack_finish (&dont_print_vb_obstack);
    }

  for (i = 0; i < n_baseclasses; i++)
    {
      LONGEST boffset = 0;
      int skip = 0;
      struct type *baseclass = check_typedef (TYPE_BASECLASS (type, i));
      const char *basename = baseclass->name ();
      struct value *base_val = NULL;

      if (BASETYPE_VIA_VIRTUAL (type, i))
	{
	  struct type **first_dont_print
	    = (struct type **) obstack_base (&dont_print_vb_obstack);

	  int j = (struct type **)
	    obstack_next_free (&dont_print_vb_obstack) - first_dont_print;

	  while (--j >= 0)
	    if (baseclass == first_dont_print[j])
	      goto flush_it;

	  obstack_ptr_grow (&dont_print_vb_obstack, baseclass);
	}

      try
	{
	  boffset = baseclass_offset (type, i, valaddr,
				      val->embedded_offset (),
				      address, val);
	}
      catch (const gdb_exception_error &ex)
	{
	  if (ex.error == NOT_AVAILABLE_ERROR)
	    skip = -1;
	  else
	    skip = 1;
	}

      if (skip == 0)
	{
	  if (BASETYPE_VIA_VIRTUAL (type, i))
	    {
	      /* The virtual base class pointer might have been
		 clobbered by the user program. Make sure that it
		 still points to a valid memory location.  */

	      if (boffset < 0 || boffset >= type->length ())
		{
		  gdb::byte_vector buf (baseclass->length ());

		  if (target_read_memory (address + boffset, buf.data (),
					  baseclass->length ()) != 0)
		    skip = 1;
		  base_val = value_from_contents_and_address (baseclass,
							      buf.data (),
							      address + boffset);
		  baseclass = base_val->type ();
		  boffset = 0;
		}
	      else
		{
		  base_val = val;
		}
	    }
	  else
	    {
	      base_val = val;
	    }
	}

      /* Now do the printing.  */
      if (options->prettyformat)
	{
	  gdb_printf (stream, "\n");
	  print_spaces (2 * recurse, stream);
	}
      gdb_puts ("<", stream);
      /* Not sure what the best notation is in the case where there is
	 no baseclass name.  */
      gdb_puts (basename ? basename : "", stream);
      gdb_puts ("> = ", stream);

      if (skip < 0)
	val_print_unavailable (stream);
      else if (skip > 0)
	val_print_invalid_address (stream);
      else
	{
	  if (!val_print_check_max_depth (stream, recurse, options,
					  current_language))
	    {
	      struct value *baseclass_val = val->primitive_field (0,
								  i, type);

	      cp_print_value_fields_pp
		(baseclass_val, stream, recurse, options,
		 (struct type **) obstack_base (&dont_print_vb_obstack),
		 0);
	    }
	}
      gdb_puts (", ", stream);

    flush_it:
      ;
    }

  if (dont_print_vb == 0)
    {
      /* Free the space used to deal with the printing
	 of this type from top level.  */
      obstack_free (&dont_print_vb_obstack, last_dont_print);
      /* Reset watermark so that we can continue protecting
	 ourselves from whatever we were protecting ourselves.  */
      dont_print_vb_obstack = tmp_obstack;
    }
}

/* Print value of a static member.  To avoid infinite recursion when
   printing a class that contains a static instance of the class, we
   keep the addresses of all printed static member classes in an
   obstack and refuse to print them more than once.

   VAL contains the value to print, TYPE, STREAM, RECURSE, and OPTIONS
   have the same meanings as in c_val_print.  */

static void
cp_print_static_field (struct type *type,
		       struct value *val,
		       struct ui_file *stream,
		       int recurse,
		       const struct value_print_options *options)
{
  struct value_print_options opts;

  if (val->entirely_optimized_out ())
    {
      val_print_optimized_out (val, stream);
      return;
    }

  struct type *real_type = check_typedef (type);
  if (real_type->code () == TYPE_CODE_STRUCT)
    {
      CORE_ADDR *first_dont_print;
      CORE_ADDR addr = val->address ();
      int i;

      first_dont_print
	= (CORE_ADDR *) obstack_base (&dont_print_statmem_obstack);
      i = obstack_object_size (&dont_print_statmem_obstack)
	/ sizeof (CORE_ADDR);

      while (--i >= 0)
	{
	  if (addr == first_dont_print[i])
	    {
	      fputs_styled (_("<same as static member of an already"
			      " seen type>"),
			    metadata_style.style (), stream);
	      return;
	    }
	}

      obstack_grow (&dont_print_statmem_obstack, (char *) &addr,
		    sizeof (CORE_ADDR));
      cp_print_value_fields_pp (val, stream, recurse, options, nullptr, 1);
      return;
    }

  if (real_type->code () == TYPE_CODE_ARRAY)
    {
      struct type **first_dont_print;
      int i;
      struct type *target_type = type->target_type ();

      first_dont_print
	= (struct type **) obstack_base (&dont_print_stat_array_obstack);
      i = obstack_object_size (&dont_print_stat_array_obstack)
	/ sizeof (struct type *);

      while (--i >= 0)
	{
	  if (target_type == first_dont_print[i])
	    {
	      fputs_styled (_("<same as static member of an already"
			      " seen type>"),
			    metadata_style.style (), stream);
	      return;
	    }
	}

      obstack_grow (&dont_print_stat_array_obstack,
		    (char *) &target_type,
		    sizeof (struct type *));
    }

  opts = *options;
  opts.deref_ref = false;
  common_val_print (val, stream, recurse, &opts, current_language);
}

/* Find the field in *SELF, or its non-virtual base classes, with
   bit offset OFFSET.  Set *SELF to the containing type and *FIELDNO
   to the containing field number.  If OFFSET is not exactly at the
   start of some field, set *SELF to NULL.  */

static void
cp_find_class_member (struct type **self_p, int *fieldno,
		      LONGEST offset)
{
  struct type *self;
  unsigned int i;
  unsigned len;

  *self_p = check_typedef (*self_p);
  self = *self_p;
  len = self->num_fields ();

  for (i = TYPE_N_BASECLASSES (self); i < len; i++)
    {
      field &f = self->field (i);
      if (f.is_static ())
	continue;
      LONGEST bitpos = f.loc_bitpos ();

      QUIT;
      if (offset == bitpos)
	{
	  *fieldno = i;
	  return;
	}
    }

  for (i = 0; i < TYPE_N_BASECLASSES (self); i++)
    {
      LONGEST bitpos = self->field (i).loc_bitpos ();
      LONGEST bitsize = 8 * self->field (i).type ()->length ();

      if (offset >= bitpos && offset < bitpos + bitsize)
	{
	  *self_p = self->field (i).type ();
	  cp_find_class_member (self_p, fieldno, offset - bitpos);
	  return;
	}
    }

  *self_p = NULL;
}

void
cp_print_class_member (const gdb_byte *valaddr, struct type *type,
		       struct ui_file *stream, const char *prefix)
{
  enum bfd_endian byte_order = type_byte_order (type);

  /* VAL is a byte offset into the structure type SELF_TYPE.
     Find the name of the field for that offset and
     print it.  */
  struct type *self_type = TYPE_SELF_TYPE (type);
  LONGEST val;
  int fieldno;

  val = extract_signed_integer (valaddr,
				type->length (),
				byte_order);

  /* Pointers to data members are usually byte offsets into an object.
     Because a data member can have offset zero, and a NULL pointer to
     member must be distinct from any valid non-NULL pointer to
     member, either the value is biased or the NULL value has a
     special representation; both are permitted by ISO C++.  HP aCC
     used a bias of 0x20000000; HP cfront used a bias of 1; g++ 3.x
     and other compilers which use the Itanium ABI use -1 as the NULL
     value.  GDB only supports that last form; to add support for
     another form, make this into a cp-abi hook.  */

  if (val == -1)
    {
      gdb_printf (stream, "NULL");
      return;
    }

  cp_find_class_member (&self_type, &fieldno, val << 3);

  if (self_type != NULL)
    {
      const char *name;

      gdb_puts (prefix, stream);
      name = self_type->name ();
      if (name)
	gdb_puts (name, stream);
      else
	c_type_print_base (self_type, stream, 0, 0, &type_print_raw_options);
      gdb_printf (stream, "::");
      fputs_styled (self_type->field (fieldno).name (),
		    variable_name_style.style (), stream);
    }
  else
    gdb_printf (stream, "%ld", (long) val);
}

#if GDB_SELF_TEST

/* Test printing of TYPE_CODE_STRUCT values.  */

static void
test_print_fields (gdbarch *arch)
{
  struct field *f;
  type *uint8_type = builtin_type (arch)->builtin_uint8;
  type *bool_type = builtin_type (arch)->builtin_bool;
  type *the_struct = arch_composite_type (arch, NULL, TYPE_CODE_STRUCT);
  the_struct->set_length (4);

  /* Value:  1110 1001
     Fields: C-BB B-A- */
  if (gdbarch_byte_order (arch) == BFD_ENDIAN_LITTLE)
    {
      f = append_composite_type_field_raw (the_struct, "A", bool_type);
      f->set_loc_bitpos (1);
      f->set_bitsize (1);
      f = append_composite_type_field_raw (the_struct, "B", uint8_type);
      f->set_loc_bitpos (3);
      f->set_bitsize (3);
      f = append_composite_type_field_raw (the_struct, "C", bool_type);
      f->set_loc_bitpos (7);
      f->set_bitsize (1);
    }
  /* According to the logic commented in "make_gdb_type_struct ()" of
   * target-descriptions.c, bit positions are numbered differently for
   * little and big endians.  */
  else
    {
      f = append_composite_type_field_raw (the_struct, "A", bool_type);
      f->set_loc_bitpos (30);
      f->set_bitsize (1);
      f = append_composite_type_field_raw (the_struct, "B", uint8_type);
      f->set_loc_bitpos (26);
      f->set_bitsize (3);
      f = append_composite_type_field_raw (the_struct, "C", bool_type);
      f->set_loc_bitpos (24);
      f->set_bitsize (1);
    }

  value *val = value::allocate (the_struct);
  gdb_byte *contents = val->contents_writeable ().data ();
  store_unsigned_integer (contents, val->enclosing_type ()->length (),
			  gdbarch_byte_order (arch), 0xe9);

  string_file out;
  struct value_print_options opts;
  get_no_prettyformat_print_options (&opts);
  cp_print_value_fields(val, &out, 0, &opts, NULL, 0);
  SELF_CHECK (out.string () == "{A = false, B = 5, C = true}");

  out.clear();
  opts.format = 'x';
  cp_print_value_fields(val, &out, 0, &opts, NULL, 0);
  SELF_CHECK (out.string () == "{A = 0x0, B = 0x5, C = 0x1}");
}

#endif


void _initialize_cp_valprint ();
void
_initialize_cp_valprint ()
{
#if GDB_SELF_TEST
  selftests::register_test_foreach_arch ("print-fields", test_print_fields);
#endif

  obstack_begin (&dont_print_stat_array_obstack,
		 32 * sizeof (struct type *));
  obstack_begin (&dont_print_statmem_obstack,
		 32 * sizeof (CORE_ADDR));
  obstack_begin (&dont_print_vb_obstack,
		 32 * sizeof (struct type *));
}<|MERGE_RESOLUTION|>--- conflicted
+++ resolved
@@ -1,10 +1,6 @@
 /* Support for printing C++ values for GDB, the GNU debugger.
 
-<<<<<<< HEAD
-   Copyright (C) 1986-2023 Free Software Foundation, Inc.
-=======
    Copyright (C) 1986-2024 Free Software Foundation, Inc.
->>>>>>> 75e11412
 
    This file is part of GDB.
 

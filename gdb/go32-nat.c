/* Native debugging support for Intel x86 running DJGPP.
<<<<<<< HEAD
   Copyright (C) 1997-2023 Free Software Foundation, Inc.
=======
   Copyright (C) 1997-2024 Free Software Foundation, Inc.
>>>>>>> 75e11412
   Written by Robert Hoehne.

   This file is part of GDB.

   This program is free software; you can redistribute it and/or modify
   it under the terms of the GNU General Public License as published by
   the Free Software Foundation; either version 3 of the License, or
   (at your option) any later version.

   This program is distributed in the hope that it will be useful,
   but WITHOUT ANY WARRANTY; without even the implied warranty of
   MERCHANTABILITY or FITNESS FOR A PARTICULAR PURPOSE.  See the
   GNU General Public License for more details.

   You should have received a copy of the GNU General Public License
   along with this program.  If not, see <http://www.gnu.org/licenses/>.  */

/* To whomever it may concern, here's a general description of how
   debugging in DJGPP works, and the special quirks GDB does to
   support that.

   When the DJGPP port of GDB is debugging a DJGPP program natively,
   there aren't 2 separate processes, the debuggee and GDB itself, as
   on other systems.  (This is DOS, where there can only be one active
   process at any given time, remember?)  Instead, GDB and the
   debuggee live in the same process.  So when GDB calls
   go32_create_inferior below, and that function calls edi_init from
   the DJGPP debug support library libdbg.a, we load the debuggee's
   executable file into GDB's address space, set it up for execution
   as the stub loader (a short real-mode program prepended to each
   DJGPP executable) normally would, and do a lot of preparations for
   swapping between GDB's and debuggee's internal state, primarily wrt
   the exception handlers.  This swapping happens every time we resume
   the debuggee or switch back to GDB's code, and it includes:

    . swapping all the segment registers
    . swapping the PSP (the Program Segment Prefix)
    . swapping the signal handlers
    . swapping the exception handlers
    . swapping the FPU status
    . swapping the 3 standard file handles (more about this below)

   Then running the debuggee simply means longjmp into it where its PC
   is and let it run until it stops for some reason.  When it stops,
   GDB catches the exception that stopped it and longjmp's back into
   its own code.  All the possible exit points of the debuggee are
   watched; for example, the normal exit point is recognized because a
   DOS program issues a special system call to exit.  If one of those
   exit points is hit, we mourn the inferior and clean up after it.
   Cleaning up is very important, even if the process exits normally,
   because otherwise we might leave behind traces of previous
   execution, and in several cases GDB itself might be left hosed,
   because all the exception handlers were not restored.

   Swapping of the standard handles (in redir_to_child and
   redir_to_debugger) is needed because, since both GDB and the
   debuggee live in the same process, as far as the OS is concerned,
   the share the same file table.  This means that the standard
   handles 0, 1, and 2 point to the same file table entries, and thus
   are connected to the same devices.  Therefore, if the debugger
   redirects its standard output, the standard output of the debuggee
   is also automagically redirected to the same file/device!
   Similarly, if the debuggee redirects its stdout to a file, you
   won't be able to see debugger's output (it will go to the same file
   where the debuggee has its output); and if the debuggee closes its
   standard input, you will lose the ability to talk to debugger!

   For this reason, every time the debuggee is about to be resumed, we
   call redir_to_child, which redirects the standard handles to where
   the debuggee expects them to be.  When the debuggee stops and GDB
   regains control, we call redir_to_debugger, which redirects those 3
   handles back to where GDB expects.

   Note that only the first 3 handles are swapped, so if the debuggee
   redirects or closes any other handles, GDB will not notice.  In
   particular, the exit code of a DJGPP program forcibly closes all
   file handles beyond the first 3 ones, so when the debuggee exits,
   GDB currently loses its stdaux and stdprn streams.  Fortunately,
   GDB does not use those as of this writing, and will never need
   to.  */


#include <fcntl.h>

#include "x86-nat.h"
#include "inferior.h"
#include "infrun.h"
#include "gdbthread.h"
#include "gdbsupport/gdb_wait.h"
#include "gdbcore.h"
#include "command.h"
#include "cli/cli-cmds.h"
#include "floatformat.h"
#include "buildsym-legacy.h"
#include "i387-tdep.h"
#include "i386-tdep.h"
#include "nat/x86-cpuid.h"
#include "value.h"
#include "regcache.h"
#include "top.h"
#include "cli/cli-utils.h"
#include "inf-child.h"

#include <ctype.h>
#include <unistd.h>
#include <sys/utsname.h>
#include <io.h>
#include <dos.h>
#include <dpmi.h>
#include <go32.h>
#include <sys/farptr.h>
#include <debug/v2load.h>
#include <debug/dbgcom.h>
#if __DJGPP_MINOR__ > 2
#include <debug/redir.h>
#endif

#include <langinfo.h>

#if __DJGPP_MINOR__ < 3
/* This code will be provided from DJGPP 2.03 on.  Until then I code it
   here.  */
typedef struct
  {
    unsigned short sig0;
    unsigned short sig1;
    unsigned short sig2;
    unsigned short sig3;
    unsigned short exponent:15;
    unsigned short sign:1;
  }
NPXREG;

typedef struct
  {
    unsigned int control;
    unsigned int status;
    unsigned int tag;
    unsigned int eip;
    unsigned int cs;
    unsigned int dataptr;
    unsigned int datasel;
    NPXREG reg[8];
  }
NPX;

static NPX npx;

static void save_npx (void);	/* Save the FPU of the debugged program.  */
static void load_npx (void);	/* Restore the FPU of the debugged program.  */

/* ------------------------------------------------------------------------- */
/* Store the contents of the NPX in the global variable `npx'.  */

static void
save_npx (void)
{
  asm ("inb    $0xa0, %%al  \n\
       testb $0x20, %%al    \n\
       jz 1f 	    	    \n\
       xorb %%al, %%al	    \n\
       outb %%al, $0xf0     \n\
       movb $0x20, %%al	    \n\
       outb %%al, $0xa0     \n\
       outb %%al, $0x20     \n\
1:     	       	   	    \n\
       fnsave %0	    \n\
       fwait "
:     "=m" (npx)
:				/* No input */
:     "%eax");
}



/* ------------------------------------------------------------------------- */
/* Reload the contents of the NPX from the global variable `npx'.  */

static void
load_npx (void)
{
  asm ("frstor %0":"=m" (npx));
}
/* ------------------------------------------------------------------------- */
/* Stubs for the missing redirection functions.  */
typedef struct {
  char *command;
  int redirected;
} cmdline_t;

void
redir_cmdline_delete (cmdline_t *ptr)
{
  ptr->redirected = 0;
}

int
redir_cmdline_parse (const char *args, cmdline_t *ptr)
{
  return -1;
}

int
redir_to_child (cmdline_t *ptr)
{
  return 1;
}

int
redir_to_debugger (cmdline_t *ptr)
{
  return 1;
}

int
redir_debug_init (cmdline_t *ptr)
{
  return 0;
}
#endif /* __DJGPP_MINOR < 3 */

typedef enum { wp_insert, wp_remove, wp_count } wp_op;

/* This holds the current reference counts for each debug register.  */
static int dr_ref_count[4];

#define SOME_PID 42

static int prog_has_started = 0;

#define r_ofs(x) (offsetof(TSS,x))

static struct
{
  size_t tss_ofs;
  size_t size;
}
regno_mapping[] =
{
  {r_ofs (tss_eax), 4},	/* normal registers, from a_tss */
  {r_ofs (tss_ecx), 4},
  {r_ofs (tss_edx), 4},
  {r_ofs (tss_ebx), 4},
  {r_ofs (tss_esp), 4},
  {r_ofs (tss_ebp), 4},
  {r_ofs (tss_esi), 4},
  {r_ofs (tss_edi), 4},
  {r_ofs (tss_eip), 4},
  {r_ofs (tss_eflags), 4},
  {r_ofs (tss_cs), 2},
  {r_ofs (tss_ss), 2},
  {r_ofs (tss_ds), 2},
  {r_ofs (tss_es), 2},
  {r_ofs (tss_fs), 2},
  {r_ofs (tss_gs), 2},
  {0, 10},		/* 8 FP registers, from npx.reg[] */
  {1, 10},
  {2, 10},
  {3, 10},
  {4, 10},
  {5, 10},
  {6, 10},
  {7, 10},
	/* The order of the next 7 registers must be consistent
	   with their numbering in config/i386/tm-i386.h, which see.  */
  {0, 2},		/* control word, from npx */
  {4, 2},		/* status word, from npx */
  {8, 2},		/* tag word, from npx */
  {16, 2},		/* last FP exception CS from npx */
  {12, 4},		/* last FP exception EIP from npx */
  {24, 2},		/* last FP exception operand selector from npx */
  {20, 4},		/* last FP exception operand offset from npx */
  {18, 2}		/* last FP opcode from npx */
};

static struct
  {
    int go32_sig;
    enum gdb_signal gdb_sig;
  }
sig_map[] =
{
  {0, GDB_SIGNAL_FPE},
  {1, GDB_SIGNAL_TRAP},
  /* Exception 2 is triggered by the NMI.  DJGPP handles it as SIGILL,
     but I think SIGBUS is better, since the NMI is usually activated
     as a result of a memory parity check failure.  */
  {2, GDB_SIGNAL_BUS},
  {3, GDB_SIGNAL_TRAP},
  {4, GDB_SIGNAL_FPE},
  {5, GDB_SIGNAL_SEGV},
  {6, GDB_SIGNAL_ILL},
  {7, GDB_SIGNAL_EMT},	/* no-coprocessor exception */
  {8, GDB_SIGNAL_SEGV},
  {9, GDB_SIGNAL_SEGV},
  {10, GDB_SIGNAL_BUS},
  {11, GDB_SIGNAL_SEGV},
  {12, GDB_SIGNAL_SEGV},
  {13, GDB_SIGNAL_SEGV},
  {14, GDB_SIGNAL_SEGV},
  {16, GDB_SIGNAL_FPE},
  {17, GDB_SIGNAL_BUS},
  {31, GDB_SIGNAL_ILL},
  {0x1b, GDB_SIGNAL_INT},
  {0x75, GDB_SIGNAL_FPE},
  {0x78, GDB_SIGNAL_ALRM},
  {0x79, GDB_SIGNAL_INT},
  {0x7a, GDB_SIGNAL_QUIT},
  {-1, GDB_SIGNAL_LAST}
};

static struct {
  enum gdb_signal gdb_sig;
  int djgpp_excepno;
} excepn_map[] = {
  {GDB_SIGNAL_0, -1},
  {GDB_SIGNAL_ILL, 6},	/* Invalid Opcode */
  {GDB_SIGNAL_EMT, 7},	/* triggers SIGNOFP */
  {GDB_SIGNAL_SEGV, 13},	/* GPF */
  {GDB_SIGNAL_BUS, 17},	/* Alignment Check */
  /* The rest are fake exceptions, see dpmiexcp.c in djlsr*.zip for
     details.  */
  {GDB_SIGNAL_TERM, 0x1b},	/* triggers Ctrl-Break type of SIGINT */
  {GDB_SIGNAL_FPE, 0x75},
  {GDB_SIGNAL_INT, 0x79},
  {GDB_SIGNAL_QUIT, 0x7a},
  {GDB_SIGNAL_ALRM, 0x78},	/* triggers SIGTIMR */
  {GDB_SIGNAL_PROF, 0x78},
  {GDB_SIGNAL_LAST, -1}
};

/* The go32 target.  */

struct go32_nat_target final : public x86_nat_target<inf_child_target>
{
  void attach (const char *, int) override;

  void resume (ptid_t, int, enum gdb_signal) override;

  ptid_t wait (ptid_t, struct target_waitstatus *, target_wait_flags) override;

  void fetch_registers (struct regcache *, int) override;
  void store_registers (struct regcache *, int) override;

  enum target_xfer_status xfer_partial (enum target_object object,
					const char *annex,
					gdb_byte *readbuf,
					const gdb_byte *writebuf,
					ULONGEST offset, ULONGEST len,
					ULONGEST *xfered_len) override;

  void files_info () override;

  void terminal_init () override;

  void terminal_inferior () override;

  void terminal_ours_for_output () override;

  void terminal_ours () override;

  void terminal_info (const char *, int) override;

  void pass_ctrlc () override;

  void kill () override;

  void create_inferior (const char *, const std::string &,
			char **, int) override;

  void mourn_inferior () override;

  bool thread_alive (ptid_t ptid) override;

  std::string pid_to_str (ptid_t) override;
};

static go32_nat_target the_go32_nat_target;

void
go32_nat_target::attach (const char *args, int from_tty)
{
  error (_("\
You cannot attach to a running program on this platform.\n\
Use the `run' command to run DJGPP programs."));
}

static int resume_is_step;
static int resume_signal = -1;

void
go32_nat_target::resume (ptid_t ptid, int step, enum gdb_signal siggnal)
{
  int i;

  resume_is_step = step;

  if (siggnal != GDB_SIGNAL_0 && siggnal != GDB_SIGNAL_TRAP)
    {
      for (i = 0, resume_signal = -1;
	   excepn_map[i].gdb_sig != GDB_SIGNAL_LAST; i++)
	if (excepn_map[i].gdb_sig == siggnal)
	  {
	    resume_signal = excepn_map[i].djgpp_excepno;
	    break;
	  }
      if (resume_signal == -1)
	printf_unfiltered ("Cannot deliver signal %s on this platform.\n",
			   gdb_signal_to_name (siggnal));
    }
}

static char child_cwd[FILENAME_MAX];

ptid_t
go32_nat_target::wait (ptid_t ptid, struct target_waitstatus *status,
		       target_wait_flags options)
{
  int i;
  unsigned char saved_opcode;
  unsigned long INT3_addr = 0;
  int stepping_over_INT = 0;

  a_tss.tss_eflags &= 0xfeff;	/* Reset the single-step flag (TF).  */
  if (resume_is_step)
    {
      /* If the next instruction is INT xx or INTO, we need to handle
	 them specially.  Intel manuals say that these instructions
	 reset the single-step flag (a.k.a. TF).  However, it seems
	 that, at least in the DPMI environment, and at least when
	 stepping over the DPMI interrupt 31h, the problem is having
	 TF set at all when INT 31h is executed: the debuggee either
	 crashes (and takes the system with it) or is killed by a
	 SIGTRAP.

	 So we need to emulate single-step mode: we put an INT3 opcode
	 right after the INT xx instruction, let the debuggee run
	 until it hits INT3 and stops, then restore the original
	 instruction which we overwrote with the INT3 opcode, and back
	 up the debuggee's EIP to that instruction.  */
      read_child (a_tss.tss_eip, &saved_opcode, 1);
      if (saved_opcode == 0xCD || saved_opcode == 0xCE)
	{
	  unsigned char INT3_opcode = 0xCC;

	  INT3_addr
	    = saved_opcode == 0xCD ? a_tss.tss_eip + 2 : a_tss.tss_eip + 1;
	  stepping_over_INT = 1;
	  read_child (INT3_addr, &saved_opcode, 1);
	  write_child (INT3_addr, &INT3_opcode, 1);
	}
      else
	a_tss.tss_eflags |= 0x0100; /* normal instruction: set TF */
    }

  /* The special value FFFFh in tss_trap indicates to run_child that
     tss_irqn holds a signal to be delivered to the debuggee.  */
  if (resume_signal <= -1)
    {
      a_tss.tss_trap = 0;
      a_tss.tss_irqn = 0xff;
    }
  else
    {
      a_tss.tss_trap = 0xffff;	/* run_child looks for this.  */
      a_tss.tss_irqn = resume_signal;
    }

  /* The child might change working directory behind our back.  The
     GDB users won't like the side effects of that when they work with
     relative file names, and GDB might be confused by its current
     directory not being in sync with the truth.  So we always make a
     point of changing back to where GDB thinks is its cwd, when we
     return control to the debugger, but restore child's cwd before we
     run it.  */
  /* Initialize child_cwd, before the first call to run_child and not
     in the initialization, so the child get also the changed directory
     set with the gdb-command "cd ..."  */
  if (!*child_cwd)
    /* Initialize child's cwd with the current one.  */
    getcwd (child_cwd, sizeof (child_cwd));

  chdir (child_cwd);

#if __DJGPP_MINOR__ < 3
  load_npx ();
#endif
  run_child ();
#if __DJGPP_MINOR__ < 3
  save_npx ();
#endif

  /* Did we step over an INT xx instruction?  */
  if (stepping_over_INT && a_tss.tss_eip == INT3_addr + 1)
    {
      /* Restore the original opcode.  */
      a_tss.tss_eip--;	/* EIP points *after* the INT3 instruction.  */
      write_child (a_tss.tss_eip, &saved_opcode, 1);
      /* Simulate a TRAP exception.  */
      a_tss.tss_irqn = 1;
      a_tss.tss_eflags |= 0x0100;
    }

  getcwd (child_cwd, sizeof (child_cwd)); /* in case it has changed */
  if (current_directory != NULL)
    chdir (current_directory);

  if (a_tss.tss_irqn == 0x21)
    status->set_exited (a_tss.tss_eax & 0xff);
  else
    {
      status->set_stopped (GDB_SIGNAL_UNKNOWN);
      for (i = 0; sig_map[i].go32_sig != -1; i++)
	{
	  if (a_tss.tss_irqn == sig_map[i].go32_sig)
	    {
#if __DJGPP_MINOR__ < 3
	      status->set_stopped (sig_map[i].gdb_sig);
	      if (status->sig () != GDB_SIGNAL_TRAP)
		status->set_signalled (status->sig ());
#else
	      status->set_stopped (sig_map[i].gdb_sig);
#endif
	      break;
	    }
	}
    }
  return ptid_t (SOME_PID);
}

static void
fetch_register (struct regcache *regcache, int regno)
{
  struct gdbarch *gdbarch = regcache->arch ();
  if (regno < gdbarch_fp0_regnum (gdbarch))
    regcache->raw_supply (regno,
			  (char *) &a_tss + regno_mapping[regno].tss_ofs);
  else if (i386_fp_regnum_p (gdbarch, regno) || i386_fpc_regnum_p (gdbarch,
								   regno))
    i387_supply_fsave (regcache, regno, &npx);
  else
    internal_error (_("Invalid register no. %d in fetch_register."), regno);
}

void
go32_nat_target::fetch_registers (struct regcache *regcache, int regno)
{
  if (regno >= 0)
    fetch_register (regcache, regno);
  else
    {
      for (regno = 0;
	   regno < gdbarch_fp0_regnum (regcache->arch ());
	   regno++)
	fetch_register (regcache, regno);
      i387_supply_fsave (regcache, -1, &npx);
    }
}

static void
store_register (const struct regcache *regcache, int regno)
{
  struct gdbarch *gdbarch = regcache->arch ();
  if (regno < gdbarch_fp0_regnum (gdbarch))
    regcache->raw_collect (regno,
			   (char *) &a_tss + regno_mapping[regno].tss_ofs);
  else if (i386_fp_regnum_p (gdbarch, regno) || i386_fpc_regnum_p (gdbarch,
								   regno))
    i387_collect_fsave (regcache, regno, &npx);
  else
    internal_error (_("Invalid register no. %d in store_register."), regno);
}

void
go32_nat_target::store_registers (struct regcache *regcache, int regno)
{
  unsigned r;

  if (regno >= 0)
    store_register (regcache, regno);
  else
    {
      for (r = 0; r < gdbarch_fp0_regnum (regcache->arch ()); r++)
	store_register (regcache, r);
      i387_collect_fsave (regcache, -1, &npx);
    }
}

/* Const-correct version of DJGPP's write_child, which unfortunately
   takes a non-const buffer pointer.  */

static int
my_write_child (unsigned child_addr, const void *buf, unsigned len)
{
  static void *buffer = NULL;
  static unsigned buffer_len = 0;
  int res;

  if (buffer_len < len)
    {
      buffer = xrealloc (buffer, len);
      buffer_len = len;
    }

  memcpy (buffer, buf, len);
  res = write_child (child_addr, buffer, len);
  return res;
}

/* Helper for go32_xfer_partial that handles memory transfers.
   Arguments are like target_xfer_partial.  */

static enum target_xfer_status
go32_xfer_memory (gdb_byte *readbuf, const gdb_byte *writebuf,
		  ULONGEST memaddr, ULONGEST len, ULONGEST *xfered_len)
{
  int res;

  if (writebuf != NULL)
    res = my_write_child (memaddr, writebuf, len);
  else
    res = read_child (memaddr, readbuf, len);

  /* read_child and write_child return zero on success, non-zero on
     failure.  */
  if (res != 0)
    return TARGET_XFER_E_IO;

  *xfered_len = len;
  return TARGET_XFER_OK;
}

/* Target to_xfer_partial implementation.  */

enum target_xfer_status
go32_nat_target::xfer_partial (enum target_object object,
			       const char *annex, gdb_byte *readbuf,
			       const gdb_byte *writebuf, ULONGEST offset,
			       ULONGEST len,
			       ULONGEST *xfered_len)
{
  switch (object)
    {
    case TARGET_OBJECT_MEMORY:
      return go32_xfer_memory (readbuf, writebuf, offset, len, xfered_len);

    default:
      return this->beneath ()->xfer_partial (object, annex,
					     readbuf, writebuf, offset, len,
					     xfered_len);
    }
}

static cmdline_t child_cmd;	/* Parsed child's command line kept here.  */

void
go32_nat_target::files_info ()
{
  gdb_printf ("You are running a DJGPP V2 program.\n");
}

void
go32_nat_target::kill_inferior ()
{
  mourn_inferior ();
}

void
go32_nat_target::create_inferior (const char *exec_file,
				  const std::string &allargs,
				  char **env, int from_tty)
{
  extern char **environ;
  jmp_buf start_state;
  char *cmdline;
  char **env_save = environ;
  size_t cmdlen;
  struct inferior *inf;
  int result;
  const char *args = allargs.c_str ();

  if (exec_file == nullptr)
    no_executable_specified_error ();

  resume_signal = -1;
  resume_is_step = 0;

  /* Initialize child's cwd as empty to be initialized when starting
     the child.  */
  *child_cwd = 0;

  /* Init command line storage.  */
  if (redir_debug_init (&child_cmd) == -1)
    internal_error (_("Cannot allocate redirection storage: "
		      "not enough memory.\n"));

  /* Parse the command line and create redirections.  */
  if (strpbrk (args, "<>"))
    {
      if (redir_cmdline_parse (args, &child_cmd) == 0)
	args = child_cmd.command;
      else
	error (_("Syntax error in command line."));
    }
  else
    child_cmd.command = xstrdup (args);

  cmdlen = strlen (args);
  /* v2loadimage passes command lines via DOS memory, so it cannot
     possibly handle commands longer than 1MB.  */
  if (cmdlen > 1024*1024)
    error (_("Command line too long."));

  cmdline = (char *) xmalloc (cmdlen + 4);
  strcpy (cmdline + 1, args);
  /* If the command-line length fits into DOS 126-char limits, use the
     DOS command tail format; otherwise, tell v2loadimage to pass it
     through a buffer in conventional memory.  */
  if (cmdlen < 127)
    {
      cmdline[0] = strlen (args);
      cmdline[cmdlen + 1] = 13;
    }
  else
    cmdline[0] = 0xff;	/* Signal v2loadimage it's a long command.  */

  environ = env;

  result = v2loadimage (exec_file, cmdline, start_state);

  environ = env_save;
  xfree (cmdline);

  if (result != 0)
    error (_("Load failed for image %s"), exec_file);

  edi_init (start_state);
#if __DJGPP_MINOR__ < 3
  save_npx ();
#endif

  inf = current_inferior ();
  inferior_appeared (inf, SOME_PID);

  if (!inf->target_is_pushed (this))
    inf->push_target (this);

  thread_info *thr = add_thread_silent (ptid_t (SOME_PID));
  switch_to_thread (thr);

  clear_proceed_status (0);
  insert_breakpoints ();
  prog_has_started = 1;
}

void
go32_nat_target::mourn_inferior ()
{
  redir_cmdline_delete (&child_cmd);
  resume_signal = -1;
  resume_is_step = 0;

  cleanup_client ();

  /* We need to make sure all the breakpoint enable bits in the DR7
     register are reset when the inferior exits.  Otherwise, if they
     rerun the inferior, the uncleared bits may cause random SIGTRAPs,
     failure to set more watchpoints, and other calamities.  It would
     be nice if GDB itself would take care to remove all breakpoints
     at all times, but it doesn't, probably under an assumption that
     the OS cleans up when the debuggee exits.  */
  x86_cleanup_dregs ();

  prog_has_started = 0;

  generic_mourn_inferior ();
  maybe_unpush_target ();
}

/* Hardware watchpoint support.  */

#define D_REGS edi.dr
#define CONTROL D_REGS[7]
#define STATUS D_REGS[6]

/* Pass the address ADDR to the inferior in the I'th debug register.
   Here we just store the address in D_REGS, the watchpoint will be
   actually set up when go32_wait runs the debuggee.  */
static void
go32_set_dr (int i, CORE_ADDR addr)
{
  if (i < 0 || i > 3)
    internal_error (_("Invalid register %d in go32_set_dr.\n"), i);
  D_REGS[i] = addr;
}

/* Pass the value VAL to the inferior in the DR7 debug control
   register.  Here we just store the address in D_REGS, the watchpoint
   will be actually set up when go32_wait runs the debuggee.  */
static void
go32_set_dr7 (unsigned long val)
{
  CONTROL = val;
}

/* Get the value of the DR6 debug status register from the inferior.
   Here we just return the value stored in D_REGS, as we've got it
   from the last go32_wait call.  */
static unsigned long
go32_get_dr6 (void)
{
  return STATUS;
}

/* Get the value of the DR7 debug status register from the inferior.
   Here we just return the value stored in D_REGS, as we've got it
   from the last go32_wait call.  */

static unsigned long
go32_get_dr7 (void)
{
  return CONTROL;
}

/* Get the value of the DR debug register I from the inferior.  Here
   we just return the value stored in D_REGS, as we've got it from the
   last go32_wait call.  */

static CORE_ADDR
go32_get_dr (int i)
{
  if (i < 0 || i > 3)
    internal_error (_("Invalid register %d in go32_get_dr.\n"), i);
  return D_REGS[i];
}

/* Put the device open on handle FD into either raw or cooked
   mode, return 1 if it was in raw mode, zero otherwise.  */

static int
device_mode (int fd, int raw_p)
{
  int oldmode, newmode;
  __dpmi_regs regs;

  regs.x.ax = 0x4400;
  regs.x.bx = fd;
  __dpmi_int (0x21, &regs);
  if (regs.x.flags & 1)
    return -1;
  newmode = oldmode = regs.x.dx;

  if (raw_p)
    newmode |= 0x20;
  else
    newmode &= ~0x20;

  if (oldmode & 0x80)	/* Only for character dev.  */
    {
      regs.x.ax = 0x4401;
      regs.x.bx = fd;
      regs.x.dx = newmode & 0xff;   /* Force upper byte zero, else it fails.  */
      __dpmi_int (0x21, &regs);
      if (regs.x.flags & 1)
	return -1;
    }
  return (oldmode & 0x20) == 0x20;
}


static int inf_mode_valid = 0;
static int inf_terminal_mode;

/* This semaphore is needed because, amazingly enough, GDB calls
   target.to_terminal_ours more than once after the inferior stops.
   But we need the information from the first call only, since the
   second call will always see GDB's own cooked terminal.  */
static int terminal_is_ours = 1;

void
go32_nat_target::terminal_init ()
{
  inf_mode_valid = 0;	/* Reinitialize, in case they are restarting child.  */
  terminal_is_ours = 1;
}

void
go32_nat_target::terminal_info (const char *args, int from_tty)
{
  gdb_printf ("Inferior's terminal is in %s mode.\n",
	      !inf_mode_valid
	      ? "default" : inf_terminal_mode ? "raw" : "cooked");

#if __DJGPP_MINOR__ > 2
  if (child_cmd.redirection)
    {
      int i;

      for (i = 0; i < DBG_HANDLES; i++)
	{
	  if (child_cmd.redirection[i]->file_name)
	    gdb_printf ("\tFile handle %d is redirected to `%s'.\n",
			i, child_cmd.redirection[i]->file_name);
	  else if (_get_dev_info (child_cmd.redirection[i]->inf_handle) == -1)
	    gdb_printf
	      ("\tFile handle %d appears to be closed by inferior.\n", i);
	  /* Mask off the raw/cooked bit when comparing device info words.  */
	  else if ((_get_dev_info (child_cmd.redirection[i]->inf_handle) & 0xdf)
		   != (_get_dev_info (i) & 0xdf))
	    gdb_printf
	      ("\tFile handle %d appears to be redirected by inferior.\n", i);
	}
    }
#endif
}

void
go32_nat_target::terminal_inferior ()
{
  /* Redirect standard handles as child wants them.  */
  errno = 0;
  if (redir_to_child (&child_cmd) == -1)
    {
      redir_to_debugger (&child_cmd);
      error (_("Cannot redirect standard handles for program: %s."),
	     safe_strerror (errno));
    }
  /* Set the console device of the inferior to whatever mode
     (raw or cooked) we found it last time.  */
  if (terminal_is_ours)
    {
      if (inf_mode_valid)
	device_mode (0, inf_terminal_mode);
      terminal_is_ours = 0;
    }
}

void
go32_nat_target::terminal_ours ()
{
  /* Switch to cooked mode on the gdb terminal and save the inferior
     terminal mode to be restored when it is resumed.  */
  if (!terminal_is_ours)
    {
      inf_terminal_mode = device_mode (0, 0);
      if (inf_terminal_mode != -1)
	inf_mode_valid = 1;
      else
	/* If device_mode returned -1, we don't know what happens with
	   handle 0 anymore, so make the info invalid.  */
	inf_mode_valid = 0;
      terminal_is_ours = 1;

      /* Restore debugger's standard handles.  */
      errno = 0;
      if (redir_to_debugger (&child_cmd) == -1)
	{
	  redir_to_child (&child_cmd);
	  error (_("Cannot redirect standard handles for debugger: %s."),
		 safe_strerror (errno));
	}
    }
}

void
go32_nat_target::pass_ctrlc ()
{
}

bool
go32_nat_target::thread_alive (ptid_t ptid)
{
  return ptid != null_ptid;
}

std::string
go32_nat_target::pid_to_str (ptid_t ptid)
{
  return normal_pid_to_str (ptid);
}

/* Return the current DOS codepage number.  */
static int
dos_codepage (void)
{
  __dpmi_regs regs;

  regs.x.ax = 0x6601;
  __dpmi_int (0x21, &regs);
  if (!(regs.x.flags & 1))
    return regs.x.bx & 0xffff;
  else
    return 437;	/* default */
}

/* Limited emulation of `nl_langinfo', for charset.c.  */
char *
nl_langinfo (nl_item item)
{
  char *retval;

  switch (item)
    {
      case CODESET:
	{
	  /* 8 is enough for SHORT_MAX + "CP" + null.  */
	  char buf[8];
	  int blen = sizeof (buf);
	  int needed = snprintf (buf, blen, "CP%d", dos_codepage ());

	  if (needed > blen)	/* Should never happen.  */
	    buf[0] = 0;
	  retval = xstrdup (buf);
	}
	break;
      default:
	retval = xstrdup ("");
	break;
    }
  return retval;
}

unsigned short windows_major, windows_minor;

/* Compute the version Windows reports via Int 2Fh/AX=1600h.  */
static void
go32_get_windows_version(void)
{
  __dpmi_regs r;

  r.x.ax = 0x1600;
  __dpmi_int(0x2f, &r);
  if (r.h.al > 2 && r.h.al != 0x80 && r.h.al != 0xff
      && (r.h.al > 3 || r.h.ah > 0))
    {
      windows_major = r.h.al;
      windows_minor = r.h.ah;
    }
  else
    windows_major = 0xff;	/* meaning no Windows */
}

/* A subroutine of go32_sysinfo to display memory info.  */
static void
print_mem (unsigned long datum, const char *header, int in_pages_p)
{
  if (datum != 0xffffffffUL)
    {
      if (in_pages_p)
	datum <<= 12;
      gdb_puts (header);
      if (datum > 1024)
	{
	  gdb_printf ("%lu KB", datum >> 10);
	  if (datum > 1024 * 1024)
	    gdb_printf (" (%lu MB)", datum >> 20);
	}
      else
	gdb_printf ("%lu Bytes", datum);
      gdb_puts ("\n");
    }
}

/* Display assorted information about the underlying OS.  */
static void
go32_sysinfo (const char *arg, int from_tty)
{
  static const char test_pattern[] =
    "deadbeafdeadbeafdeadbeafdeadbeafdeadbeaf"
    "deadbeafdeadbeafdeadbeafdeadbeafdeadbeaf"
    "deadbeafdeadbeafdeadbeafdeadbeafdeadbeafdeadbeaf";
  struct utsname u;
  char cpuid_vendor[13];
  unsigned cpuid_max = 0, cpuid_eax, cpuid_ebx, cpuid_ecx, cpuid_edx;
  unsigned true_dos_version = _get_dos_version (1);
  unsigned advertized_dos_version = ((unsigned int)_osmajor << 8) | _osminor;
  int dpmi_flags;
  char dpmi_vendor_info[129];
  int dpmi_vendor_available;
  __dpmi_version_ret dpmi_version_data;
  long eflags;
  __dpmi_free_mem_info mem_info;
  __dpmi_regs regs;

  cpuid_vendor[0] = '\0';
  if (uname (&u))
    strcpy (u.machine, "Unknown x86");
  else if (u.machine[0] == 'i' && u.machine[1] > 4)
    {
      /* CPUID with EAX = 0 returns the Vendor ID.  */
#if 0
      /* Ideally we would use x86_cpuid(), but it needs someone to run
	 native tests first to make sure things actually work.  They should.
	 http://sourceware.org/ml/gdb-patches/2013-05/msg00164.html  */
      unsigned int eax, ebx, ecx, edx;

      if (x86_cpuid (0, &eax, &ebx, &ecx, &edx))
	{
	  cpuid_max = eax;
	  memcpy (&vendor[0], &ebx, 4);
	  memcpy (&vendor[4], &ecx, 4);
	  memcpy (&vendor[8], &edx, 4);
	  cpuid_vendor[12] = '\0';
	}
#else
      __asm__ __volatile__ ("xorl   %%ebx, %%ebx;"
			    "xorl   %%ecx, %%ecx;"
			    "xorl   %%edx, %%edx;"
			    "movl   $0,    %%eax;"
			    "cpuid;"
			    "movl   %%ebx,  %0;"
			    "movl   %%edx,  %1;"
			    "movl   %%ecx,  %2;"
			    "movl   %%eax,  %3;"
			    : "=m" (cpuid_vendor[0]),
			      "=m" (cpuid_vendor[4]),
			      "=m" (cpuid_vendor[8]),
			      "=m" (cpuid_max)
			    :
			    : "%eax", "%ebx", "%ecx", "%edx");
      cpuid_vendor[12] = '\0';
#endif
    }

  gdb_printf ("CPU Type.......................%s", u.machine);
  if (cpuid_vendor[0])
    gdb_printf (" (%s)", cpuid_vendor);
  gdb_puts ("\n");

  /* CPUID with EAX = 1 returns processor signature and features.  */
  if (cpuid_max >= 1)
    {
      static const char *brand_name[] = {
	"",
	" Celeron",
	" III",
	" III Xeon",
	"", "", "", "",
	" 4"
      };
      char cpu_string[80];
      char cpu_brand[20];
      unsigned brand_idx;
      int intel_p = strcmp (cpuid_vendor, "GenuineIntel") == 0;
      int amd_p = strcmp (cpuid_vendor, "AuthenticAMD") == 0;
      int hygon_p = strcmp (cpuid_vendor, "HygonGenuine") == 0;
      unsigned cpu_family, cpu_model;

#if 0
      /* See comment above about cpuid usage.  */
      x86_cpuid (1, &cpuid_eax, &cpuid_ebx, NULL, &cpuid_edx);
#else
      __asm__ __volatile__ ("movl   $1, %%eax;"
			    "cpuid;"
			    : "=a" (cpuid_eax),
			      "=b" (cpuid_ebx),
			      "=d" (cpuid_edx)
			    :
			    : "%ecx");
#endif
      brand_idx = cpuid_ebx & 0xff;
      cpu_family = (cpuid_eax >> 8) & 0xf;
      cpu_model  = (cpuid_eax >> 4) & 0xf;
      cpu_brand[0] = '\0';
      if (intel_p)
	{
	  if (brand_idx > 0
	      && brand_idx < sizeof(brand_name)/sizeof(brand_name[0])
	      && *brand_name[brand_idx])
	    strcpy (cpu_brand, brand_name[brand_idx]);
	  else if (cpu_family == 5)
	    {
	      if (((cpuid_eax >> 12) & 3) == 0 && cpu_model == 4)
		strcpy (cpu_brand, " MMX");
	      else if (cpu_model > 1 && ((cpuid_eax >> 12) & 3) == 1)
		strcpy (cpu_brand, " OverDrive");
	      else if (cpu_model > 1 && ((cpuid_eax >> 12) & 3) == 2)
		strcpy (cpu_brand, " Dual");
	    }
	  else if (cpu_family == 6 && cpu_model < 8)
	    {
	      switch (cpu_model)
		{
		  case 1:
		    strcpy (cpu_brand, " Pro");
		    break;
		  case 3:
		    strcpy (cpu_brand, " II");
		    break;
		  case 5:
		    strcpy (cpu_brand, " II Xeon");
		    break;
		  case 6:
		    strcpy (cpu_brand, " Celeron");
		    break;
		  case 7:
		    strcpy (cpu_brand, " III");
		    break;
		}
	    }
	}
      else if (amd_p)
	{
	  switch (cpu_family)
	    {
	      case 4:
		strcpy (cpu_brand, "486/5x86");
		break;
	      case 5:
		switch (cpu_model)
		  {
		    case 0:
		    case 1:
		    case 2:
		    case 3:
		      strcpy (cpu_brand, "-K5");
		      break;
		    case 6:
		    case 7:
		      strcpy (cpu_brand, "-K6");
		      break;
		    case 8:
		      strcpy (cpu_brand, "-K6-2");
		      break;
		    case 9:
		      strcpy (cpu_brand, "-K6-III");
		      break;
		  }
		break;
	      case 6:
		switch (cpu_model)
		  {
		    case 1:
		    case 2:
		    case 4:
		      strcpy (cpu_brand, " Athlon");
		      break;
		    case 3:
		      strcpy (cpu_brand, " Duron");
		      break;
		  }
		break;
	    }
	}
      xsnprintf (cpu_string, sizeof (cpu_string), "%s%s Model %d Stepping %d",
		 intel_p ? "Pentium" : (amd_p ? "AMD" : (hygon_p ? "Hygon" : "ix86")),
		 cpu_brand, cpu_model, cpuid_eax & 0xf);
      gdb_printf ("%*s%s\n", 31, "", cpu_string);
      if (((cpuid_edx & (6 | (0x0d << 23))) != 0)
	  || ((cpuid_edx & 1) == 0)
	  || ((amd_p || hygon_p) && (cpuid_edx & (3 << 30)) != 0))
	{
	  gdb_puts ("CPU Features...................");
	  /* We only list features which might be useful in the DPMI
	     environment.  */
	  if ((cpuid_edx & 1) == 0)
	    gdb_puts ("No FPU "); /* It's unusual to not have an FPU.  */
	  if ((cpuid_edx & (1 << 1)) != 0)
	    gdb_puts ("VME ");
	  if ((cpuid_edx & (1 << 2)) != 0)
	    gdb_puts ("DE ");
	  if ((cpuid_edx & (1 << 4)) != 0)
	    gdb_puts ("TSC ");
	  if ((cpuid_edx & (1 << 23)) != 0)
	    gdb_puts ("MMX ");
	  if ((cpuid_edx & (1 << 25)) != 0)
	    gdb_puts ("SSE ");
	  if ((cpuid_edx & (1 << 26)) != 0)
	    gdb_puts ("SSE2 ");
	  if (amd_p || hygon_p)
	    {
	      if ((cpuid_edx & (1 << 31)) != 0)
		gdb_puts ("3DNow! ");
	      if ((cpuid_edx & (1 << 30)) != 0)
		gdb_puts ("3DNow!Ext");
	    }
	  gdb_puts ("\n");
	}
    }
  gdb_puts ("\n");
  gdb_printf ("DOS Version....................%s %s.%s",
	      _os_flavor, u.release, u.version);
  if (true_dos_version != advertized_dos_version)
    gdb_printf (" (disguised as v%d.%d)", _osmajor, _osminor);
  gdb_puts ("\n");
  if (!windows_major)
    go32_get_windows_version ();
  if (windows_major != 0xff)
    {
      const char *windows_flavor;

      gdb_printf ("Windows Version................%d.%02d (Windows ",
		  windows_major, windows_minor);
      switch (windows_major)
	{
	  case 3:
	    windows_flavor = "3.X";
	    break;
	  case 4:
	    switch (windows_minor)
	      {
		case 0:
		  windows_flavor = "95, 95A, or 95B";
		  break;
		case 3:
		  windows_flavor = "95B OSR2.1 or 95C OSR2.5";
		  break;
		case 10:
		  windows_flavor = "98 or 98 SE";
		  break;
		case 90:
		  windows_flavor = "ME";
		  break;
		default:
		  windows_flavor = "9X";
		  break;
	      }
	    break;
	  default:
	    windows_flavor = "??";
	    break;
	}
      gdb_printf ("%s)\n", windows_flavor);
    }
  else if (true_dos_version == 0x532 && advertized_dos_version == 0x500)
    gdb_printf ("Windows Version................"
		"Windows NT family (W2K/XP/W2K3/Vista/W2K8)\n");
  gdb_puts ("\n");
  /* On some versions of Windows, __dpmi_get_capabilities returns
     zero, but the buffer is not filled with info, so we fill the
     buffer with a known pattern and test for it afterwards.  */
  memcpy (dpmi_vendor_info, test_pattern, sizeof(dpmi_vendor_info));
  dpmi_vendor_available =
    __dpmi_get_capabilities (&dpmi_flags, dpmi_vendor_info);
  if (dpmi_vendor_available == 0
      && memcmp (dpmi_vendor_info, test_pattern,
		 sizeof(dpmi_vendor_info)) != 0)
    {
      /* The DPMI spec says the vendor string should be ASCIIZ, but
	 I don't trust the vendors to follow that...  */
      if (!memchr (&dpmi_vendor_info[2], 0, 126))
	dpmi_vendor_info[128] = '\0';
      gdb_printf ("DPMI Host......................"
		  "%s v%d.%d (capabilities: %#x)\n",
		  &dpmi_vendor_info[2],
		  (unsigned)dpmi_vendor_info[0],
		  (unsigned)dpmi_vendor_info[1],
		  ((unsigned)dpmi_flags & 0x7f));
    }
  else
    gdb_printf ("DPMI Host......................(Info not available)\n");
  __dpmi_get_version (&dpmi_version_data);
  gdb_printf ("DPMI Version...................%d.%02d\n",
	      dpmi_version_data.major, dpmi_version_data.minor);
  gdb_printf ("DPMI Info......................"
	      "%s-bit DPMI, with%s Virtual Memory support\n",
	      (dpmi_version_data.flags & 1) ? "32" : "16",
	      (dpmi_version_data.flags & 4) ? "" : "out");
  gdb_printf ("%*sInterrupts reflected to %s mode\n", 31, "",
	      (dpmi_version_data.flags & 2) ? "V86" : "Real");
  gdb_printf ("%*sProcessor type: i%d86\n", 31, "",
	      dpmi_version_data.cpu);
  gdb_printf ("%*sPIC base interrupt: Master: %#x  Slave: %#x\n", 31, "",
	      dpmi_version_data.master_pic, dpmi_version_data.slave_pic);

  /* a_tss is only initialized when the debuggee is first run.  */
  if (prog_has_started)
    {
      __asm__ __volatile__ ("pushfl ; popl %0" : "=g" (eflags));
      gdb_printf ("Protection....................."
		  "Ring %d (in %s), with%s I/O protection\n",
		  a_tss.tss_cs & 3, (a_tss.tss_cs & 4) ? "LDT" : "GDT",
		  (a_tss.tss_cs & 3) > ((eflags >> 12) & 3) ? "" : "out");
    }
  gdb_puts ("\n");
  __dpmi_get_free_memory_information (&mem_info);
  print_mem (mem_info.total_number_of_physical_pages,
	     "DPMI Total Physical Memory.....", 1);
  print_mem (mem_info.total_number_of_free_pages,
	     "DPMI Free Physical Memory......", 1);
  print_mem (mem_info.size_of_paging_file_partition_in_pages,
	     "DPMI Swap Space................", 1);
  print_mem (mem_info.linear_address_space_size_in_pages,
	     "DPMI Total Linear Address Size.", 1);
  print_mem (mem_info.free_linear_address_space_in_pages,
	     "DPMI Free Linear Address Size..", 1);
  print_mem (mem_info.largest_available_free_block_in_bytes,
	     "DPMI Largest Free Memory Block.", 0);

  regs.h.ah = 0x48;
  regs.x.bx = 0xffff;
  __dpmi_int (0x21, &regs);
  print_mem (regs.x.bx << 4, "Free DOS Memory................", 0);
  regs.x.ax = 0x5800;
  __dpmi_int (0x21, &regs);
  if ((regs.x.flags & 1) == 0)
    {
      static const char *dos_hilo[] = {
	"Low", "", "", "", "High", "", "", "", "High, then Low"
      };
      static const char *dos_fit[] = {
	"First", "Best", "Last"
      };
      int hilo_idx = (regs.x.ax >> 4) & 0x0f;
      int fit_idx  = regs.x.ax & 0x0f;

      if (hilo_idx > 8)
	hilo_idx = 0;
      if (fit_idx > 2)
	fit_idx = 0;
      gdb_printf ("DOS Memory Allocation..........%s memory, %s fit\n",
		  dos_hilo[hilo_idx], dos_fit[fit_idx]);
      regs.x.ax = 0x5802;
      __dpmi_int (0x21, &regs);
      if ((regs.x.flags & 1) != 0)
	regs.h.al = 0;
      gdb_printf ("%*sUMBs %sin DOS memory chain\n", 31, "",
		  regs.h.al == 0 ? "not " : "");
    }
}

struct seg_descr {
  unsigned short limit0;
  unsigned short base0;
  unsigned char  base1;
  unsigned       stype:5;
  unsigned       dpl:2;
  unsigned       present:1;
  unsigned       limit1:4;
  unsigned       available:1;
  unsigned       dummy:1;
  unsigned       bit32:1;
  unsigned       page_granular:1;
  unsigned char  base2;
} __attribute__ ((packed));

struct gate_descr {
  unsigned short offset0;
  unsigned short selector;
  unsigned       param_count:5;
  unsigned       dummy:3;
  unsigned       stype:5;
  unsigned       dpl:2;
  unsigned       present:1;
  unsigned short offset1;
} __attribute__ ((packed));

/* Read LEN bytes starting at logical address ADDR, and put the result
   into DEST.  Return 1 if success, zero if not.  */
static int
read_memory_region (unsigned long addr, void *dest, size_t len)
{
  unsigned long dos_ds_limit = __dpmi_get_segment_limit (_dos_ds);
  int retval = 1;

  /* For the low memory, we can simply use _dos_ds.  */
  if (addr <= dos_ds_limit - len)
    dosmemget (addr, len, dest);
  else
    {
      /* For memory above 1MB we need to set up a special segment to
	 be able to access that memory.  */
      int sel = __dpmi_allocate_ldt_descriptors (1);

      if (sel <= 0)
	retval = 0;
      else
	{
	  int access_rights = __dpmi_get_descriptor_access_rights (sel);
	  size_t segment_limit = len - 1;

	  /* Make sure the crucial bits in the descriptor access
	     rights are set correctly.  Some DPMI providers might barf
	     if we set the segment limit to something that is not an
	     integral multiple of 4KB pages if the granularity bit is
	     not set to byte-granular, even though the DPMI spec says
	     it's the host's responsibility to set that bit correctly.  */
	  if (len > 1024 * 1024)
	    {
	      access_rights |= 0x8000;
	      /* Page-granular segments should have the low 12 bits of
		 the limit set.  */
	      segment_limit |= 0xfff;
	    }
	  else
	    access_rights &= ~0x8000;

	  if (__dpmi_set_segment_base_address (sel, addr) != -1
	      && __dpmi_set_descriptor_access_rights (sel, access_rights) != -1
	      && __dpmi_set_segment_limit (sel, segment_limit) != -1
	      /* W2K silently fails to set the segment limit, leaving
		 it at zero; this test avoids the resulting crash.  */
	      && __dpmi_get_segment_limit (sel) >= segment_limit)
	    movedata (sel, 0, _my_ds (), (unsigned)dest, len);
	  else
	    retval = 0;

	  __dpmi_free_ldt_descriptor (sel);
	}
    }
  return retval;
}

/* Get a segment descriptor stored at index IDX in the descriptor
   table whose base address is TABLE_BASE.  Return the descriptor
   type, or -1 if failure.  */
static int
get_descriptor (unsigned long table_base, int idx, void *descr)
{
  unsigned long addr = table_base + idx * 8; /* 8 bytes per entry */

  if (read_memory_region (addr, descr, 8))
    return (int)((struct seg_descr *)descr)->stype;
  return -1;
}

struct dtr_reg {
  unsigned short limit __attribute__((packed));
  unsigned long  base  __attribute__((packed));
};

/* Display a segment descriptor stored at index IDX in a descriptor
   table whose type is TYPE and whose base address is BASE_ADDR.  If
   FORCE is non-zero, display even invalid descriptors.  */
static void
display_descriptor (unsigned type, unsigned long base_addr, int idx, int force)
{
  struct seg_descr descr;
  struct gate_descr gate;

  /* Get the descriptor from the table.  */
  if (idx == 0 && type == 0)
    gdb_puts ("0x000: null descriptor\n");
  else if (get_descriptor (base_addr, idx, &descr) != -1)
    {
      /* For each type of descriptor table, this has a bit set if the
	 corresponding type of selectors is valid in that table.  */
      static unsigned allowed_descriptors[] = {
	  0xffffdafeL,   /* GDT */
	  0x0000c0e0L,   /* IDT */
	  0xffffdafaL    /* LDT */
      };

      /* If the program hasn't started yet, assume the debuggee will
	 have the same CPL as the debugger.  */
      int cpl = prog_has_started ? (a_tss.tss_cs & 3) : _my_cs () & 3;
      unsigned long limit = (descr.limit1 << 16) | descr.limit0;

      if (descr.present
	  && (allowed_descriptors[type] & (1 << descr.stype)) != 0)
	{
	  gdb_printf ("0x%03x: ",
		      type == 1
		      ? idx : (idx * 8) | (type ? (cpl | 4) : 0));
	  if (descr.page_granular)
	    limit = (limit << 12) | 0xfff; /* big segment: low 12 bit set */
	  if (descr.stype == 1 || descr.stype == 2 || descr.stype == 3
	      || descr.stype == 9 || descr.stype == 11
	      || (descr.stype >= 16 && descr.stype < 32))
	    gdb_printf ("base=0x%02x%02x%04x limit=0x%08lx",
			descr.base2, descr.base1, descr.base0, limit);

	  switch (descr.stype)
	    {
	      case 1:
	      case 3:
		gdb_printf (" 16-bit TSS  (task %sactive)",
			    descr.stype == 3 ? "" : "in");
		break;
	      case 2:
		gdb_puts (" LDT");
		break;
	      case 4:
		memcpy (&gate, &descr, sizeof gate);
		gdb_printf ("selector=0x%04x  offs=0x%04x%04x",
			    gate.selector, gate.offset1, gate.offset0);
		gdb_printf (" 16-bit Call Gate (params=%d)",
			    gate.param_count);
		break;
	      case 5:
		gdb_printf ("TSS selector=0x%04x", descr.base0);
		gdb_printf ("%*sTask Gate", 16, "");
		break;
	      case 6:
	      case 7:
		memcpy (&gate, &descr, sizeof gate);
		gdb_printf ("selector=0x%04x  offs=0x%04x%04x",
			    gate.selector, gate.offset1, gate.offset0);
		gdb_printf (" 16-bit %s Gate",
			    descr.stype == 6 ? "Interrupt" : "Trap");
		break;
	      case 9:
	      case 11:
		gdb_printf (" 32-bit TSS (task %sactive)",
			    descr.stype == 3 ? "" : "in");
		break;
	      case 12:
		memcpy (&gate, &descr, sizeof gate);
		gdb_printf ("selector=0x%04x  offs=0x%04x%04x",
			    gate.selector, gate.offset1, gate.offset0);
		gdb_printf (" 32-bit Call Gate (params=%d)",
			    gate.param_count);
		break;
	      case 14:
	      case 15:
		memcpy (&gate, &descr, sizeof gate);
		gdb_printf ("selector=0x%04x  offs=0x%04x%04x",
			    gate.selector, gate.offset1, gate.offset0);
		gdb_printf (" 32-bit %s Gate",
			    descr.stype == 14 ? "Interrupt" : "Trap");
		break;
	      case 16:		/* data segments */
	      case 17:
	      case 18:
	      case 19:
	      case 20:
	      case 21:
	      case 22:
	      case 23:
		gdb_printf (" %s-bit Data (%s Exp-%s%s)",
			    descr.bit32 ? "32" : "16",
			    descr.stype & 2
			    ? "Read/Write," : "Read-Only, ",
			    descr.stype & 4 ? "down" : "up",
			    descr.stype & 1 ? "" : ", N.Acc");
		break;
	      case 24:		/* code segments */
	      case 25:
	      case 26:
	      case 27:
	      case 28:
	      case 29:
	      case 30:
	      case 31:
		gdb_printf (" %s-bit Code (%s,  %sConf%s)",
			    descr.bit32 ? "32" : "16",
			    descr.stype & 2 ? "Exec/Read" : "Exec-Only",
			    descr.stype & 4 ? "" : "N.",
			    descr.stype & 1 ? "" : ", N.Acc");
		break;
	      default:
		gdb_printf ("Unknown type 0x%02x", descr.stype);
		break;
	    }
	  gdb_puts ("\n");
	}
      else if (force)
	{
	  gdb_printf ("0x%03x: ",
		      type == 1
		      ? idx : (idx * 8) | (type ? (cpl | 4) : 0));
	  if (!descr.present)
	    gdb_puts ("Segment not present\n");
	  else
	    gdb_printf ("Segment type 0x%02x is invalid in this table\n",
			descr.stype);
	}
    }
  else if (force)
    gdb_printf ("0x%03x: Cannot read this descriptor\n", idx);
}

static void
go32_sldt (const char *arg, int from_tty)
{
  struct dtr_reg gdtr;
  unsigned short ldtr = 0;
  int ldt_idx;
  struct seg_descr ldt_descr;
  long ldt_entry = -1L;
  int cpl = (prog_has_started ? a_tss.tss_cs : _my_cs ()) & 3;

  if (arg && *arg)
    {
      arg = skip_spaces (arg);

      if (*arg)
	{
	  ldt_entry = parse_and_eval_long (arg);
	  if (ldt_entry < 0
	      || (ldt_entry & 4) == 0
	      || (ldt_entry & 3) != (cpl & 3))
	    error (_("Invalid LDT entry 0x%03lx."), (unsigned long)ldt_entry);
	}
    }

  __asm__ __volatile__ ("sgdt   %0" : "=m" (gdtr) : /* no inputs */ );
  __asm__ __volatile__ ("sldt   %0" : "=m" (ldtr) : /* no inputs */ );
  ldt_idx = ldtr / 8;
  if (ldt_idx == 0)
    gdb_puts ("There is no LDT.\n");
  /* LDT's entry in the GDT must have the type LDT, which is 2.  */
  else if (get_descriptor (gdtr.base, ldt_idx, &ldt_descr) != 2)
    gdb_printf ("LDT is present (at %#x), but unreadable by GDB.\n",
		ldt_descr.base0
		| (ldt_descr.base1 << 16)
		| (ldt_descr.base2 << 24));
  else
    {
      unsigned base =
	ldt_descr.base0
	| (ldt_descr.base1 << 16)
	| (ldt_descr.base2 << 24);
      unsigned limit = ldt_descr.limit0 | (ldt_descr.limit1 << 16);
      int max_entry;

      if (ldt_descr.page_granular)
	/* Page-granular segments must have the low 12 bits of their
	   limit set.  */
	limit = (limit << 12) | 0xfff;
      /* LDT cannot have more than 8K 8-byte entries, i.e. more than
	 64KB.  */
      if (limit > 0xffff)
	limit = 0xffff;

      max_entry = (limit + 1) / 8;

      if (ldt_entry >= 0)
	{
	  if (ldt_entry > limit)
	    error (_("Invalid LDT entry %#lx: outside valid limits [0..%#x]"),
		   (unsigned long)ldt_entry, limit);

	  display_descriptor (ldt_descr.stype, base, ldt_entry / 8, 1);
	}
      else
	{
	  int i;

	  for (i = 0; i < max_entry; i++)
	    display_descriptor (ldt_descr.stype, base, i, 0);
	}
    }
}

static void
go32_sgdt (const char *arg, int from_tty)
{
  struct dtr_reg gdtr;
  long gdt_entry = -1L;
  int max_entry;

  if (arg && *arg)
    {
      arg = skip_spaces (arg);

      if (*arg)
	{
	  gdt_entry = parse_and_eval_long (arg);
	  if (gdt_entry < 0 || (gdt_entry & 7) != 0)
	    error (_("Invalid GDT entry 0x%03lx: "
		     "not an integral multiple of 8."),
		   (unsigned long)gdt_entry);
	}
    }

  __asm__ __volatile__ ("sgdt   %0" : "=m" (gdtr) : /* no inputs */ );
  max_entry = (gdtr.limit + 1) / 8;

  if (gdt_entry >= 0)
    {
      if (gdt_entry > gdtr.limit)
	error (_("Invalid GDT entry %#lx: outside valid limits [0..%#x]"),
	       (unsigned long)gdt_entry, gdtr.limit);

      display_descriptor (0, gdtr.base, gdt_entry / 8, 1);
    }
  else
    {
      int i;

      for (i = 0; i < max_entry; i++)
	display_descriptor (0, gdtr.base, i, 0);
    }
}

static void
go32_sidt (const char *arg, int from_tty)
{
  struct dtr_reg idtr;
  long idt_entry = -1L;
  int max_entry;

  if (arg && *arg)
    {
      arg = skip_spaces (arg);

      if (*arg)
	{
	  idt_entry = parse_and_eval_long (arg);
	  if (idt_entry < 0)
	    error (_("Invalid (negative) IDT entry %ld."), idt_entry);
	}
    }

  __asm__ __volatile__ ("sidt   %0" : "=m" (idtr) : /* no inputs */ );
  max_entry = (idtr.limit + 1) / 8;
  if (max_entry > 0x100)	/* No more than 256 entries.  */
    max_entry = 0x100;

  if (idt_entry >= 0)
    {
      if (idt_entry > idtr.limit)
	error (_("Invalid IDT entry %#lx: outside valid limits [0..%#x]"),
	       (unsigned long)idt_entry, idtr.limit);

      display_descriptor (1, idtr.base, idt_entry, 1);
    }
  else
    {
      int i;

      for (i = 0; i < max_entry; i++)
	display_descriptor (1, idtr.base, i, 0);
    }
}

/* Cached linear address of the base of the page directory.  For
   now, available only under CWSDPMI.  Code based on ideas and
   suggestions from Charles Sandmann <sandmann@clio.rice.edu>.  */
static unsigned long pdbr;

static unsigned long
get_cr3 (void)
{
  unsigned offset;
  unsigned taskreg;
  unsigned long taskbase, cr3;
  struct dtr_reg gdtr;

  if (pdbr > 0 && pdbr <= 0xfffff)
    return pdbr;

  /* Get the linear address of GDT and the Task Register.  */
  __asm__ __volatile__ ("sgdt   %0" : "=m" (gdtr) : /* no inputs */ );
  __asm__ __volatile__ ("str    %0" : "=m" (taskreg) : /* no inputs */ );

  /* Task Register is a segment selector for the TSS of the current
     task.  Therefore, it can be used as an index into the GDT to get
     at the segment descriptor for the TSS.  To get the index, reset
     the low 3 bits of the selector (which give the CPL).  Add 2 to the
     offset to point to the 3 low bytes of the base address.  */
  offset = gdtr.base + (taskreg & 0xfff8) + 2;


  /* CWSDPMI's task base is always under the 1MB mark.  */
  if (offset > 0xfffff)
    return 0;

  _farsetsel (_dos_ds);
  taskbase  = _farnspeekl (offset) & 0xffffffU;
  taskbase += _farnspeekl (offset + 2) & 0xff000000U;
  if (taskbase > 0xfffff)
    return 0;

  /* CR3 (a.k.a. PDBR, the Page Directory Base Register) is stored at
     offset 1Ch in the TSS.  */
  cr3 = _farnspeekl (taskbase + 0x1c) & ~0xfff;
  if (cr3 > 0xfffff)
    {
#if 0  /* Not fully supported yet.  */
      /* The Page Directory is in UMBs.  In that case, CWSDPMI puts
	 the first Page Table right below the Page Directory.  Thus,
	 the first Page Table's entry for its own address and the Page
	 Directory entry for that Page Table will hold the same
	 physical address.  The loop below searches the entire UMB
	 range of addresses for such an occurrence.  */
      unsigned long addr, pte_idx;

      for (addr = 0xb0000, pte_idx = 0xb0;
	   pte_idx < 0xff;
	   addr += 0x1000, pte_idx++)
	{
	  if (((_farnspeekl (addr + 4 * pte_idx) & 0xfffff027) ==
	       (_farnspeekl (addr + 0x1000) & 0xfffff027))
	      && ((_farnspeekl (addr + 4 * pte_idx + 4) & 0xfffff000) == cr3))
	    {
	      cr3 = addr + 0x1000;
	      break;
	    }
	}
#endif

      if (cr3 > 0xfffff)
	cr3 = 0;
    }

  return cr3;
}

/* Return the N'th Page Directory entry.  */
static unsigned long
get_pde (int n)
{
  unsigned long pde = 0;

  if (pdbr && n >= 0 && n < 1024)
    {
      pde = _farpeekl (_dos_ds, pdbr + 4*n);
    }
  return pde;
}

/* Return the N'th entry of the Page Table whose Page Directory entry
   is PDE.  */
static unsigned long
get_pte (unsigned long pde, int n)
{
  unsigned long pte = 0;

  /* pde & 0x80 tests the 4MB page bit.  We don't support 4MB
     page tables, for now.  */
  if ((pde & 1) && !(pde & 0x80) && n >= 0 && n < 1024)
    {
      pde &= ~0xfff;	/* Clear non-address bits.  */
      pte = _farpeekl (_dos_ds, pde + 4*n);
    }
  return pte;
}

/* Display a Page Directory or Page Table entry.  IS_DIR, if non-zero,
   says this is a Page Directory entry.  If FORCE is non-zero, display
   the entry even if its Present flag is off.  OFF is the offset of the
   address from the page's base address.  */
static void
display_ptable_entry (unsigned long entry, int is_dir, int force, unsigned off)
{
  if ((entry & 1) != 0)
    {
      gdb_printf ("Base=0x%05lx000", entry >> 12);
      if ((entry & 0x100) && !is_dir)
	gdb_puts (" Global");
      if ((entry & 0x40) && !is_dir)
	gdb_puts (" Dirty");
      gdb_printf (" %sAcc.", (entry & 0x20) ? "" : "Not-");
      gdb_printf (" %sCached", (entry & 0x10) ? "" : "Not-");
      gdb_printf (" Write-%s", (entry & 8) ? "Thru" : "Back");
      gdb_printf (" %s", (entry & 4) ? "Usr" : "Sup");
      gdb_printf (" Read-%s", (entry & 2) ? "Write" : "Only");
      if (off)
	gdb_printf (" +0x%x", off);
      gdb_puts ("\n");
    }
  else if (force)
    gdb_printf ("Page%s not present or not supported; value=0x%lx.\n",
		is_dir ? " Table" : "", entry >> 1);
}

static void
go32_pde (const char *arg, int from_tty)
{
  long pde_idx = -1, i;

  if (arg && *arg)
    {
      arg = skip_spaces (arg);

      if (*arg)
	{
	  pde_idx = parse_and_eval_long (arg);
	  if (pde_idx < 0 || pde_idx >= 1024)
	    error (_("Entry %ld is outside valid limits [0..1023]."), pde_idx);
	}
    }

  pdbr = get_cr3 ();
  if (!pdbr)
    gdb_puts ("Access to Page Directories is "
	      "not supported on this system.\n");
  else if (pde_idx >= 0)
    display_ptable_entry (get_pde (pde_idx), 1, 1, 0);
  else
    for (i = 0; i < 1024; i++)
      display_ptable_entry (get_pde (i), 1, 0, 0);
}

/* A helper function to display entries in a Page Table pointed to by
   the N'th entry in the Page Directory.  If FORCE is non-zero, say
   something even if the Page Table is not accessible.  */
static void
display_page_table (long n, int force)
{
  unsigned long pde = get_pde (n);

  if ((pde & 1) != 0)
    {
      int i;

      gdb_printf ("Page Table pointed to by "
		  "Page Directory entry 0x%lx:\n", n);
      for (i = 0; i < 1024; i++)
	display_ptable_entry (get_pte (pde, i), 0, 0, 0);
      gdb_puts ("\n");
    }
  else if (force)
    gdb_printf ("Page Table not present; value=0x%lx.\n", pde >> 1);
}

static void
go32_pte (const char *arg, int from_tty)
{
  long pde_idx = -1L, i;

  if (arg && *arg)
    {
      arg = skip_spaces (arg);

      if (*arg)
	{
	  pde_idx = parse_and_eval_long (arg);
	  if (pde_idx < 0 || pde_idx >= 1024)
	    error (_("Entry %ld is outside valid limits [0..1023]."), pde_idx);
	}
    }

  pdbr = get_cr3 ();
  if (!pdbr)
    gdb_puts ("Access to Page Tables is not supported on this system.\n");
  else if (pde_idx >= 0)
    display_page_table (pde_idx, 1);
  else
    for (i = 0; i < 1024; i++)
      display_page_table (i, 0);
}

static void
go32_pte_for_address (const char *arg, int from_tty)
{
  CORE_ADDR addr = 0, i;

  if (arg && *arg)
    {
      arg = skip_spaces (arg);

      if (*arg)
	addr = parse_and_eval_address (arg);
    }
  if (!addr)
    error_no_arg (_("linear address"));

  pdbr = get_cr3 ();
  if (!pdbr)
    gdb_puts ("Access to Page Tables is not supported on this system.\n");
  else
    {
      int pde_idx = (addr >> 22) & 0x3ff;
      int pte_idx = (addr >> 12) & 0x3ff;
      unsigned offs = addr & 0xfff;

      gdb_printf ("Page Table entry for address %s:\n",
		  hex_string(addr));
      display_ptable_entry (get_pte (get_pde (pde_idx), pte_idx), 0, 1, offs);
    }
}

static struct cmd_list_element *info_dos_cmdlist = NULL;

void _initialize_go32_nat ();
void
_initialize_go32_nat ()
{
  x86_dr_low.set_control = go32_set_dr7;
  x86_dr_low.set_addr = go32_set_dr;
  x86_dr_low.get_status = go32_get_dr6;
  x86_dr_low.get_control = go32_get_dr7;
  x86_dr_low.get_addr = go32_get_dr;
  x86_set_debug_register_length (4);

  add_inf_child_target (&the_go32_nat_target);

  /* Initialize child's cwd as empty to be initialized when starting
     the child.  */
  *child_cwd = 0;

  /* Initialize child's command line storage.  */
  if (redir_debug_init (&child_cmd) == -1)
    internal_error (_("Cannot allocate redirection storage: "
		      "not enough memory.\n"));

  /* We are always processing GCC-compiled programs.  */
  processing_gcc_compilation = 2;

  add_basic_prefix_cmd ("dos", class_info, _("\
Print information specific to DJGPP (aka MS-DOS) debugging."),
			&info_dos_cmdlist, 0, &infolist);

  add_cmd ("sysinfo", class_info, go32_sysinfo, _("\
Display information about the target system, including CPU, OS, DPMI, etc."),
	   &info_dos_cmdlist);
  add_cmd ("ldt", class_info, go32_sldt, _("\
Display entries in the LDT (Local Descriptor Table).\n\
Entry number (an expression) as an argument means display only that entry."),
	   &info_dos_cmdlist);
  add_cmd ("gdt", class_info, go32_sgdt, _("\
Display entries in the GDT (Global Descriptor Table).\n\
Entry number (an expression) as an argument means display only that entry."),
	   &info_dos_cmdlist);
  add_cmd ("idt", class_info, go32_sidt, _("\
Display entries in the IDT (Interrupt Descriptor Table).\n\
Entry number (an expression) as an argument means display only that entry."),
	   &info_dos_cmdlist);
  add_cmd ("pde", class_info, go32_pde, _("\
Display entries in the Page Directory.\n\
Entry number (an expression) as an argument means display only that entry."),
	   &info_dos_cmdlist);
  add_cmd ("pte", class_info, go32_pte, _("\
Display entries in Page Tables.\n\
Entry number (an expression) as an argument means display only entries\n\
from the Page Table pointed to by the specified Page Directory entry."),
	   &info_dos_cmdlist);
  add_cmd ("address-pte", class_info, go32_pte_for_address, _("\
Display a Page Table entry for a linear address.\n\
The address argument must be a linear address, after adding to\n\
it the base address of the appropriate segment.\n\
The base address of variables and functions in the debuggee's data\n\
or code segment is stored in the variable __djgpp_base_address,\n\
so use `__djgpp_base_address + (char *)&var' as the argument.\n\
For other segments, look up their base address in the output of\n\
the `info dos ldt' command."),
	   &info_dos_cmdlist);
}

pid_t
tcgetpgrp (int fd)
{
  if (isatty (fd))
    return SOME_PID;
  errno = ENOTTY;
  return -1;
}

int
tcsetpgrp (int fd, pid_t pgid)
{
  if (isatty (fd) && pgid == SOME_PID)
    return 0;
  errno = pgid == SOME_PID ? ENOTTY : ENOSYS;
  return -1;
}<|MERGE_RESOLUTION|>--- conflicted
+++ resolved
@@ -1,9 +1,5 @@
 /* Native debugging support for Intel x86 running DJGPP.
-<<<<<<< HEAD
-   Copyright (C) 1997-2023 Free Software Foundation, Inc.
-=======
    Copyright (C) 1997-2024 Free Software Foundation, Inc.
->>>>>>> 75e11412
    Written by Robert Hoehne.
 
    This file is part of GDB.

@c GDB MANUAL configuration file.  
@c
<<<<<<< HEAD
@c Copyright (C) 1993--2023 Free Software Foundation, Inc.
=======
@c Copyright (C) 1993--2024 Free Software Foundation, Inc.
>>>>>>> 75e11412
@c
@c NOTE: While the GDB manual is configurable (by changing these
@c switches), its configuration is ***NOT*** automatically tied in to
@c source configuration---because the authors expect that, save in
@c unusual cases, the most inclusive form of the manual is appropriate
@c no matter how the program itself is configured.
@c
@c The only automatically-varying variable is the GDB version number,
@c which the Makefile rewrites based on the VERSION variable from
@c `../Makefile.in'.  
@c 
@c GDB version number is recorded in the variable GDBVN
@include GDBvn.texi
@c
@c ----------------------------------------------------------------------
@c PLATFORM FLAGS:
@set GENERIC
@c
@c HP PA-RISC target ONLY:
@clear HPPA
@c
@c Refrain from discussing how to configure sw and format doc?
@clear PRECONFIGURED
@c
@c ----------------------------------------------------------------------
@c STRINGS:
@c
@c Name of GDB program.  Used also for (gdb) prompt string.
@set GDBP gdb
@c 
@c Name of GDB product.  Used in running text.
@set GDBN @sc{gdb}
@c
@c Name of host.  Should not be used in generic configs, but generic
@c value may catch some flubs.
@set HOST machine specific
@c
@c Name of GCC product
@set NGCC @sc{gcc}
@c 
@c Name of GCC program
@set GCC gcc<|MERGE_RESOLUTION|>--- conflicted
+++ resolved
@@ -1,10 +1,6 @@
 @c GDB MANUAL configuration file.  
 @c
-<<<<<<< HEAD
-@c Copyright (C) 1993--2023 Free Software Foundation, Inc.
-=======
 @c Copyright (C) 1993--2024 Free Software Foundation, Inc.
->>>>>>> 75e11412
 @c
 @c NOTE: While the GDB manual is configurable (by changing these
 @c switches), its configuration is ***NOT*** automatically tied in to

--- conflicted
+++ resolved
@@ -7,11 +7,7 @@
 
 @c This file is part of the GDB manual.
 @c
-<<<<<<< HEAD
-@c Copyright (C) 2003--2023 Free Software Foundation, Inc.
-=======
 @c Copyright (C) 2003--2024 Free Software Foundation, Inc.
->>>>>>> 75e11412
 @c
 @c See the file gdb.texinfo for copying conditions.
 

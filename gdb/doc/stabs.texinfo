--- conflicted
+++ resolved
@@ -17,11 +17,7 @@
 @end direntry
 
 @copying
-<<<<<<< HEAD
-Copyright @copyright{} 1992--2023 Free Software Foundation, Inc.
-=======
 Copyright @copyright{} 1992--2024 Free Software Foundation, Inc.
->>>>>>> 75e11412
 Contributed by Cygnus Support.  Written by Julia Menapace, Jim Kingdon,
 and David MacKenzie.
 

--- conflicted
+++ resolved
@@ -27,11 +27,7 @@
 @c cost.  Having a smaller cheaper manual helps the GNU Press with its sales.
 
 @copying
-<<<<<<< HEAD
-Copyright @copyright{} 1994--2023 Free Software Foundation, Inc.
-=======
 Copyright @copyright{} 1994--2024 Free Software Foundation, Inc.
->>>>>>> 75e11412
 
 Permission is granted to copy, distribute and/or modify this document
 under the terms of the GNU Free Documentation License, Version 1.3 or

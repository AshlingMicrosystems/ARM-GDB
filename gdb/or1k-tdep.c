--- conflicted
+++ resolved
@@ -1,9 +1,5 @@
 /* Target-dependent code for the 32-bit OpenRISC 1000, for the GDB.
-<<<<<<< HEAD
-   Copyright (C) 2008-2023 Free Software Foundation, Inc.
-=======
    Copyright (C) 2008-2024 Free Software Foundation, Inc.
->>>>>>> 75e11412
 
    This file is part of GDB.
 

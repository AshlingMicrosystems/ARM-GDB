<<<<<<< HEAD
/* Include file for stabs debugging format support functions.
   Copyright (C) 1986-2023 Free Software Foundation, Inc.
=======
  /* Include file for stabs debugging format support functions.
     Copyright (C) 1986-2024 Free Software Foundation, Inc.
>>>>>>> 75e11412

   This file is part of GDB.

   This program is free software; you can redistribute it and/or modify
   it under the terms of the GNU General Public License as published by
   the Free Software Foundation; either version 3 of the License, or
   (at your option) any later version.

   This program is distributed in the hope that it will be useful,
   but WITHOUT ANY WARRANTY; without even the implied warranty of
   MERCHANTABILITY or FITNESS FOR A PARTICULAR PURPOSE.  See the
   GNU General Public License for more details.

   You should have received a copy of the GNU General Public License
   along with this program.  If not, see <http://www.gnu.org/licenses/>.  */

#ifndef STABSREAD_H
#define STABSREAD_H

struct objfile;
struct legacy_psymtab;
enum language;

/* Definitions, prototypes, etc for stabs debugging format support
   functions.  */

#define HASHSIZE 127		/* Size of things hashed via
				   hashname().  */

/* Compute a small integer hash code for the given name.  */

extern int hashname (const char *name);

/* Count symbols as they are processed, for error messages.  */

extern unsigned int symnum;

#define next_symbol_text(objfile) (*next_symbol_text_func)(objfile)

/* Function to invoke get the next symbol.  Return the symbol name.  */

extern const char *(*next_symbol_text_func) (struct objfile *);

/* Global variable which, when set, indicates that we are processing a
   .o file compiled with gcc */

extern unsigned char processing_gcc_compilation;

/* Nonzero if within a function (so symbols should be local, if
   nothing says specifically).  */

extern int within_function;

/* Hash table of global symbols whose values are not known yet.
   They are chained through the SYMBOL_VALUE_CHAIN, since we don't
   have the correct data for that slot yet.

   The use of the LOC_BLOCK code in this chain is nonstandard--
   it refers to a FORTRAN common block rather than the usual meaning, and
   the such LOC_BLOCK symbols use their fields in nonstandard ways.  */

extern struct symbol *global_sym_chain[HASHSIZE];

extern void common_block_start (const char *, struct objfile *);
extern void common_block_end (struct objfile *);

/* Kludge for xcoffread.c */

struct pending_stabs
  {
    int count;
    int length;
    char *stab[1];
  };

extern struct pending_stabs *global_stabs;

/* The type code that process_one_symbol saw on its previous invocation.
   Used to detect pairs of N_SO symbols.  */

extern int previous_stab_code;

/* Support for Sun changes to dbx symbol format.  */

/* For each identified header file, we have a table of types defined
   in that header file.

   header_files maps header file names to their type tables.
   It is a vector of n_header_files elements.
   Each element describes one header file.
   It contains a vector of types.

   Sometimes it can happen that the same header file produces
   different results when included in different places.
   This can result from conditionals or from different
   things done before including the file.
   When this happens, there are multiple entries for the file in this table,
   one entry for each distinct set of results.
   The entries are distinguished by the INSTANCE field.
   The INSTANCE field appears in the N_BINCL and N_EXCL symbol table and is
   used to match header-file references to their corresponding data.  */

struct header_file
  {

    /* Name of header file */

    char *name;

    /* Numeric code distinguishing instances of one header file that
       produced different results when included.  It comes from the
       N_BINCL or N_EXCL.  */

    int instance;

    /* Pointer to vector of types */

    struct type **vector;

    /* Allocated length (# elts) of that vector */

    int length;

  };

/* The table of header_files of this OBJFILE.  */
#define HEADER_FILES(OBJFILE) (DBX_SYMFILE_INFO (OBJFILE)->header_files)

/* The actual length of HEADER_FILES.  */
#define N_HEADER_FILES(OBJFILE) (DBX_SYMFILE_INFO (OBJFILE)->n_header_files)

/* The allocated lengh of HEADER_FILES.  */
#define N_ALLOCATED_HEADER_FILES(OBJFILE) \
  (DBX_SYMFILE_INFO (OBJFILE)->n_allocated_header_files)

/* Within each object file, various header files are assigned numbers.
   A type is defined or referred to with a pair of numbers
   (FILENUM,TYPENUM) where FILENUM is the number of the header file
   and TYPENUM is the number within that header file.
   TYPENUM is the index within the vector of types for that header file.

   FILENUM == 0 is special; it refers to the main source of the object file,
   and not to any header file.  FILENUM != 1 is interpreted by looking it up
   in the following table, which contains indices in header_files.  */

extern int *this_object_header_files;

extern int n_this_object_header_files;

extern int n_allocated_this_object_header_files;

extern void cleanup_undefined_stabs_types (struct objfile *);

extern long read_number (char **, int);

extern struct symbol *define_symbol (CORE_ADDR, const char *, int, int,
				     struct objfile *);

extern void stabsread_init (void);

extern void stabsread_new_init (void);

extern void start_stabs (void);

extern void end_stabs (void);

extern void finish_global_stabs (struct objfile *objfile);

class psymtab_storage;

/* Functions exported by dbxread.c.  These are not in stabsread.c because
   they are only used by some stabs readers.  */

extern legacy_psymtab *stabs_end_psymtab
  (struct objfile *objfile, psymtab_storage *partial_symtabs,
   legacy_psymtab *pst,
   const char **include_list, int num_includes,
   int capping_symbol_offset, unrelocated_addr capping_text,
   legacy_psymtab **dependency_list, int number_dependencies,
   int textlow_not_set);

extern void process_one_symbol (int, int, CORE_ADDR, const char *,
				const section_offsets &,
				struct objfile *, enum language);

/* Setup partial_symtab's describing each source file for which
   debugging information is available.  */

void
read_stabs_symtab (struct objfile *, symfile_add_flags);

extern void elfstab_build_psymtabs (struct objfile *objfile,
				    asection *stabsect,
				    file_ptr stabstroffset,
				    unsigned int stabstrsize);

extern void coffstab_build_psymtabs
  (struct objfile *objfile,
   CORE_ADDR textaddr, unsigned int textsize,
   const std::vector<asection *> &stabs,
   file_ptr stabstroffset, unsigned int stabstrsize);

extern void stabsect_build_psymtabs (struct objfile *objfile, char *stab_name,
				     char *stabstr_name, char *text_name);

extern int symbol_reference_defined (const char **);

extern void ref_add (int, struct symbol *, const char *, CORE_ADDR);

extern struct symbol *ref_search (int);

extern void free_header_files (void);

extern void init_header_files (void);

/* Scan through all of the global symbols defined in the object file,
   assigning values to the debugging symbols that need to be assigned
   to.  Get these symbols from the minimal symbol table.  */

extern void scan_file_globals (struct objfile *objfile);

/* Complaints about the symbols we have encountered.  */

void
unknown_symtype_complaint (const char *);

void
lbrac_mismatch_complaint (int);

void
repeated_header_complaint (const char *, int);

bound_minimal_symbol
find_stab_function (const char *, const char *, struct objfile *);

/* This handles a single symbol from the symbol-file, building symbols
   into a GDB symtab.  It takes these arguments and an implicit argument.

   TYPE is the type field of the ".stab" symbol entry.
   DESC is the desc field of the ".stab" entry.
   VALU is the value field of the ".stab" entry.
   NAME is the symbol name, in our address space.
   SECTION_OFFSETS is a set of amounts by which the sections of this
   object file were relocated when it was loaded into memory.  Note
   that these section_offsets are not the objfile->section_offsets but
   the pst->section_offsets.  All symbols that refer to memory
   locations need to be offset by these amounts.
   OBJFILE is the object file from which we are reading symbols.  It
   is used in end_compunit_symtab.
   LANGUAGE is the language of the symtab.
*/

void
process_one_symbol (int, int, CORE_ADDR, const char *,
		    const section_offsets &,
		    struct objfile *, enum language);

#define LDSYMOFF(p) (((struct symloc *)((p)->read_symtab_private))->ldsymoff)
#define LDSYMLEN(p) (((struct symloc *)((p)->read_symtab_private))->ldsymlen)
#define SYMLOC(p) ((struct symloc *)((p)->read_symtab_private))
#define SYMBOL_SIZE(p) (SYMLOC(p)->symbol_size)
#define SYMBOL_OFFSET(p) (SYMLOC(p)->symbol_offset)
#define STRING_OFFSET(p) (SYMLOC(p)->string_offset)
#define FILE_STRING_OFFSET(p) (SYMLOC(p)->file_string_offset)
#define PST_LANGUAGE(p) (SYMLOC(p)->pst_language)

#define INTERNALIZE_SYMBOL(intern, extern, abfd)			\
  {									\
    (intern).n_strx = bfd_h_get_32 (abfd, (extern)->e_strx);		\
    (intern).n_type = bfd_h_get_8 (abfd, (extern)->e_type);		\
    (intern).n_other = 0;						\
    (intern).n_desc = bfd_h_get_16 (abfd, (extern)->e_desc);  		\
    if (bfd_get_sign_extend_vma (abfd))					\
      (intern).n_value = bfd_h_get_signed_32 (abfd, (extern)->e_value);	\
    else								\
      (intern).n_value = bfd_h_get_32 (abfd, (extern)->e_value);	\
  }

/* We put a pointer to this structure in the read_symtab_private field
   of the psymtab.  */

struct symloc
  {
    /* Offset within the file symbol table of first local symbol for this
       file.  */

    int ldsymoff;

    /* Length (in bytes) of the section of the symbol table devoted to
       this file's symbols (actually, the section bracketed may contain
       more than just this file's symbols).  If ldsymlen is 0, the only
       reason for this thing's existence is the dependency list.  Nothing
       else will happen when it is read in.  */

    int ldsymlen;

    /* The size of each symbol in the symbol file (in external form).  */

    int symbol_size;

    /* Further information needed to locate the symbols if they are in
       an ELF file.  */

    int symbol_offset;
    int string_offset;
    int file_string_offset;
    enum language pst_language;
  };
#endif /* STABSREAD_H */<|MERGE_RESOLUTION|>--- conflicted
+++ resolved
@@ -1,10 +1,5 @@
-<<<<<<< HEAD
-/* Include file for stabs debugging format support functions.
-   Copyright (C) 1986-2023 Free Software Foundation, Inc.
-=======
   /* Include file for stabs debugging format support functions.
      Copyright (C) 1986-2024 Free Software Foundation, Inc.
->>>>>>> 75e11412
 
    This file is part of GDB.
 

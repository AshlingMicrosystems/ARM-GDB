--- conflicted
+++ resolved
@@ -1,10 +1,6 @@
 /* Support for printing Fortran values for GDB, the GNU debugger.
 
-<<<<<<< HEAD
-   Copyright (C) 1993-2023 Free Software Foundation, Inc.
-=======
    Copyright (C) 1993-2024 Free Software Foundation, Inc.
->>>>>>> 75e11412
 
    Contributed by Motorola.  Adapted from the C definitions by Farooq Butt
    (fmbutt@engage.sps.mot.com), additionally worked over by Stan Shebs.

--- conflicted
+++ resolved
@@ -1,10 +1,6 @@
 /* Top level stuff for GDB, the GNU debugger.
 
-<<<<<<< HEAD
-   Copyright (C) 1986-2023 Free Software Foundation, Inc.
-=======
    Copyright (C) 1986-2024 Free Software Foundation, Inc.
->>>>>>> 75e11412
 
    This file is part of GDB.
 
@@ -288,121 +284,6 @@
 #endif
 }
 
-<<<<<<< HEAD
-/* See top.h.  */
-
-ui::ui (FILE *instream_, FILE *outstream_, FILE *errstream_)
-  : num (++highest_ui_num),
-    stdin_stream (instream_),
-    instream (instream_),
-    outstream (outstream_),
-    errstream (errstream_),
-    input_fd (fileno (instream)),
-    m_input_interactive_p (ISATTY (instream)),
-    m_gdb_stdout (new pager_file (new stdio_file (outstream))),
-    m_gdb_stdin (new stdio_file (instream)),
-    m_gdb_stderr (new stderr_file (errstream)),
-    m_gdb_stdlog (new timestamped_file (m_gdb_stderr))
-{
-  unbuffer_stream (instream_);
-
-  if (ui_list == NULL)
-    ui_list = this;
-  else
-    {
-      struct ui *last;
-
-      for (last = ui_list; last->next != NULL; last = last->next)
-	;
-      last->next = this;
-    }
-}
-
-ui::~ui ()
-{
-  struct ui *ui, *uiprev;
-
-  uiprev = NULL;
-
-  for (ui = ui_list; ui != NULL; uiprev = ui, ui = ui->next)
-    if (ui == this)
-      break;
-
-  gdb_assert (ui != NULL);
-
-  if (uiprev != NULL)
-    uiprev->next = next;
-  else
-    ui_list = next;
-
-  delete m_gdb_stdin;
-  delete m_gdb_stdout;
-  delete m_gdb_stderr;
-}
-
-/* Open file named NAME for read/write, making sure not to make it the
-   controlling terminal.  */
-
-static gdb_file_up
-open_terminal_stream (const char *name)
-{
-  scoped_fd fd = gdb_open_cloexec (name, O_RDWR | O_NOCTTY, 0);
-  if (fd.get () < 0)
-    perror_with_name  (_("opening terminal failed"));
-
-  return fd.to_file ("w+");
-}
-
-/* Implementation of the "new-ui" command.  */
-
-static void
-new_ui_command (const char *args, int from_tty)
-{
-  int argc;
-  const char *interpreter_name;
-  const char *tty_name;
-
-  dont_repeat ();
-
-  gdb_argv argv (args);
-  argc = argv.count ();
-
-  if (argc < 2)
-    error (_("Usage: new-ui INTERPRETER TTY"));
-
-  interpreter_name = argv[0];
-  tty_name = argv[1];
-
-  {
-    scoped_restore save_ui = make_scoped_restore (&current_ui);
-
-    /* Open specified terminal.  Note: we used to open it three times,
-       once for each of stdin/stdout/stderr, but that does not work
-       with Windows named pipes.  */
-    gdb_file_up stream = open_terminal_stream (tty_name);
-
-    std::unique_ptr<ui> ui
-      (new struct ui (stream.get (), stream.get (), stream.get ()));
-
-    ui->async = 1;
-
-    current_ui = ui.get ();
-
-    set_top_level_interpreter (interpreter_name);
-
-    interp_pre_command_loop (top_level_interpreter ());
-
-    /* Make sure the file is not closed.  */
-    stream.release ();
-
-    ui.release ();
-  }
-
-  gdb_printf ("New UI allocated\n");
-}
-
-=======
->>>>>>> 75e11412
 /* Handler for SIGHUP.  */
 
 #ifdef SIGHUP
@@ -1437,11 +1318,7 @@
   /* Second line is a copyright notice.  */
 
   gdb_printf (stream,
-<<<<<<< HEAD
-	      "Copyright (C) 2023 Free Software Foundation, Inc.\n");
-=======
 	      "Copyright (C) 2024 Free Software Foundation, Inc.\n");
->>>>>>> 75e11412
 
   /* Following the copyright is a brief statement that the program is
      free software, that users are free to copy and change it on

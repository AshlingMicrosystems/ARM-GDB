--- conflicted
+++ resolved
@@ -1,10 +1,6 @@
 /* GNU/Linux on AArch64 target support, prototypes.
 
-<<<<<<< HEAD
-   Copyright (C) 2012-2023 Free Software Foundation, Inc.
-=======
    Copyright (C) 2012-2024 Free Software Foundation, Inc.
->>>>>>> 75e11412
    Contributed by ARM Ltd.
 
    This file is part of GDB.

/* Support for GDB maintenance commands.

<<<<<<< HEAD
   Copyright (C) 1992-2023 Free Software Foundation, Inc.
=======
   Copyright (C) 1992-2024 Free Software Foundation, Inc.
>>>>>>> 75e11412

   Written by Fred Fish at Cygnus Support.

   This file is part of GDB.

   This program is free software; you can redistribute it and/or modify
   it under the terms of the GNU General Public License as published by
   the Free Software Foundation; either version 3 of the License, or
   (at your option) any later version.

   This program is distributed in the hope that it will be useful,
   but WITHOUT ANY WARRANTY; without even the implied warranty of
   MERCHANTABILITY or FITNESS FOR A PARTICULAR PURPOSE.  See the
   GNU General Public License for more details.

   You should have received a copy of the GNU General Public License
   along with this program.  If not, see <http://www.gnu.org/licenses/>.  */


#include "arch-utils.h"
#include <ctype.h>
#include <cmath>
#include <signal.h>
#include "command.h"
#include "symtab.h"
#include "block.h"
#include "gdbtypes.h"
#include "demangle.h"
#include "gdbcore.h"
#include "expression.h"
#include "language.h"
#include "symfile.h"
#include "objfiles.h"
#include "value.h"
#include "top.h"
#include "maint.h"
#include "gdbsupport/selftest.h"
#include "inferior.h"
#include "gdbsupport/thread-pool.h"

#include "cli/cli-decode.h"
#include "cli/cli-utils.h"
#include "cli/cli-setshow.h"
#include "cli/cli-cmds.h"

static void maintenance_do_deprecate (const char *, int);

#ifndef _WIN32
static void
maintenance_dump_me (const char *args, int from_tty)
{
  if (query (_("Should GDB dump core? ")))
    {
#ifdef __DJGPP__
      /* SIGQUIT by default is ignored, so use SIGABRT instead.  */
      signal (SIGABRT, SIG_DFL);
      kill (getpid (), SIGABRT);
#else
      signal (SIGQUIT, SIG_DFL);
      kill (getpid (), SIGQUIT);
#endif
    }
}
#endif

/* Stimulate the internal error mechanism that GDB uses when an
   internal problem is detected.  Allows testing of the mechanism.
   Also useful when the user wants to drop a core file but not exit
   GDB.  */

static void
maintenance_internal_error (const char *args, int from_tty)
{
  internal_error ("%s", (args == NULL ? "" : args));
}

/* Stimulate the internal error mechanism that GDB uses when an
   internal problem is detected.  Allows testing of the mechanism.
   Also useful when the user wants to drop a core file but not exit
   GDB.  */

static void
maintenance_internal_warning (const char *args, int from_tty)
{
  internal_warning ("%s", (args == NULL ? "" : args));
}

/* Stimulate the internal error mechanism that GDB uses when an
   demangler problem is detected.  Allows testing of the mechanism.  */

static void
maintenance_demangler_warning (const char *args, int from_tty)
{
  demangler_warning (__FILE__, __LINE__, "%s", (args == NULL ? "" : args));
}

/* Old command to demangle a string.  The command has been moved to "demangle".
   It is kept for now because otherwise "mt demangle" gets interpreted as
   "mt demangler-warning" which artificially creates an internal gdb error.  */

static void
maintenance_demangle (const char *args, int from_tty)
{
  gdb_printf (_("This command has been moved to \"demangle\".\n"));
}

static void
maintenance_time_display (const char *args, int from_tty)
{
  if (args == NULL || *args == '\0')
    gdb_printf (_("\"maintenance time\" takes a numeric argument.\n"));
  else
    set_per_command_time (strtol (args, NULL, 10));
}

static void
maintenance_space_display (const char *args, int from_tty)
{
  if (args == NULL || *args == '\0')
    gdb_printf ("\"maintenance space\" takes a numeric argument.\n");
  else
    set_per_command_space (strtol (args, NULL, 10));
}

/* Mini tokenizing lexer for 'maint info sections' command.  */

static bool
match_substring (const char *string, const char *substr)
{
  int substr_len = strlen (substr);
  const char *tok;

  while ((tok = strstr (string, substr)) != NULL)
    {
      /* Got a partial match.  Is it a whole word?  */
      if (tok == string
	  || tok[-1] == ' '
	  || tok[-1] == '\t')
      {
	/* Token is delimited at the front...  */
	if (tok[substr_len] == ' '
	    || tok[substr_len] == '\t'
	    || tok[substr_len] == '\0')
	{
	  /* Token is delimited at the rear.  Got a whole-word match.  */
	  return true;
	}
      }
      /* Token didn't match as a whole word.  Advance and try again.  */
      string = tok + 1;
    }
  return false;
}

/* Structure holding information about a single bfd section flag.  This is
   used by the "maintenance info sections" command to print the sections,
   and for filtering which sections are printed.  */

struct single_bfd_flag_info
{
  /* The name of the section.  This is what is printed for the flag, and
     what the user enter in order to filter by flag.  */
  const char *name;

  /* The bfd defined SEC_* flagword value for this flag.  */
  flagword value;
};

/* Vector of all the known bfd flags.  */

static const single_bfd_flag_info bfd_flag_info[] =
  {
    { "ALLOC", SEC_ALLOC },
    { "LOAD", SEC_LOAD },
    { "RELOC", SEC_RELOC },
    { "READONLY", SEC_READONLY },
    { "CODE", SEC_CODE },
    { "DATA", SEC_DATA },
    { "ROM", SEC_ROM },
    { "CONSTRUCTOR", SEC_CONSTRUCTOR },
    { "HAS_CONTENTS", SEC_HAS_CONTENTS },
    { "NEVER_LOAD", SEC_NEVER_LOAD },
    { "COFF_SHARED_LIBRARY", SEC_COFF_SHARED_LIBRARY },
    { "IS_COMMON", SEC_IS_COMMON }
  };

/* For each flag in the global BFD_FLAG_INFO list, if FLAGS has a flag's
   flagword value set, and STRING contains the flag's name then return
   true, otherwise return false.  STRING is never nullptr.  */

static bool
match_bfd_flags (const char *string, flagword flags)
{
  gdb_assert (string != nullptr);

  for (const auto &f : bfd_flag_info)
    {
      if (flags & f.value
	  && match_substring (string, f.name))
	return true;
    }

  return false;
}

/* Print the names of all flags set in FLAGS.  The names are taken from the
   BFD_FLAG_INFO global.  */

static void
print_bfd_flags (flagword flags)
{
  for (const auto &f : bfd_flag_info)
    {
      if (flags & f.value)
	gdb_printf (" %s", f.name);
    }
}

static void
maint_print_section_info (const char *name, flagword flags,
			  CORE_ADDR addr, CORE_ADDR endaddr,
			  unsigned long filepos, int addr_size)
{
  gdb_printf ("    %s", hex_string_custom (addr, addr_size));
  gdb_printf ("->%s", hex_string_custom (endaddr, addr_size));
  gdb_printf (" at %s",
	      hex_string_custom ((unsigned long) filepos, 8));
  gdb_printf (": %s", name);
  print_bfd_flags (flags);
  gdb_printf ("\n");
}

/* Return the number of digits required to display COUNT in decimal.

   Used when pretty printing index numbers to ensure all of the indexes line
   up.*/

static int
index_digits (int count)
{
  return ((int) log10 ((float) count)) + 1;
}

/* Helper function to pretty-print the section index of ASECT from ABFD.
   The INDEX_DIGITS is the number of digits in the largest index that will
   be printed, and is used to pretty-print the resulting string.  */

static void
print_section_index (bfd *abfd,
		     asection *asect,
		     int index_digits)
{
  std::string result
    = string_printf (" [%d] ", gdb_bfd_section_index (abfd, asect));
  /* The '+ 4' for the leading and trailing characters.  */
  gdb_printf ("%-*s", (index_digits + 4), result.c_str ());
}

/* Print information about ASECT from ABFD.  The section will be printed using
   the VMA's from the bfd, which will not be the relocated addresses for bfds
   that should be relocated.  The information must be printed with the same
   layout as PRINT_OBJFILE_SECTION_INFO below.

   ARG is the argument string passed by the user to the top level maintenance
   info sections command.  Used for filtering which sections are printed.  */

static void
print_bfd_section_info (bfd *abfd, asection *asect, const char *arg,
			int index_digits)
{
  flagword flags = bfd_section_flags (asect);
  const char *name = bfd_section_name (asect);

  if (arg == NULL || *arg == '\0'
      || match_substring (arg, name)
      || match_bfd_flags (arg, flags))
    {
      struct gdbarch *gdbarch = gdbarch_from_bfd (abfd);
      int addr_size = gdbarch_addr_bit (gdbarch) / 8;
      CORE_ADDR addr, endaddr;

      addr = bfd_section_vma (asect);
      endaddr = addr + bfd_section_size (asect);
      print_section_index (abfd, asect, index_digits);
      maint_print_section_info (name, flags, addr, endaddr,
				asect->filepos, addr_size);
    }
}

/* Print information about ASECT which is GDB's wrapper around a section
   from ABFD.  The information must be printed with the same layout as
   PRINT_BFD_SECTION_INFO above.  PRINT_DATA holds information used to
   filter which sections are printed, and for formatting the output.

   ARG is the argument string passed by the user to the top level maintenance
   info sections command.  Used for filtering which sections are printed.  */

static void
print_objfile_section_info (bfd *abfd, struct obj_section *asect,
			    const char *arg, int index_digits)
{
  flagword flags = bfd_section_flags (asect->the_bfd_section);
  const char *name = bfd_section_name (asect->the_bfd_section);

  if (arg == NULL || *arg == '\0'
      || match_substring (arg, name)
      || match_bfd_flags (arg, flags))
    {
      struct gdbarch *gdbarch = gdbarch_from_bfd (abfd);
      int addr_size = gdbarch_addr_bit (gdbarch) / 8;

      print_section_index (abfd, asect->the_bfd_section, index_digits);
      maint_print_section_info (name, flags,
				asect->addr (), asect->endaddr (),
				asect->the_bfd_section->filepos,
				addr_size);
    }
}

/* Find an obj_section, GDB's wrapper around a bfd section for ASECTION
   from ABFD.  It might be that no such wrapper exists (for example debug
   sections don't have such wrappers) in which case nullptr is returned.  */

obj_section *
maint_obj_section_from_bfd_section (bfd *abfd,
				    asection *asection,
				    objfile *ofile)
{
  if (ofile->sections_start == nullptr)
    return nullptr;

  obj_section *osect
    = &ofile->sections_start[gdb_bfd_section_index (abfd, asection)];

  if (osect >= ofile->sections_end)
    return nullptr;

  return osect;
}

/* Print information about all sections from ABFD, which is the bfd
   corresponding to OBJFILE.  It is fine for OBJFILE to be nullptr, but
   ABFD must never be nullptr.  If OBJFILE is provided then the sections of
   ABFD will (potentially) be displayed relocated (i.e. the object file was
   loaded with add-symbol-file and custom offsets were provided).

   HEADER is a string that describes this file, e.g. 'Exec file: ', or
   'Core file: '.

   ARG is a string used for filtering which sections are printed, this can
   be nullptr for no filtering.  See the top level 'maint info sections'
   for a fuller description of the possible filtering strings.  */

static void
maint_print_all_sections (const char *header, bfd *abfd, objfile *objfile,
			  const char *arg)
{
  gdb_puts (header);
  gdb_stdout->wrap_here (8);
  gdb_printf ("`%s', ", bfd_get_filename (abfd));
  gdb_stdout->wrap_here (8);
  gdb_printf (_("file type %s.\n"), bfd_get_target (abfd));

  int section_count = gdb_bfd_count_sections (abfd);
  int digits = index_digits (section_count);

  for (asection *sect : gdb_bfd_sections (abfd))
    {
      obj_section *osect = nullptr;

      if (objfile != nullptr)
	{
	  gdb_assert (objfile->sections_start != nullptr);
	  osect
	    = maint_obj_section_from_bfd_section (abfd, sect, objfile);
	  if (osect->the_bfd_section == nullptr)
	    osect = nullptr;
	}

      if (osect == nullptr)
	print_bfd_section_info (abfd, sect, arg, digits);
      else
	print_objfile_section_info (abfd, osect, arg, digits);
    }
}

/* The options for the "maintenance info sections" command.  */

struct maint_info_sections_opts
{
  /* For "-all-objects".  */
  bool all_objects = false;
};

static const gdb::option::option_def maint_info_sections_option_defs[] = {

  gdb::option::flag_option_def<maint_info_sections_opts> {
    "all-objects",
    [] (maint_info_sections_opts *opts) { return &opts->all_objects; },
    N_("Display information from all loaded object files."),
  },
};

/* Create an option_def_group for the "maintenance info sections" options,
   with CC_OPTS as context.  */

static inline gdb::option::option_def_group
make_maint_info_sections_options_def_group (maint_info_sections_opts *cc_opts)
{
  return {{maint_info_sections_option_defs}, cc_opts};
}

/* Completion for the "maintenance info sections" command.  */

static void
maint_info_sections_completer (struct cmd_list_element *cmd,
			       completion_tracker &tracker,
			       const char *text, const char * /* word */)
{
  /* Complete command options.  */
  const auto group = make_maint_info_sections_options_def_group (nullptr);
  if (gdb::option::complete_options
      (tracker, &text, gdb::option::PROCESS_OPTIONS_UNKNOWN_IS_ERROR, group))
    return;
  const char *word = advance_to_expression_complete_word_point (tracker, text);

  /* Offer completion for section flags, but not section names.  This is
     only a maintenance command after all, no point going over the top.  */
  std::vector<const char *> flags;
  for (const auto &f : bfd_flag_info)
    flags.push_back (f.name);
  flags.push_back (nullptr);
  complete_on_enum (tracker, flags.data (), text, word);
}

/* Implement the "maintenance info sections" command.  */

static void
maintenance_info_sections (const char *arg, int from_tty)
{
  /* Check if the "-all-objects" flag was passed.  */
  maint_info_sections_opts opts;
  const auto group = make_maint_info_sections_options_def_group (&opts);
  gdb::option::process_options
    (&arg, gdb::option::PROCESS_OPTIONS_UNKNOWN_IS_ERROR, group);

  for (objfile *ofile : current_program_space->objfiles ())
    {
      if (ofile->obfd == current_program_space->exec_bfd ())
	maint_print_all_sections (_("Exec file: "), ofile->obfd.get (),
				  ofile, arg);
      else if (opts.all_objects)
	maint_print_all_sections (_("Object file: "), ofile->obfd.get (),
				  ofile, arg);
    }

  if (current_program_space->core_bfd () != nullptr)
    maint_print_all_sections (_("Core file: "),
			      current_program_space->core_bfd (), nullptr, arg);
}

/* Implement the "maintenance info target-sections" command.  */

static void
maintenance_info_target_sections (const char *arg, int from_tty)
{
  bfd *abfd = nullptr;
  int digits = 0;
  const std::vector<target_section> *table
    = target_get_section_table (current_inferior ()->top_target ());
  if (table == nullptr)
    return;

  for (const target_section &sec : *table)
    {
      if (abfd == nullptr || sec.the_bfd_section->owner != abfd)
	{
	  abfd = sec.the_bfd_section->owner;
	  digits = std::max (index_digits (gdb_bfd_count_sections (abfd)),
			     digits);
	}
    }

  struct gdbarch *gdbarch = nullptr;
  int addr_size = 0;
  abfd = nullptr;
  for (const target_section &sec : *table)
   {
      if (sec.the_bfd_section->owner != abfd)
	{
	  abfd = sec.the_bfd_section->owner;
	  gdbarch = gdbarch_from_bfd (abfd);
	  addr_size = gdbarch_addr_bit (gdbarch) / 8;

	  gdb_printf (_("From '%s', file type %s:\n"),
		      bfd_get_filename (abfd), bfd_get_target (abfd));
	}
      print_bfd_section_info (abfd,
			      sec.the_bfd_section,
			      nullptr,
			      digits);
      /* The magic '8 + digits' here ensures that the 'Start' is aligned
	 with the output of print_bfd_section_info.  */
      gdb_printf ("%*sStart: %s, End: %s, Owner token: %p\n",
		  (8 + digits), "",
		  hex_string_custom (sec.addr, addr_size),
		  hex_string_custom (sec.endaddr, addr_size),
		  sec.owner.v ());
    }
}

static void
maintenance_print_statistics (const char *args, int from_tty)
{
  print_objfile_statistics ();
}

static void
maintenance_print_architecture (const char *args, int from_tty)
{
  struct gdbarch *gdbarch = get_current_arch ();

  if (args == NULL)
    gdbarch_dump (gdbarch, gdb_stdout);
  else
    {
      stdio_file file;

      if (!file.open (args, "w"))
	perror_with_name (_("maintenance print architecture"));
      gdbarch_dump (gdbarch, &file);
    }
}

/* The "maintenance translate-address" command converts a section and address
   to a symbol.  This can be called in two ways:
   maintenance translate-address <secname> <addr>
   or   maintenance translate-address <addr>.  */

static void
maintenance_translate_address (const char *arg, int from_tty)
{
  CORE_ADDR address;
  struct obj_section *sect;
  const char *p;

  if (arg == NULL || *arg == 0)
    error (_("requires argument (address or section + address)"));

  sect = NULL;
  p = arg;

  if (!isdigit (*p))
    {				/* See if we have a valid section name.  */
      while (*p && !isspace (*p))	/* Find end of section name.  */
	p++;
      if (*p == '\000')		/* End of command?  */
	error (_("Need to specify section name and address"));

      int arg_len = p - arg;
      p = skip_spaces (p + 1);

      for (objfile *objfile : current_program_space->objfiles ())
	for (obj_section *iter : objfile->sections ())
	  {
	    if (strncmp (iter->the_bfd_section->name, arg, arg_len) == 0)
	      goto found;
	  }

      error (_("Unknown section %s."), arg);
    found: ;
    }

  address = parse_and_eval_address (p);

  bound_minimal_symbol sym;
  if (sect)
    sym = lookup_minimal_symbol_by_pc_section (address, sect);
  else
    sym = lookup_minimal_symbol_by_pc (address);

  if (sym.minsym)
    {
      const char *symbol_name = sym.minsym->print_name ();
      const char *symbol_offset
	= pulongest (address - sym.value_address ());

      sect = sym.obj_section ();
      if (sect != NULL)
	{
	  const char *section_name;
	  const char *obj_name;

	  gdb_assert (sect->the_bfd_section && sect->the_bfd_section->name);
	  section_name = sect->the_bfd_section->name;

	  gdb_assert (sect->objfile && objfile_name (sect->objfile));
	  obj_name = objfile_name (sect->objfile);

	  if (current_program_space->multi_objfile_p ())
	    gdb_printf (_("%s + %s in section %s of %s\n"),
			symbol_name, symbol_offset,
			section_name, obj_name);
	  else
	    gdb_printf (_("%s + %s in section %s\n"),
			symbol_name, symbol_offset, section_name);
	}
      else
	gdb_printf (_("%s + %s\n"), symbol_name, symbol_offset);
    }
  else if (sect)
    gdb_printf (_("no symbol at %s:%s\n"),
		sect->the_bfd_section->name, hex_string (address));
  else
    gdb_printf (_("no symbol at %s\n"), hex_string (address));

  return;
}


/* When a command is deprecated the user will be warned the first time
   the command is used.  If possible, a replacement will be
   offered.  */

static void
maintenance_deprecate (const char *args, int from_tty)
{
  if (args == NULL || *args == '\0')
    {
      gdb_printf (_("\"maintenance deprecate\" takes an argument,\n\
the command you want to deprecate, and optionally the replacement command\n\
enclosed in quotes.\n"));
    }

  maintenance_do_deprecate (args, 1);
}


static void
maintenance_undeprecate (const char *args, int from_tty)
{
  if (args == NULL || *args == '\0')
    {
      gdb_printf (_("\"maintenance undeprecate\" takes an argument, \n\
the command you want to undeprecate.\n"));
    }

  maintenance_do_deprecate (args, 0);
}

/* You really shouldn't be using this.  It is just for the testsuite.
   Rather, you should use deprecate_cmd() when the command is created
   in _initialize_blah().

   This function deprecates a command and optionally assigns it a
   replacement.  */

static void
maintenance_do_deprecate (const char *text, int deprecate)
{
  struct cmd_list_element *alias = NULL;
  struct cmd_list_element *prefix_cmd = NULL;
  struct cmd_list_element *cmd = NULL;

  const char *start_ptr = NULL;
  const char *end_ptr = NULL;
  int len;
  char *replacement = NULL;

  if (text == NULL)
    return;

  if (!lookup_cmd_composition (text, &alias, &prefix_cmd, &cmd))
    {
      gdb_printf (_("Can't find command '%s' to deprecate.\n"), text);
      return;
    }

  if (deprecate)
    {
      /* Look for a replacement command.  */
      start_ptr = strchr (text, '\"');
      if (start_ptr != NULL)
	{
	  start_ptr++;
	  end_ptr = strrchr (start_ptr, '\"');
	  if (end_ptr != NULL)
	    {
	      len = end_ptr - start_ptr;
	      replacement = savestring (start_ptr, len);
	    }
	}
    }

  if (!start_ptr || !end_ptr)
    replacement = NULL;


  /* If they used an alias, we only want to deprecate the alias.

     Note the MALLOCED_REPLACEMENT test.  If the command's replacement
     string was allocated at compile time we don't want to free the
     memory.  */
  if (alias)
    {
      if (alias->malloced_replacement)
	xfree ((char *) alias->replacement);

      if (deprecate)
	{
	  alias->deprecated_warn_user = 1;
	  alias->cmd_deprecated = 1;
	}
      else
	{
	  alias->deprecated_warn_user = 0;
	  alias->cmd_deprecated = 0;
	}
      alias->replacement = replacement;
      alias->malloced_replacement = 1;
      return;
    }
  else if (cmd)
    {
      if (cmd->malloced_replacement)
	xfree ((char *) cmd->replacement);

      if (deprecate)
	{
	  cmd->deprecated_warn_user = 1;
	  cmd->cmd_deprecated = 1;
	}
      else
	{
	  cmd->deprecated_warn_user = 0;
	  cmd->cmd_deprecated = 0;
	}
      cmd->replacement = replacement;
      cmd->malloced_replacement = 1;
      return;
    }
  xfree (replacement);
}

/* Maintenance set/show framework.  */

struct cmd_list_element *maintenance_set_cmdlist;
struct cmd_list_element *maintenance_show_cmdlist;

/* "maintenance with" command.  */

static void
maintenance_with_cmd (const char *args, int from_tty)
{
  with_command_1 ("maintenance set ", maintenance_set_cmdlist, args, from_tty);
}

/* "maintenance with" command completer.  */

static void
maintenance_with_cmd_completer (struct cmd_list_element *ignore,
				completion_tracker &tracker,
				const char *text, const char * /*word*/)
{
  with_command_completer_1 ("maintenance set ", tracker,  text);
}

/* Profiling support.  */

static bool maintenance_profile_p;
static void
show_maintenance_profile_p (struct ui_file *file, int from_tty,
			    struct cmd_list_element *c, const char *value)
{
  gdb_printf (file, _("Internal profiling is %s.\n"), value);
}

#ifdef HAVE__ETEXT
extern char _etext;
#define TEXTEND &_etext
#elif defined (HAVE_ETEXT)
extern char etext;
#define TEXTEND &etext
#endif

#if defined (HAVE_MONSTARTUP) && defined (HAVE__MCLEANUP) && defined (TEXTEND)

static int profiling_state;

extern "C" void _mcleanup (void);

static void
mcleanup_wrapper (void)
{
  if (profiling_state)
    _mcleanup ();
}

extern "C" void monstartup (unsigned long, unsigned long);
extern int main (int, char **);

static void
maintenance_set_profile_cmd (const char *args, int from_tty,
			     struct cmd_list_element *c)
{
  if (maintenance_profile_p == profiling_state)
    return;

  profiling_state = maintenance_profile_p;

  if (maintenance_profile_p)
    {
      static int profiling_initialized;

      if (!profiling_initialized)
	{
	  atexit (mcleanup_wrapper);
	  profiling_initialized = 1;
	}

      /* "main" is now always the first function in the text segment, so use
	 its address for monstartup.  */
      monstartup ((unsigned long) &main, (unsigned long) TEXTEND);
    }
  else
    {
      extern void _mcleanup (void);

      _mcleanup ();
    }
}
#else
static void
maintenance_set_profile_cmd (const char *args, int from_tty,
			     struct cmd_list_element *c)
{
  error (_("Profiling support is not available on this system."));
}
#endif

static int n_worker_threads = -1;

/* See maint.h.  */

void
update_thread_pool_size ()
{
#if CXX_STD_THREAD
  int n_threads = n_worker_threads;

  if (n_threads < 0)
    {
      const int hardware_threads = std::thread::hardware_concurrency ();
      /* Testing in PR gdb/29959 indicates that parallel efficiency drops
	 between n_threads=5 to 8.  Therefore, use no more than 8 threads
	 to avoid an excessive number of threads in the pool on many-core
	 systems.  */
      const int max_thread_count = 8;
      n_threads = std::min (hardware_threads, max_thread_count);
    }

  gdb::thread_pool::g_thread_pool->set_thread_count (n_threads);
#endif
}

static void
maintenance_set_worker_threads (const char *args, int from_tty,
				struct cmd_list_element *c)
{
  update_thread_pool_size ();
}

static void
maintenance_show_worker_threads (struct ui_file *file, int from_tty,
				 struct cmd_list_element *c,
				 const char *value)
{
#if CXX_STD_THREAD
  if (n_worker_threads == -1)
    {
      gdb_printf (file, _("The number of worker threads GDB "
			  "can use is the default (currently %zu).\n"),
		  gdb::thread_pool::g_thread_pool->thread_count ());
      return;
    }
#endif

  int report_threads = 0;
#if CXX_STD_THREAD
  report_threads = n_worker_threads;
#endif
  gdb_printf (file, _("The number of worker threads GDB "
		      "can use is %d.\n"),
	      report_threads);
}


/* If true, display time usage both at startup and for each command.  */

static bool per_command_time;

/* If true, display space usage both at startup and for each command.  */

static bool per_command_space;

/* If true, display basic symtab stats for each command.  */

static bool per_command_symtab;

/* mt per-command commands.  */

static struct cmd_list_element *per_command_setlist;
static struct cmd_list_element *per_command_showlist;

/* Set whether to display time statistics to NEW_VALUE
   (non-zero means true).  */

void
set_per_command_time (int new_value)
{
  per_command_time = new_value;
}

/* Set whether to display space statistics to NEW_VALUE
   (non-zero means true).  */

void
set_per_command_space (int new_value)
{
  per_command_space = new_value;
}

/* Count the number of symtabs and blocks.  */

static void
count_symtabs_and_blocks (int *nr_symtabs_ptr, int *nr_compunit_symtabs_ptr,
			  int *nr_blocks_ptr)
{
  int nr_symtabs = 0;
  int nr_compunit_symtabs = 0;
  int nr_blocks = 0;

  /* When collecting statistics during startup, this is called before
     pretty much anything in gdb has been initialized, and thus
     current_program_space may be NULL.  */
  if (current_program_space != NULL)
    {
      for (objfile *o : current_program_space->objfiles ())
	{
	  for (compunit_symtab *cu : o->compunits ())
	    {
	      ++nr_compunit_symtabs;
	      nr_blocks += cu->blockvector ()->num_blocks ();
	      nr_symtabs += std::distance (cu->filetabs ().begin (),
					   cu->filetabs ().end ());
	    }
	}
    }

  *nr_symtabs_ptr = nr_symtabs;
  *nr_compunit_symtabs_ptr = nr_compunit_symtabs;
  *nr_blocks_ptr = nr_blocks;
}

/* As indicated by display_time and display_space, report GDB's
   elapsed time and space usage from the base time and space recorded
   in this object.  */

scoped_command_stats::~scoped_command_stats ()
{
  /* Early exit if we're not reporting any stats.  It can be expensive to
     compute the pre-command values so don't collect them at all if we're
     not reporting stats.  Alas this doesn't work in the startup case because
     we don't know yet whether we will be reporting the stats.  For the
     startup case collect the data anyway (it should be cheap at this point),
     and leave it to the reporter to decide whether to print them.  */
  if (m_msg_type
      && !per_command_time
      && !per_command_space
      && !per_command_symtab)
    return;

  if (m_time_enabled && per_command_time)
    {
      print_time (_("command finished"));

      using namespace std::chrono;

      run_time_clock::duration cmd_time
	= run_time_clock::now () - m_start_cpu_time;

      steady_clock::duration wall_time
	= steady_clock::now () - m_start_wall_time;
      /* Subtract time spend in prompt_for_continue from walltime.  */
      wall_time -= get_prompt_for_continue_wait_time ();

      gdb_printf (gdb_stdlog,
		  !m_msg_type
		  ? _("Startup time: %.6f (cpu), %.6f (wall)\n")
		  : _("Command execution time: %.6f (cpu), %.6f (wall)\n"),
		  duration<double> (cmd_time).count (),
		  duration<double> (wall_time).count ());
    }

  if (m_space_enabled && per_command_space)
    {
#ifdef HAVE_USEFUL_SBRK
      char *lim = (char *) sbrk (0);

      long space_now = lim - lim_at_start;
      long space_diff = space_now - m_start_space;

      gdb_printf (gdb_stdlog,
		  !m_msg_type
		  ? _("Space used: %ld (%s%ld during startup)\n")
		  : _("Space used: %ld (%s%ld for this command)\n"),
		  space_now,
		  (space_diff >= 0 ? "+" : ""),
		  space_diff);
#endif
    }

  if (m_symtab_enabled && per_command_symtab)
    {
      int nr_symtabs, nr_compunit_symtabs, nr_blocks;

      count_symtabs_and_blocks (&nr_symtabs, &nr_compunit_symtabs, &nr_blocks);
      gdb_printf (gdb_stdlog,
		  _("#symtabs: %d (+%d),"
		    " #compunits: %d (+%d),"
		    " #blocks: %d (+%d)\n"),
		  nr_symtabs,
		  nr_symtabs - m_start_nr_symtabs,
		  nr_compunit_symtabs,
		  (nr_compunit_symtabs
		   - m_start_nr_compunit_symtabs),
		  nr_blocks,
		  nr_blocks - m_start_nr_blocks);
    }
}

scoped_command_stats::scoped_command_stats (bool msg_type)
: m_msg_type (msg_type)
{
  if (!m_msg_type || per_command_space)
    {
#ifdef HAVE_USEFUL_SBRK
      char *lim = (char *) sbrk (0);
      m_start_space = lim - lim_at_start;
      m_space_enabled = true;
#endif
    }
  else
    m_space_enabled = false;

  if (msg_type == 0 || per_command_time)
    {
      using namespace std::chrono;

      m_start_cpu_time = run_time_clock::now ();
      m_start_wall_time = steady_clock::now ();
      m_time_enabled = true;

      if (per_command_time)
	print_time (_("command started"));
    }
  else
    m_time_enabled = false;

  if (msg_type == 0 || per_command_symtab)
    {
      int nr_symtabs, nr_compunit_symtabs, nr_blocks;

      count_symtabs_and_blocks (&nr_symtabs, &nr_compunit_symtabs, &nr_blocks);
      m_start_nr_symtabs = nr_symtabs;
      m_start_nr_compunit_symtabs = nr_compunit_symtabs;
      m_start_nr_blocks = nr_blocks;
      m_symtab_enabled = true;
    }
  else
    m_symtab_enabled = false;

  /* Initialize timer to keep track of how long we waited for the user.  */
  reset_prompt_for_continue_wait_time ();
}

/* See maint.h.  */

void
scoped_command_stats::print_time (const char *msg)
{
  using namespace std::chrono;

  auto now = system_clock::now ();
  auto ticks = now.time_since_epoch ().count () / (1000 * 1000);
  auto millis = ticks % 1000;

  std::time_t as_time = system_clock::to_time_t (now);
  struct tm tm;
  localtime_r (&as_time, &tm);

  char out[100];
  strftime (out, sizeof (out), "%F %H:%M:%S", &tm);

  gdb_printf (gdb_stdlog, "%s.%03d - %s\n", out, (int) millis, msg);
}

/* Handle unknown "mt set per-command" arguments.
   In this case have "mt set per-command on|off" affect every setting.  */

static void
set_per_command_cmd (const char *args, int from_tty)
{
  struct cmd_list_element *list;
  int val;

  val = parse_cli_boolean_value (args);
  if (val < 0)
    error (_("Bad value for 'mt set per-command no'."));

  for (list = per_command_setlist; list != NULL; list = list->next)
    if (list->var->type () == var_boolean)
      {
	gdb_assert (list->type == set_cmd);
	do_set_command (args, from_tty, list);
      }
}

/* Options affecting the "maintenance selftest" command.  */

struct maintenance_selftest_options
{
  bool verbose = false;
} user_maintenance_selftest_options;

static const gdb::option::option_def maintenance_selftest_option_defs[] = {
  gdb::option::boolean_option_def<maintenance_selftest_options> {
    "verbose",
    [] (maintenance_selftest_options *opt) { return &opt->verbose; },
    nullptr,
    N_("Set whether selftests run in verbose mode."),
    N_("Show whether selftests run in verbose mode."),
    N_("\
When on, selftests may print verbose information."),
  },
};

/* Make option groups for the "maintenance selftest" command.  */

static std::array<gdb::option::option_def_group, 1>
make_maintenance_selftest_option_group (maintenance_selftest_options *opts)
{
  return {{
    {{maintenance_selftest_option_defs}, opts},
  }};
}

/* The "maintenance selftest" command.  */

static void
maintenance_selftest (const char *args, int from_tty)
{
#if GDB_SELF_TEST
  maintenance_selftest_options opts = user_maintenance_selftest_options;
  auto grp = make_maintenance_selftest_option_group (&opts);
  gdb::option::process_options
    (&args, gdb::option::PROCESS_OPTIONS_UNKNOWN_IS_ERROR, grp);
  const gdb_argv argv (args);
  selftests::run_tests (argv.as_array_view (), opts.verbose);
#else
  gdb_printf (_("\
Selftests have been disabled for this build.\n"));
#endif
}

/* Completer for the "maintenance selftest" command.  */

static void
maintenance_selftest_completer (cmd_list_element *cmd,
				completion_tracker &tracker,
				const char *text,
				const char *word)
{
  auto grp = make_maintenance_selftest_option_group (nullptr);

  if (gdb::option::complete_options
	(tracker, &text, gdb::option::PROCESS_OPTIONS_UNKNOWN_IS_ERROR, grp))
    return;

#if GDB_SELF_TEST
  for (const auto &test : selftests::all_selftests ())
    {
      if (startswith (test.name.c_str (), text))
	tracker.add_completion (make_unique_xstrdup (test.name.c_str ()));
    }
#endif
}

static void
maintenance_info_selftests (const char *arg, int from_tty)
{
#if GDB_SELF_TEST
  gdb_printf ("Registered selftests:\n");
  for (const auto &test : selftests::all_selftests ())
    gdb_printf (" - %s\n", test.name.c_str ());
#else
  gdb_printf (_("\
Selftests have been disabled for this build.\n"));
#endif
}


void _initialize_maint_cmds ();
void
_initialize_maint_cmds ()
{
  struct cmd_list_element *cmd;

  cmd_list_element *maintenance_cmd
    = add_basic_prefix_cmd ("maintenance", class_maintenance, _("\
Commands for use by GDB maintainers.\n\
Includes commands to dump specific internal GDB structures in\n\
a human readable form, to cause GDB to deliberately dump core, etc."),
			    &maintenancelist, 0,
			    &cmdlist);

  add_com_alias ("mt", maintenance_cmd, class_maintenance, 1);

  cmd_list_element *maintenance_info_cmd
    = add_basic_prefix_cmd ("info", class_maintenance, _("\
Commands for showing internal info about the program being debugged."),
			    &maintenanceinfolist, 0,
			    &maintenancelist);
  add_alias_cmd ("i", maintenance_info_cmd, class_maintenance, 1,
		 &maintenancelist);

  const auto opts = make_maint_info_sections_options_def_group (nullptr);
  static std::string maint_info_sections_command_help
    = gdb::option::build_help (_("\
List the BFD sections of the exec and core files.\n\
\n\
Usage: maintenance info sections [-all-objects] [FILTERS]\n\
\n\
FILTERS is a list of words, each word is either:\n\
  + A section name - any section with this name will be printed, or\n\
  + A section flag - any section with this flag will be printed.  The\n\
	known flags are:\n\
	  ALLOC LOAD RELOC READONLY CODE DATA ROM CONSTRUCTOR\n\
	  HAS_CONTENTS NEVER_LOAD COFF_SHARED_LIBRARY IS_COMMON\n\
\n\
Sections matching any of the FILTERS will be listed (no FILTERS implies\n\
all sections should be printed).\n\
\n\
Options:\n\
%OPTIONS%"), opts);
  cmd = add_cmd ("sections", class_maintenance, maintenance_info_sections,
		 maint_info_sections_command_help.c_str (),
		 &maintenanceinfolist);
  set_cmd_completer_handle_brkchars (cmd, maint_info_sections_completer);

  add_cmd ("target-sections", class_maintenance,
	   maintenance_info_target_sections, _("\
List GDB's internal section table.\n\
\n\
Print the current targets section list.  This is a sub-set of all\n\
sections, from all objects currently loaded.  Usually the ALLOC\n\
sections."),
	   &maintenanceinfolist);

  add_basic_prefix_cmd ("print", class_maintenance,
			_("Maintenance command for printing GDB internal state."),
			&maintenanceprintlist, 0,
			&maintenancelist);

  add_basic_prefix_cmd ("flush", class_maintenance,
			_("Maintenance command for flushing GDB internal caches."),
			&maintenanceflushlist, 0,
			&maintenancelist);

  add_basic_prefix_cmd ("set", class_maintenance, _("\
Set GDB internal variables used by the GDB maintainer.\n\
Configure variables internal to GDB that aid in GDB's maintenance"),
			&maintenance_set_cmdlist,
			0/*allow-unknown*/,
			&maintenancelist);

  add_show_prefix_cmd ("show", class_maintenance, _("\
Show GDB internal variables used by the GDB maintainer.\n\
Configure variables internal to GDB that aid in GDB's maintenance"),
		       &maintenance_show_cmdlist,
		       0/*allow-unknown*/,
		       &maintenancelist);

  cmd = add_cmd ("with", class_maintenance, maintenance_with_cmd, _("\
Like \"with\", but works with \"maintenance set\" variables.\n\
Usage: maintenance with SETTING [VALUE] [-- COMMAND]\n\
With no COMMAND, repeats the last executed command.\n\
SETTING is any setting you can change with the \"maintenance set\"\n\
subcommands."),
		 &maintenancelist);
  set_cmd_completer_handle_brkchars (cmd, maintenance_with_cmd_completer);

#ifndef _WIN32
  add_cmd ("dump-me", class_maintenance, maintenance_dump_me, _("\
Get fatal error; make debugger dump its core.\n\
GDB sets its handling of SIGQUIT back to SIG_DFL and then sends\n\
itself a SIGQUIT signal."),
	   &maintenancelist);
#endif

  add_cmd ("internal-error", class_maintenance,
	   maintenance_internal_error, _("\
Give GDB an internal error.\n\
Cause GDB to behave as if an internal error was detected."),
	   &maintenancelist);

  add_cmd ("internal-warning", class_maintenance,
	   maintenance_internal_warning, _("\
Give GDB an internal warning.\n\
Cause GDB to behave as if an internal warning was reported."),
	   &maintenancelist);

  add_cmd ("demangler-warning", class_maintenance,
	   maintenance_demangler_warning, _("\
Give GDB a demangler warning.\n\
Cause GDB to behave as if a demangler warning was reported."),
	   &maintenancelist);

  cmd = add_cmd ("demangle", class_maintenance, maintenance_demangle, _("\
This command has been moved to \"demangle\"."),
		 &maintenancelist);
  deprecate_cmd (cmd, "demangle");

  add_prefix_cmd ("per-command", class_maintenance, set_per_command_cmd, _("\
Per-command statistics settings."),
		    &per_command_setlist,
		    1/*allow-unknown*/, &maintenance_set_cmdlist);

  add_show_prefix_cmd ("per-command", class_maintenance, _("\
Show per-command statistics settings."),
		       &per_command_showlist,
		       0/*allow-unknown*/, &maintenance_show_cmdlist);

  add_setshow_boolean_cmd ("time", class_maintenance,
			   &per_command_time, _("\
Set whether to display per-command execution time."), _("\
Show whether to display per-command execution time."),
			   _("\
If enabled, the execution time for each command will be\n\
displayed following the command's output."),
			   NULL, NULL,
			   &per_command_setlist, &per_command_showlist);

  add_setshow_boolean_cmd ("space", class_maintenance,
			   &per_command_space, _("\
Set whether to display per-command space usage."), _("\
Show whether to display per-command space usage."),
			   _("\
If enabled, the space usage for each command will be\n\
displayed following the command's output."),
			   NULL, NULL,
			   &per_command_setlist, &per_command_showlist);

  add_setshow_boolean_cmd ("symtab", class_maintenance,
			   &per_command_symtab, _("\
Set whether to display per-command symtab statistics."), _("\
Show whether to display per-command symtab statistics."),
			   _("\
If enabled, the basic symtab statistics for each command will be\n\
displayed following the command's output."),
			   NULL, NULL,
			   &per_command_setlist, &per_command_showlist);

  /* This is equivalent to "mt set per-command time on".
     Kept because some people are used to typing "mt time 1".  */
  add_cmd ("time", class_maintenance, maintenance_time_display, _("\
Set the display of time usage.\n\
If nonzero, will cause the execution time for each command to be\n\
displayed, following the command's output."),
	   &maintenancelist);

  /* This is equivalent to "mt set per-command space on".
     Kept because some people are used to typing "mt space 1".  */
  add_cmd ("space", class_maintenance, maintenance_space_display, _("\
Set the display of space usage.\n\
If nonzero, will cause the execution space for each command to be\n\
displayed, following the command's output."),
	   &maintenancelist);

  cmd = add_cmd ("type", class_maintenance, maintenance_print_type, _("\
Print a type chain for a given symbol.\n\
For each node in a type chain, print the raw data for each member of\n\
the type structure, and the interpretation of the data."),
	   &maintenanceprintlist);
  set_cmd_completer (cmd, expression_completer);

  add_cmd ("statistics", class_maintenance, maintenance_print_statistics,
	   _("Print statistics about internal gdb state."),
	   &maintenanceprintlist);

  add_cmd ("architecture", class_maintenance,
	   maintenance_print_architecture, _("\
Print the internal architecture configuration.\n\
Takes an optional file parameter."),
	   &maintenanceprintlist);

  add_basic_prefix_cmd ("check", class_maintenance, _("\
Commands for checking internal gdb state."),
			&maintenancechecklist, 0,
			&maintenancelist);

  add_cmd ("translate-address", class_maintenance,
	   maintenance_translate_address,
	   _("Translate a section name and address to a symbol."),
	   &maintenancelist);

  add_cmd ("deprecate", class_maintenance, maintenance_deprecate, _("\
Deprecate a command (for testing purposes).\n\
Usage: maintenance deprecate COMMANDNAME [\"REPLACEMENT\"]\n\
This is used by the testsuite to check the command deprecator.\n\
You probably shouldn't use this,\n\
rather you should use the C function deprecate_cmd()."), &maintenancelist);

  add_cmd ("undeprecate", class_maintenance, maintenance_undeprecate, _("\
Undeprecate a command (for testing purposes).\n\
Usage: maintenance undeprecate COMMANDNAME\n\
This is used by the testsuite to check the command deprecator.\n\
You probably shouldn't use this."),
	   &maintenancelist);

  cmd_list_element *maintenance_selftest_cmd
    = add_cmd ("selftest", class_maintenance, maintenance_selftest, _("\
Run gdb's unit tests.\n\
Usage: maintenance selftest [FILTER]\n\
This will run any unit tests that were built in to gdb.\n\
If a filter is given, only the tests with that value in their name will ran."),
	       &maintenancelist);
  set_cmd_completer_handle_brkchars (maintenance_selftest_cmd,
				     maintenance_selftest_completer);

  add_cmd ("selftests", class_maintenance, maintenance_info_selftests,
	 _("List the registered selftests."), &maintenanceinfolist);

  add_setshow_boolean_cmd ("profile", class_maintenance,
			   &maintenance_profile_p, _("\
Set internal profiling."), _("\
Show internal profiling."), _("\
When enabled GDB is profiled."),
			   maintenance_set_profile_cmd,
			   show_maintenance_profile_p,
			   &maintenance_set_cmdlist,
			   &maintenance_show_cmdlist);

  add_setshow_zuinteger_unlimited_cmd ("worker-threads",
				       class_maintenance,
				       &n_worker_threads, _("\
Set the number of worker threads GDB can use."), _("\
Show the number of worker threads GDB can use."), _("\
GDB may use multiple threads to speed up certain CPU-intensive operations,\n\
such as demangling symbol names."),
				       maintenance_set_worker_threads,
				       maintenance_show_worker_threads,
				       &maintenance_set_cmdlist,
				       &maintenance_show_cmdlist);

  /* Add the "maint set/show selftest" commands.  */
  static cmd_list_element *set_selftest_cmdlist = nullptr;
  static cmd_list_element *show_selftest_cmdlist = nullptr;

  add_setshow_prefix_cmd ("selftest", class_maintenance,
			  _("Self tests-related settings."),
			  _("Self tests-related settings."),
			  &set_selftest_cmdlist, &show_selftest_cmdlist,
			  &maintenance_set_cmdlist, &maintenance_show_cmdlist);

  /* Add setting commands matching "maintenance selftest" options.  */
  gdb::option::add_setshow_cmds_for_options (class_maintenance,
					     &user_maintenance_selftest_options,
					     maintenance_selftest_option_defs,
					     &set_selftest_cmdlist,
					     &show_selftest_cmdlist);
}<|MERGE_RESOLUTION|>--- conflicted
+++ resolved
@@ -1,10 +1,6 @@
 /* Support for GDB maintenance commands.
 
-<<<<<<< HEAD
-   Copyright (C) 1992-2023 Free Software Foundation, Inc.
-=======
    Copyright (C) 1992-2024 Free Software Foundation, Inc.
->>>>>>> 75e11412
 
    Written by Fred Fish at Cygnus Support.
 

/* GDB routines for manipulating the minimal symbol tables.
<<<<<<< HEAD
   Copyright (C) 1992-2023 Free Software Foundation, Inc.
=======
   Copyright (C) 1992-2024 Free Software Foundation, Inc.
>>>>>>> 75e11412
   Contributed by Cygnus Support, using pieces from other GDB modules.

   This file is part of GDB.

   This program is free software; you can redistribute it and/or modify
   it under the terms of the GNU General Public License as published by
   the Free Software Foundation; either version 3 of the License, or
   (at your option) any later version.

   This program is distributed in the hope that it will be useful,
   but WITHOUT ANY WARRANTY; without even the implied warranty of
   MERCHANTABILITY or FITNESS FOR A PARTICULAR PURPOSE.  See the
   GNU General Public License for more details.

   You should have received a copy of the GNU General Public License
   along with this program.  If not, see <http://www.gnu.org/licenses/>.  */


/* This file contains support routines for creating, manipulating, and
   destroying minimal symbol tables.

   Minimal symbol tables are used to hold some very basic information about
   all defined global symbols (text, data, bss, abs, etc).  The only two
   required pieces of information are the symbol's name and the address
   associated with that symbol.

   In many cases, even if a file was compiled with no special options for
   debugging at all, as long as was not stripped it will contain sufficient
   information to build useful minimal symbol tables using this structure.

   Even when a file contains enough debugging information to build a full
   symbol table, these minimal symbols are still useful for quickly mapping
   between names and addresses, and vice versa.  They are also sometimes used
   to figure out what full symbol table entries need to be read in.  */


#include <ctype.h>
#include "symtab.h"
#include "bfd.h"
#include "filenames.h"
#include "symfile.h"
#include "objfiles.h"
#include "demangle.h"
#include "value.h"
#include "cp-abi.h"
#include "target.h"
#include "cp-support.h"
#include "language.h"
#include "cli/cli-utils.h"
#include "gdbsupport/symbol.h"
#include <algorithm>
#include "gdbsupport/gdb-safe-ctype.h"
#include "gdbsupport/parallel-for.h"
#include "inferior.h"

#if CXX_STD_THREAD
#include <mutex>
#endif

/* Return true if MINSYM is a cold clone symbol.
   Recognize f.i. these symbols (mangled/demangled):
   - _ZL3foov.cold
     foo() [clone .cold]
   - _ZL9do_rpo_vnP8functionP8edge_defP11bitmap_headbb.cold.138
     do_rpo_vn(function*, edge_def*, bitmap_head*, bool, bool)	\
       [clone .cold.138].  */

static bool
msymbol_is_cold_clone (minimal_symbol *minsym)
{
  const char *name = minsym->natural_name ();
  size_t name_len = strlen (name);
  if (name_len < 1)
    return false;

  const char *last = &name[name_len - 1];
  if (*last != ']')
    return false;

  const char *suffix = " [clone .cold";
  size_t suffix_len = strlen (suffix);
  const char *found = strstr (name, suffix);
  if (found == nullptr)
    return false;

  const char *start = &found[suffix_len];
  if (*start == ']')
    return true;

  if (*start != '.')
    return false;

  const char *p;
  for (p = start + 1; p <= last; ++p)
    {
      if (*p >= '0' && *p <= '9')
	continue;
      break;
    }

  if (p == last)
    return true;

  return false;
}

/* See minsyms.h.  */

bool
msymbol_is_function (struct objfile *objfile, minimal_symbol *minsym,
		     CORE_ADDR *func_address_p)
{
  CORE_ADDR msym_addr = minsym->value_address (objfile);

  switch (minsym->type ())
    {
    case mst_slot_got_plt:
    case mst_data:
    case mst_bss:
    case mst_abs:
    case mst_file_data:
    case mst_file_bss:
    case mst_data_gnu_ifunc:
      {
	struct gdbarch *gdbarch = objfile->arch ();
	CORE_ADDR pc = gdbarch_convert_from_func_ptr_addr
	  (gdbarch, msym_addr, current_inferior ()->top_target ());
	if (pc != msym_addr)
	  {
	    if (func_address_p != NULL)
	      *func_address_p = pc;
	    return true;
	  }
	return false;
      }
    case mst_file_text:
      /* Ignore function symbol that is not a function entry.  */
      if (msymbol_is_cold_clone (minsym))
	return false;
      [[fallthrough]];
    default:
      if (func_address_p != NULL)
	*func_address_p = msym_addr;
      return true;
    }
}

/* Accumulate the minimal symbols for each objfile in bunches of BUNCH_SIZE.
   At the end, copy them all into one newly allocated array.  */

#define BUNCH_SIZE 127

struct msym_bunch
  {
    struct msym_bunch *next;
    struct minimal_symbol contents[BUNCH_SIZE];
  };

/* See minsyms.h.  */

unsigned int
msymbol_hash_iw (const char *string)
{
  unsigned int hash = 0;

  while (*string && *string != '(')
    {
      string = skip_spaces (string);
      if (*string && *string != '(')
	{
	  hash = SYMBOL_HASH_NEXT (hash, *string);
	  ++string;
	}
    }
  return hash;
}

/* See minsyms.h.  */

unsigned int
msymbol_hash (const char *string)
{
  unsigned int hash = 0;

  for (; *string; ++string)
    hash = SYMBOL_HASH_NEXT (hash, *string);
  return hash;
}

/* Add the minimal symbol SYM to an objfile's minsym hash table, TABLE.  */
static void
add_minsym_to_hash_table (struct minimal_symbol *sym,
			  struct minimal_symbol **table,
			  unsigned int hash_value)
{
  if (sym->hash_next == NULL)
    {
      unsigned int hash = hash_value % MINIMAL_SYMBOL_HASH_SIZE;

      sym->hash_next = table[hash];
      table[hash] = sym;
    }
}

/* Add the minimal symbol SYM to an objfile's minsym demangled hash table,
   TABLE.  */
static void
add_minsym_to_demangled_hash_table (struct minimal_symbol *sym,
				    struct objfile *objfile,
				    unsigned int hash_value)
{
  if (sym->demangled_hash_next == NULL)
    {
      objfile->per_bfd->demangled_hash_languages.set (sym->language ());

      struct minimal_symbol **table
	= objfile->per_bfd->msymbol_demangled_hash;
      unsigned int hash_index = hash_value % MINIMAL_SYMBOL_HASH_SIZE;
      sym->demangled_hash_next = table[hash_index];
      table[hash_index] = sym;
    }
}

/* Worker object for lookup_minimal_symbol.  Stores temporary results
   while walking the symbol tables.  */

struct found_minimal_symbols
{
  /* External symbols are best.  */
  bound_minimal_symbol external_symbol;

  /* File-local symbols are next best.  */
  bound_minimal_symbol file_symbol;

  /* Symbols for shared library trampolines are next best.  */
  bound_minimal_symbol trampoline_symbol;

  /* Called when a symbol name matches.  Check if the minsym is a
     better type than what we had already found, and record it in one
     of the members fields if so.  Returns true if we collected the
     real symbol, in which case we can stop searching.  */
  bool maybe_collect (const char *sfile, objfile *objf,
		      minimal_symbol *msymbol);
};

/* See declaration above.  */

bool
found_minimal_symbols::maybe_collect (const char *sfile,
				      struct objfile *objfile,
				      minimal_symbol *msymbol)
{
  switch (msymbol->type ())
    {
    case mst_file_text:
    case mst_file_data:
    case mst_file_bss:
      if (sfile == NULL
	  || filename_cmp (msymbol->filename, sfile) == 0)
	{
	  file_symbol.minsym = msymbol;
	  file_symbol.objfile = objfile;
	}
      break;

    case mst_solib_trampoline:

      /* If a trampoline symbol is found, we prefer to keep
	 looking for the *real* symbol.  If the actual symbol
	 is not found, then we'll use the trampoline
	 entry.  */
      if (trampoline_symbol.minsym == NULL)
	{
	  trampoline_symbol.minsym = msymbol;
	  trampoline_symbol.objfile = objfile;
	}
      break;

    case mst_unknown:
    default:
      external_symbol.minsym = msymbol;
      external_symbol.objfile = objfile;
      /* We have the real symbol.  No use looking further.  */
      return true;
    }

  /* Keep looking.  */
  return false;
}

/* Walk the mangled name hash table, and pass each symbol whose name
   matches LOOKUP_NAME according to NAMECMP to FOUND.  */

static void
lookup_minimal_symbol_mangled (const char *lookup_name,
			       const char *sfile,
			       struct objfile *objfile,
			       struct minimal_symbol **table,
			       unsigned int hash,
			       int (*namecmp) (const char *, const char *),
			       found_minimal_symbols &found)
{
  for (minimal_symbol *msymbol = table[hash];
       msymbol != NULL;
       msymbol = msymbol->hash_next)
    {
      const char *symbol_name = msymbol->linkage_name ();

      if (namecmp (symbol_name, lookup_name) == 0
	  && found.maybe_collect (sfile, objfile, msymbol))
	return;
    }
}

/* Walk the demangled name hash table, and pass each symbol whose name
   matches LOOKUP_NAME according to MATCHER to FOUND.  */

static void
lookup_minimal_symbol_demangled (const lookup_name_info &lookup_name,
				 const char *sfile,
				 struct objfile *objfile,
				 struct minimal_symbol **table,
				 unsigned int hash,
				 symbol_name_matcher_ftype *matcher,
				 found_minimal_symbols &found)
{
  for (minimal_symbol *msymbol = table[hash];
       msymbol != NULL;
       msymbol = msymbol->demangled_hash_next)
    {
      const char *symbol_name = msymbol->search_name ();

      if (matcher (symbol_name, lookup_name, NULL)
	  && found.maybe_collect (sfile, objfile, msymbol))
	return;
    }
}

/* Look through all the current minimal symbol tables and find the
   first minimal symbol that matches NAME.  If OBJF is non-NULL, limit
   the search to that objfile.  If SFILE is non-NULL, the only file-scope
   symbols considered will be from that source file (global symbols are
   still preferred).  Returns a pointer to the minimal symbol that
   matches, or NULL if no match is found.

   Note:  One instance where there may be duplicate minimal symbols with
   the same name is when the symbol tables for a shared library and the
   symbol tables for an executable contain global symbols with the same
   names (the dynamic linker deals with the duplication).

   It's also possible to have minimal symbols with different mangled
   names, but identical demangled names.  For example, the GNU C++ v3
   ABI requires the generation of two (or perhaps three) copies of
   constructor functions --- "in-charge", "not-in-charge", and
   "allocate" copies; destructors may be duplicated as well.
   Obviously, there must be distinct mangled names for each of these,
   but the demangled names are all the same: S::S or S::~S.  */

bound_minimal_symbol
lookup_minimal_symbol (program_space *pspace, const char *name, objfile *objf,
		       const char *sfile)
{
  found_minimal_symbols found;

  unsigned int mangled_hash = msymbol_hash (name) % MINIMAL_SYMBOL_HASH_SIZE;

  auto *mangled_cmp
    = (case_sensitivity == case_sensitive_on
       ? strcmp
       : strcasecmp);

  if (sfile != NULL)
    sfile = lbasename (sfile);

  lookup_name_info lookup_name (name, symbol_name_match_type::FULL);

  for (objfile *objfile : pspace->objfiles ())
    {
      if (found.external_symbol.minsym != NULL)
	break;

      if (objf == NULL || objf == objfile
	  || objf == objfile->separate_debug_objfile_backlink)
	{
	  symbol_lookup_debug_printf ("lookup_minimal_symbol (%s, %s, %s, %s)",
				      host_address_to_string (pspace),
				      name, sfile != NULL ? sfile : "NULL",
				      objfile_debug_name (objfile));

	  /* Do two passes: the first over the ordinary hash table,
	     and the second over the demangled hash table.  */
	  lookup_minimal_symbol_mangled (name, sfile, objfile,
					 objfile->per_bfd->msymbol_hash,
					 mangled_hash, mangled_cmp, found);

	  /* If not found, try the demangled hash table.  */
	  if (found.external_symbol.minsym == NULL)
	    {
	      /* Once for each language in the demangled hash names
		 table (usually just zero or one languages).  */
	      for (unsigned iter = 0; iter < nr_languages; ++iter)
		{
		  if (!objfile->per_bfd->demangled_hash_languages.test (iter))
		    continue;
		  enum language lang = (enum language) iter;

		  unsigned int hash
		    = (lookup_name.search_name_hash (lang)
		       % MINIMAL_SYMBOL_HASH_SIZE);

		  symbol_name_matcher_ftype *match
		    = language_def (lang)->get_symbol_name_matcher
							(lookup_name);
		  struct minimal_symbol **msymbol_demangled_hash
		    = objfile->per_bfd->msymbol_demangled_hash;

		  lookup_minimal_symbol_demangled (lookup_name, sfile, objfile,
						   msymbol_demangled_hash,
						   hash, match, found);

		  if (found.external_symbol.minsym != NULL)
		    break;
		}
	    }
	}
    }

  /* External symbols are best.  */
  if (found.external_symbol.minsym != NULL)
    {
      if (symbol_lookup_debug)
	{
	  minimal_symbol *minsym = found.external_symbol.minsym;

	  symbol_lookup_debug_printf
	    ("lookup_minimal_symbol (...) = %s (external)",
	     host_address_to_string (minsym));
	}
      return found.external_symbol;
    }

  /* File-local symbols are next best.  */
  if (found.file_symbol.minsym != NULL)
    {
      if (symbol_lookup_debug)
	{
	  minimal_symbol *minsym = found.file_symbol.minsym;

	  symbol_lookup_debug_printf
	    ("lookup_minimal_symbol (...) = %s (file-local)",
	     host_address_to_string (minsym));
	}
      return found.file_symbol;
    }

  /* Symbols for shared library trampolines are next best.  */
  if (found.trampoline_symbol.minsym != NULL)
    {
      if (symbol_lookup_debug)
	{
	  minimal_symbol *minsym = found.trampoline_symbol.minsym;

	  symbol_lookup_debug_printf
	    ("lookup_minimal_symbol (...) = %s (trampoline)",
	     host_address_to_string (minsym));
	}

      return found.trampoline_symbol;
    }

  /* Not found.  */
  symbol_lookup_debug_printf ("lookup_minimal_symbol (...) = NULL");
  return {};
}

/* See gdbsupport/symbol.h.  */

int
find_minimal_symbol_address (const char *name, CORE_ADDR *addr,
			     struct objfile *objfile)
{
  bound_minimal_symbol sym
    = lookup_minimal_symbol (current_program_space, name, objfile);
  if (sym.minsym != NULL)
    *addr = sym.value_address ();

  return sym.minsym == NULL;
}

/* Get the lookup name form best suitable for linkage name
   matching.  */

static const char *
linkage_name_str (const lookup_name_info &lookup_name)
{
  /* Unlike most languages (including C++), Ada uses the
     encoded/linkage name as the search name recorded in symbols.  So
     if debugging in Ada mode, prefer the Ada-encoded name.  This also
     makes Ada's verbatim match syntax ("<...>") work, because
     "lookup_name.name()" includes the "<>"s, while
     "lookup_name.ada().lookup_name()" is the encoded name with "<>"s
     stripped.  */
  if (current_language->la_language == language_ada)
    return lookup_name.ada ().lookup_name ().c_str ();

  return lookup_name.c_str ();
}

/* See minsyms.h.  */

void
iterate_over_minimal_symbols
    (struct objfile *objf, const lookup_name_info &lookup_name,
     gdb::function_view<bool (struct minimal_symbol *)> callback)
{
  /* The first pass is over the ordinary hash table.  */
    {
      const char *name = linkage_name_str (lookup_name);
      unsigned int hash = msymbol_hash (name) % MINIMAL_SYMBOL_HASH_SIZE;
      auto *mangled_cmp
	= (case_sensitivity == case_sensitive_on
	   ? strcmp
	   : strcasecmp);

      for (minimal_symbol *iter = objf->per_bfd->msymbol_hash[hash];
	   iter != NULL;
	   iter = iter->hash_next)
	{
	  if (mangled_cmp (iter->linkage_name (), name) == 0)
	    if (callback (iter))
	      return;
	}
    }

  /* The second pass is over the demangled table.  Once for each
     language in the demangled hash names table (usually just zero or
     one).  */
  for (unsigned liter = 0; liter < nr_languages; ++liter)
    {
      if (!objf->per_bfd->demangled_hash_languages.test (liter))
	continue;

      enum language lang = (enum language) liter;
      const language_defn *lang_def = language_def (lang);
      symbol_name_matcher_ftype *name_match
	= lang_def->get_symbol_name_matcher (lookup_name);

      unsigned int hash
	= lookup_name.search_name_hash (lang) % MINIMAL_SYMBOL_HASH_SIZE;
      for (minimal_symbol *iter = objf->per_bfd->msymbol_demangled_hash[hash];
	   iter != NULL;
	   iter = iter->demangled_hash_next)
	if (name_match (iter->search_name (), lookup_name, NULL))
	  if (callback (iter))
	    return;
    }
}

/* See minsyms.h.  */

bound_minimal_symbol
lookup_minimal_symbol_linkage (const char *name, struct objfile *objf)
{
  unsigned int hash = msymbol_hash (name) % MINIMAL_SYMBOL_HASH_SIZE;

  for (objfile *objfile : objf->separate_debug_objfiles ())
    {
      for (minimal_symbol *msymbol = objfile->per_bfd->msymbol_hash[hash];
	   msymbol != NULL;
	   msymbol = msymbol->hash_next)
	{
	  if (strcmp (msymbol->linkage_name (), name) == 0
	      && (msymbol->type () == mst_data
		  || msymbol->type () == mst_bss))
	    return {msymbol, objfile};
	}
    }

  return {};
}

/* See minsyms.h.  */

bound_minimal_symbol
lookup_minimal_symbol_linkage (program_space *pspace, const char *name,
			       bool only_main)
{
  for (objfile *objfile : pspace->objfiles ())
    {
      if (objfile->separate_debug_objfile_backlink != nullptr)
	continue;

      if (only_main && (objfile->flags & OBJF_MAINLINE) == 0)
	continue;

      bound_minimal_symbol minsym = lookup_minimal_symbol_linkage (name,
								   objfile);
      if (minsym.minsym != nullptr)
	return minsym;
    }

  return {};
}

/* See minsyms.h.  */

bound_minimal_symbol
lookup_minimal_symbol_text (program_space *pspace, const char *name,
			    objfile *objf)
{
  struct minimal_symbol *msymbol;
  bound_minimal_symbol found_symbol;
  bound_minimal_symbol found_file_symbol;

  unsigned int hash = msymbol_hash (name) % MINIMAL_SYMBOL_HASH_SIZE;

  auto search = [&] (struct objfile *objfile)
  {
    for (msymbol = objfile->per_bfd->msymbol_hash[hash];
	 msymbol != NULL && found_symbol.minsym == NULL;
	 msymbol = msymbol->hash_next)
      {
	if (strcmp (msymbol->linkage_name (), name) == 0 &&
	    (msymbol->type () == mst_text
	     || msymbol->type () == mst_text_gnu_ifunc
	     || msymbol->type () == mst_file_text))
	  {
	    switch (msymbol->type ())
	      {
	      case mst_file_text:
		found_file_symbol.minsym = msymbol;
		found_file_symbol.objfile = objfile;
		break;
	      default:
		found_symbol.minsym = msymbol;
		found_symbol.objfile = objfile;
		break;
	      }
	  }
      }
  };

  if (objf == nullptr)
    {
      for (objfile *objfile : pspace->objfiles ())
	{
	  if (found_symbol.minsym != NULL)
	    break;
	  search (objfile);
	}
    }
  else
    {
      for (objfile *objfile : objf->separate_debug_objfiles ())
	{
	  if (found_symbol.minsym != NULL)
	    break;
	  search (objfile);
	}
    }

  /* External symbols are best.  */
  if (found_symbol.minsym)
    return found_symbol;

  /* File-local symbols are next best.  */
  return found_file_symbol;
}

/* See minsyms.h.  */

struct minimal_symbol *
lookup_minimal_symbol_by_pc_name (CORE_ADDR pc, const char *name,
				  struct objfile *objf)
{
  struct minimal_symbol *msymbol;

  unsigned int hash = msymbol_hash (name) % MINIMAL_SYMBOL_HASH_SIZE;

  for (objfile *objfile : current_program_space->objfiles ())
    {
      if (objf == NULL || objf == objfile
	  || objf == objfile->separate_debug_objfile_backlink)
	{
	  for (msymbol = objfile->per_bfd->msymbol_hash[hash];
	       msymbol != NULL;
	       msymbol = msymbol->hash_next)
	    {
	      if (msymbol->value_address (objfile) == pc
		  && strcmp (msymbol->linkage_name (), name) == 0)
		return msymbol;
	    }
	}
    }

  return NULL;
}

/* A helper function that makes *PC section-relative.  This searches
   the sections of OBJFILE and if *PC is in a section, it subtracts
   the section offset, stores the result into UNREL_ADDR, and returns
   true.  Otherwise it returns false.  */

static int
frob_address (struct objfile *objfile, CORE_ADDR pc,
	      unrelocated_addr *unrel_addr)
{
  for (obj_section *iter : objfile->sections ())
    {
      if (iter->contains (pc))
	{
	  *unrel_addr = unrelocated_addr (pc - iter->offset ());
	  return 1;
	}
    }

  return 0;
}

/* Helper for lookup_minimal_symbol_by_pc_section.  Convert a
   lookup_msym_prefer to a minimal_symbol_type.  */

static minimal_symbol_type
msym_prefer_to_msym_type (lookup_msym_prefer prefer)
{
  switch (prefer)
    {
    case lookup_msym_prefer::TEXT:
      return mst_text;
    case lookup_msym_prefer::TRAMPOLINE:
      return mst_solib_trampoline;
    case lookup_msym_prefer::GNU_IFUNC:
      return mst_text_gnu_ifunc;
    }

  /* Assert here instead of in a default switch case above so that
     -Wswitch warns if a new enumerator is added.  */
  gdb_assert_not_reached ("unhandled lookup_msym_prefer");
}

/* See minsyms.h.

   Note that we need to look through ALL the minimal symbol tables
   before deciding on the symbol that comes closest to the specified PC.
   This is because objfiles can overlap, for example objfile A has .text
   at 0x100 and .data at 0x40000 and objfile B has .text at 0x234 and
   .data at 0x40048.  */

bound_minimal_symbol
lookup_minimal_symbol_by_pc_section (CORE_ADDR pc_in, struct obj_section *section,
				     lookup_msym_prefer prefer,
				     bound_minimal_symbol *previous)
{
  int lo;
  int hi;
  int newobj;
  struct minimal_symbol *msymbol;
  struct minimal_symbol *best_symbol = NULL;
  struct objfile *best_objfile = NULL;

  if (previous != nullptr)
    {
      previous->minsym = nullptr;
      previous->objfile = nullptr;
    }

  if (section == NULL)
    {
      section = find_pc_section (pc_in);
      if (section == NULL)
	return {};
    }

  minimal_symbol_type want_type = msym_prefer_to_msym_type (prefer);

  /* We can not require the symbol found to be in section, because
     e.g. IRIX 6.5 mdebug relies on this code returning an absolute
     symbol - but find_pc_section won't return an absolute section and
     hence the code below would skip over absolute symbols.  We can
     still take advantage of the call to find_pc_section, though - the
     object file still must match.  In case we have separate debug
     files, search both the file and its separate debug file.  There's
     no telling which one will have the minimal symbols.  */

  gdb_assert (section != NULL);

  for (objfile *objfile : section->objfile->separate_debug_objfiles ())
    {
      CORE_ADDR pc = pc_in;

      /* If this objfile has a minimal symbol table, go search it
	 using a binary search.  */

      if (objfile->per_bfd->minimal_symbol_count > 0)
	{
	  int best_zero_sized = -1;

	  msymbol = objfile->per_bfd->msymbols.get ();
	  lo = 0;
	  hi = objfile->per_bfd->minimal_symbol_count - 1;

	  /* This code assumes that the minimal symbols are sorted by
	     ascending address values.  If the pc value is greater than or
	     equal to the first symbol's address, then some symbol in this
	     minimal symbol table is a suitable candidate for being the
	     "best" symbol.  This includes the last real symbol, for cases
	     where the pc value is larger than any address in this vector.

	     By iterating until the address associated with the current
	     hi index (the endpoint of the test interval) is less than
	     or equal to the desired pc value, we accomplish two things:
	     (1) the case where the pc value is larger than any minimal
	     symbol address is trivially solved, (2) the address associated
	     with the hi index is always the one we want when the iteration
	     terminates.  In essence, we are iterating the test interval
	     down until the pc value is pushed out of it from the high end.

	     Warning: this code is trickier than it would appear at first.  */

	  unrelocated_addr unrel_pc;
	  if (frob_address (objfile, pc, &unrel_pc)
	      && unrel_pc >= msymbol[lo].unrelocated_address ())
	    {
	      while (msymbol[hi].unrelocated_address () > unrel_pc)
		{
		  /* pc is still strictly less than highest address.  */
		  /* Note "new" will always be >= lo.  */
		  newobj = (lo + hi) / 2;
		  if ((msymbol[newobj].unrelocated_address () >= unrel_pc)
		      || (lo == newobj))
		    {
		      hi = newobj;
		    }
		  else
		    {
		      lo = newobj;
		    }
		}

	      /* If we have multiple symbols at the same address, we want
		 hi to point to the last one.  That way we can find the
		 right symbol if it has an index greater than hi.  */
	      while (hi < objfile->per_bfd->minimal_symbol_count - 1
		     && (msymbol[hi].unrelocated_address ()
			 == msymbol[hi + 1].unrelocated_address ()))
		hi++;

	      /* Skip various undesirable symbols.  */
	      while (hi >= 0)
		{
		  /* Skip any absolute symbols.  This is apparently
		     what adb and dbx do, and is needed for the CM-5.
		     There are two known possible problems: (1) on
		     ELF, apparently end, edata, etc. are absolute.
		     Not sure ignoring them here is a big deal, but if
		     we want to use them, the fix would go in
		     elfread.c.  (2) I think shared library entry
		     points on the NeXT are absolute.  If we want
		     special handling for this it probably should be
		     triggered by a special mst_abs_or_lib or some
		     such.  */

		  if (msymbol[hi].type () == mst_abs)
		    {
		      hi--;
		      continue;
		    }

		  /* If SECTION was specified, skip any symbol from
		     wrong section.  */
		  if (section
		      /* Some types of debug info, such as COFF,
			 don't fill the bfd_section member, so don't
			 throw away symbols on those platforms.  */
		      && msymbol[hi].obj_section (objfile) != nullptr
		      && (!matching_obj_sections
			  (msymbol[hi].obj_section (objfile),
			   section)))
		    {
		      hi--;
		      continue;
		    }

		  /* If we are looking for a trampoline and this is a
		     text symbol, or the other way around, check the
		     preceding symbol too.  If they are otherwise
		     identical prefer that one.  */
		  if (hi > 0
		      && msymbol[hi].type () != want_type
		      && msymbol[hi - 1].type () == want_type
		      && (msymbol[hi].size () == msymbol[hi - 1].size ())
		      && (msymbol[hi].unrelocated_address ()
			  == msymbol[hi - 1].unrelocated_address ())
		      && (msymbol[hi].obj_section (objfile)
			  == msymbol[hi - 1].obj_section (objfile)))
		    {
		      hi--;
		      continue;
		    }

		  /* If the minimal symbol has a zero size, save it
		     but keep scanning backwards looking for one with
		     a non-zero size.  A zero size may mean that the
		     symbol isn't an object or function (e.g. a
		     label), or it may just mean that the size was not
		     specified.  */
		  if (msymbol[hi].size () == 0)
		    {
		      if (best_zero_sized == -1)
			best_zero_sized = hi;
		      hi--;
		      continue;
		    }

		  /* If we are past the end of the current symbol, try
		     the previous symbol if it has a larger overlapping
		     size.  This happens on i686-pc-linux-gnu with glibc;
		     the nocancel variants of system calls are inside
		     the cancellable variants, but both have sizes.  */
		  if (hi > 0
		      && msymbol[hi].size () != 0
		      && unrel_pc >= msymbol[hi].unrelocated_end_address ()
		      && unrel_pc < msymbol[hi - 1].unrelocated_end_address ())
		    {
		      hi--;
		      continue;
		    }

		  /* Otherwise, this symbol must be as good as we're going
		     to get.  */
		  break;
		}

	      /* If HI has a zero size, and best_zero_sized is set,
		 then we had two or more zero-sized symbols; prefer
		 the first one we found (which may have a higher
		 address).  Also, if we ran off the end, be sure
		 to back up.  */
	      if (best_zero_sized != -1
		  && (hi < 0 || msymbol[hi].size () == 0))
		hi = best_zero_sized;

	      /* If the minimal symbol has a non-zero size, and this
		 PC appears to be outside the symbol's contents, then
		 refuse to use this symbol.  If we found a zero-sized
		 symbol with an address greater than this symbol's,
		 use that instead.  We assume that if symbols have
		 specified sizes, they do not overlap.  */

	      if (hi >= 0
		  && msymbol[hi].size () != 0
		  && unrel_pc >= msymbol[hi].unrelocated_end_address ())
		{
		  if (best_zero_sized != -1)
		    hi = best_zero_sized;
		  else
		    {
		      /* If needed record this symbol as the closest
			 previous symbol.  */
		      if (previous != nullptr)
			{
			  if (previous->minsym == nullptr
			      || (msymbol[hi].unrelocated_address ()
				  > previous->minsym->unrelocated_address ()))
			    {
			      previous->minsym = &msymbol[hi];
			      previous->objfile = objfile;
			    }
			}
		      /* Go on to the next object file.  */
		      continue;
		    }
		}

	      /* The minimal symbol indexed by hi now is the best one in this
		 objfile's minimal symbol table.  See if it is the best one
		 overall.  */

	      if (hi >= 0
		  && ((best_symbol == NULL) ||
		      (best_symbol->unrelocated_address () <
		       msymbol[hi].unrelocated_address ())))
		{
		  best_symbol = &msymbol[hi];
		  best_objfile = objfile;
		}
	    }
	}
    }

  bound_minimal_symbol result;
  result.minsym = best_symbol;
  result.objfile = best_objfile;
  return result;
}

/* See minsyms.h.  */

bound_minimal_symbol
lookup_minimal_symbol_by_pc (CORE_ADDR pc)
{
  return lookup_minimal_symbol_by_pc_section (pc, NULL);
}

/* Return non-zero iff PC is in an STT_GNU_IFUNC function resolver.  */

bool
in_gnu_ifunc_stub (CORE_ADDR pc)
{
  bound_minimal_symbol msymbol
    = lookup_minimal_symbol_by_pc_section (pc, NULL,
					   lookup_msym_prefer::GNU_IFUNC);
  return msymbol.minsym && msymbol.minsym->type () == mst_text_gnu_ifunc;
}

/* See elf_gnu_ifunc_resolve_addr for its real implementation.  */

static CORE_ADDR
stub_gnu_ifunc_resolve_addr (struct gdbarch *gdbarch, CORE_ADDR pc)
{
  error (_("GDB cannot resolve STT_GNU_IFUNC symbol at address %s without "
	   "the ELF support compiled in."),
	 paddress (gdbarch, pc));
}

/* See elf_gnu_ifunc_resolve_name for its real implementation.  */

static bool
stub_gnu_ifunc_resolve_name (const char *function_name,
			     CORE_ADDR *function_address_p)
{
  error (_("GDB cannot resolve STT_GNU_IFUNC symbol \"%s\" without "
	   "the ELF support compiled in."),
	 function_name);
}

/* See elf_gnu_ifunc_resolver_stop for its real implementation.  */

static void
stub_gnu_ifunc_resolver_stop (code_breakpoint *b)
{
  internal_error (_("elf_gnu_ifunc_resolver_stop cannot be reached."));
}

/* See elf_gnu_ifunc_resolver_return_stop for its real implementation.  */

static void
stub_gnu_ifunc_resolver_return_stop (code_breakpoint *b)
{
  internal_error (_("elf_gnu_ifunc_resolver_return_stop cannot be reached."));
}

/* See elf_gnu_ifunc_fns for its real implementation.  */

static const struct gnu_ifunc_fns stub_gnu_ifunc_fns =
{
  stub_gnu_ifunc_resolve_addr,
  stub_gnu_ifunc_resolve_name,
  stub_gnu_ifunc_resolver_stop,
  stub_gnu_ifunc_resolver_return_stop,
};

/* A placeholder for &elf_gnu_ifunc_fns.  */

const struct gnu_ifunc_fns *gnu_ifunc_fns_p = &stub_gnu_ifunc_fns;



/* Return the leading symbol character for BFD ABFD.  If ABFD is nullptr,
   return the leading symbol character from the the main objfile of PSPACE..  */

static int
get_symbol_leading_char (program_space *pspace, bfd *abfd)
{
  if (abfd != NULL)
    return bfd_get_symbol_leading_char (abfd);

  if (objfile *objf = pspace->symfile_object_file;
      objf != nullptr && objf->obfd != nullptr)
    return bfd_get_symbol_leading_char (objf->obfd.get ());

  return 0;
}

/* See minsyms.h.  */

minimal_symbol_reader::minimal_symbol_reader (struct objfile *obj)
: m_objfile (obj),
  m_msym_bunch (NULL),
  /* Note that presetting m_msym_bunch_index to BUNCH_SIZE causes the
     first call to save a minimal symbol to allocate the memory for
     the first bunch.  */
  m_msym_bunch_index (BUNCH_SIZE),
  m_msym_count (0)
{
}

/* Discard the currently collected minimal symbols, if any.  If we wish
   to save them for later use, we must have already copied them somewhere
   else before calling this function.  */

minimal_symbol_reader::~minimal_symbol_reader ()
{
  struct msym_bunch *next;

  while (m_msym_bunch != NULL)
    {
      next = m_msym_bunch->next;
      xfree (m_msym_bunch);
      m_msym_bunch = next;
    }
}

/* See minsyms.h.  */

void
minimal_symbol_reader::record (const char *name, unrelocated_addr address,
			       enum minimal_symbol_type ms_type)
{
  int section;

  switch (ms_type)
    {
    case mst_text:
    case mst_text_gnu_ifunc:
    case mst_file_text:
    case mst_solib_trampoline:
      section = SECT_OFF_TEXT (m_objfile);
      break;
    case mst_data:
    case mst_data_gnu_ifunc:
    case mst_file_data:
      section = SECT_OFF_DATA (m_objfile);
      break;
    case mst_bss:
    case mst_file_bss:
      section = SECT_OFF_BSS (m_objfile);
      break;
    default:
      section = -1;
    }

  record_with_info (name, address, ms_type, section);
}

/* Convert an enumerator of type minimal_symbol_type to its string
   representation.  */

static const char *
mst_str (minimal_symbol_type t)
{
#define MST_TO_STR(x) case x: return #x;
  switch (t)
  {
    MST_TO_STR (mst_unknown);
    MST_TO_STR (mst_text);
    MST_TO_STR (mst_text_gnu_ifunc);
    MST_TO_STR (mst_slot_got_plt);
    MST_TO_STR (mst_data);
    MST_TO_STR (mst_bss);
    MST_TO_STR (mst_abs);
    MST_TO_STR (mst_solib_trampoline);
    MST_TO_STR (mst_file_text);
    MST_TO_STR (mst_file_data);
    MST_TO_STR (mst_file_bss);

    default:
      return "mst_???";
  }
#undef MST_TO_STR
}

/* See minsyms.h.  */

struct minimal_symbol *
minimal_symbol_reader::record_full (std::string_view name,
				    bool copy_name, unrelocated_addr address,
				    enum minimal_symbol_type ms_type,
				    int section)
{
  struct msym_bunch *newobj;
  struct minimal_symbol *msymbol;

  /* Don't put gcc_compiled, __gnu_compiled_cplus, and friends into
     the minimal symbols, because if there is also another symbol
     at the same address (e.g. the first function of the file),
     lookup_minimal_symbol_by_pc would have no way of getting the
     right one.  */
  if (ms_type == mst_file_text && name[0] == 'g'
      && (name == GCC_COMPILED_FLAG_SYMBOL
	  || name == GCC2_COMPILED_FLAG_SYMBOL))
    return (NULL);

  /* It's safe to strip the leading char here once, since the name
     is also stored stripped in the minimal symbol table.  */
  if (name[0] == get_symbol_leading_char (m_objfile->pspace (),
					  m_objfile->obfd.get ()))
    name = name.substr (1);

  if (ms_type == mst_file_text && startswith (name, "__gnu_compiled"))
    return (NULL);

  symtab_create_debug_printf_v ("recording minsym:  %-21s  %18s  %4d  %.*s",
				mst_str (ms_type),
				hex_string (LONGEST (address)),
				section, (int) name.size (), name.data ());

  if (m_msym_bunch_index == BUNCH_SIZE)
    {
      newobj = XCNEW (struct msym_bunch);
      m_msym_bunch_index = 0;
      newobj->next = m_msym_bunch;
      m_msym_bunch = newobj;
    }
  msymbol = &m_msym_bunch->contents[m_msym_bunch_index];
  msymbol->set_language (language_unknown,
			 &m_objfile->per_bfd->storage_obstack);

  if (copy_name)
    msymbol->m_name = obstack_strndup (&m_objfile->per_bfd->storage_obstack,
				       name.data (), name.size ());
  else
    msymbol->m_name = name.data ();

  msymbol->set_unrelocated_address (address);
  msymbol->set_section_index (section);

  msymbol->set_type (ms_type);

  /* If we already read minimal symbols for this objfile, then don't
     ever allocate a new one.  */
  if (!m_objfile->per_bfd->minsyms_read)
    {
      m_msym_bunch_index++;
      m_objfile->per_bfd->n_minsyms++;
    }
  m_msym_count++;
  return msymbol;
}

/* Compare two minimal symbols by address and return true if FN1's address
   is less than FN2's, so that we sort into unsigned numeric order.
   Within groups with the same address, sort by name.  */

static inline bool
minimal_symbol_is_less_than (const minimal_symbol &fn1,
			     const minimal_symbol &fn2)
{
  if ((&fn1)->unrelocated_address () < (&fn2)->unrelocated_address ())
    {
      return true;		/* addr 1 is less than addr 2.  */
    }
  else if ((&fn1)->unrelocated_address () > (&fn2)->unrelocated_address ())
    {
      return false;		/* addr 1 is greater than addr 2.  */
    }
  else
    /* addrs are equal: sort by name */
    {
      const char *name1 = fn1.linkage_name ();
      const char *name2 = fn2.linkage_name ();

      if (name1 && name2)	/* both have names */
	return strcmp (name1, name2) < 0;
      else if (name2)
	return true;		/* fn1 has no name, so it is "less".  */
      else if (name1)		/* fn2 has no name, so it is "less".  */
	return false;
      else
	return false;		/* Neither has a name, so they're equal.  */
    }
}

/* Compact duplicate entries out of a minimal symbol table by walking
   through the table and compacting out entries with duplicate addresses
   and matching names.  Return the number of entries remaining.

   On entry, the table resides between msymbol[0] and msymbol[mcount].
   On exit, it resides between msymbol[0] and msymbol[result_count].

   When files contain multiple sources of symbol information, it is
   possible for the minimal symbol table to contain many duplicate entries.
   As an example, SVR4 systems use ELF formatted object files, which
   usually contain at least two different types of symbol tables (a
   standard ELF one and a smaller dynamic linking table), as well as
   DWARF debugging information for files compiled with -g.

   Without compacting, the minimal symbol table for gdb itself contains
   over a 1000 duplicates, about a third of the total table size.  Aside
   from the potential trap of not noticing that two successive entries
   identify the same location, this duplication impacts the time required
   to linearly scan the table, which is done in a number of places.  So we
   just do one linear scan here and toss out the duplicates.

   Since the different sources of information for each symbol may
   have different levels of "completeness", we may have duplicates
   that have one entry with type "mst_unknown" and the other with a
   known type.  So if the one we are leaving alone has type mst_unknown,
   overwrite its type with the type from the one we are compacting out.  */

static int
compact_minimal_symbols (struct minimal_symbol *msymbol, int mcount,
			 struct objfile *objfile)
{
  struct minimal_symbol *copyfrom;
  struct minimal_symbol *copyto;

  if (mcount > 0)
    {
      copyfrom = copyto = msymbol;
      while (copyfrom < msymbol + mcount - 1)
	{
	  if (copyfrom->unrelocated_address ()
	      == (copyfrom + 1)->unrelocated_address ()
	      && (copyfrom->section_index ()
		  == (copyfrom + 1)->section_index ())
	      && strcmp (copyfrom->linkage_name (),
			 (copyfrom + 1)->linkage_name ()) == 0)
	    {
	      if ((copyfrom + 1)->type () == mst_unknown)
		(copyfrom + 1)->set_type (copyfrom->type ());

	      copyfrom++;
	    }
	  else
	    *copyto++ = *copyfrom++;
	}
      *copyto++ = *copyfrom++;
      mcount = copyto - msymbol;
    }
  return (mcount);
}

static void
clear_minimal_symbol_hash_tables (struct objfile *objfile)
{
  for (size_t i = 0; i < MINIMAL_SYMBOL_HASH_SIZE; i++)
    {
      objfile->per_bfd->msymbol_hash[i] = 0;
      objfile->per_bfd->msymbol_demangled_hash[i] = 0;
    }
}

/* This struct is used to store values we compute for msymbols on the
   background threads but don't need to keep around long term.  */
struct computed_hash_values
{
  /* Length of the linkage_name of the symbol.  */
  size_t name_length;
  /* Hash code (using fast_hash) of the linkage_name.  */
  hashval_t mangled_name_hash;
  /* The msymbol_hash of the linkage_name.  */
  unsigned int minsym_hash;
  /* The msymbol_hash of the search_name.  */
  unsigned int minsym_demangled_hash;
};

/* Build (or rebuild) the minimal symbol hash tables.  This is necessary
   after compacting or sorting the table since the entries move around
   thus causing the internal minimal_symbol pointers to become jumbled.  */
  
static void
build_minimal_symbol_hash_tables
  (struct objfile *objfile,
   const std::vector<computed_hash_values>& hash_values)
{
  int i;
  struct minimal_symbol *msym;

  /* (Re)insert the actual entries.  */
  int mcount = objfile->per_bfd->minimal_symbol_count;
  for ((i = 0,
	msym = objfile->per_bfd->msymbols.get ());
       i < mcount;
       i++, msym++)
    {
      msym->hash_next = 0;
      add_minsym_to_hash_table (msym, objfile->per_bfd->msymbol_hash,
				hash_values[i].minsym_hash);

      msym->demangled_hash_next = 0;
      if (msym->search_name () != msym->linkage_name ())
	add_minsym_to_demangled_hash_table
	  (msym, objfile, hash_values[i].minsym_demangled_hash);
    }
}

/* Add the minimal symbols in the existing bunches to the objfile's official
   minimal symbol table.  In most cases there is no minimal symbol table yet
   for this objfile, and the existing bunches are used to create one.  Once
   in a while (for shared libraries for example), we add symbols (e.g. common
   symbols) to an existing objfile.  */

void
minimal_symbol_reader::install ()
{
  int mcount;
  struct msym_bunch *bunch;
  struct minimal_symbol *msymbols;
  int alloc_count;

  if (m_objfile->per_bfd->minsyms_read)
    return;

  if (m_msym_count > 0)
    {
      symtab_create_debug_printf ("installing %d minimal symbols of objfile %s",
				  m_msym_count, objfile_name (m_objfile));

      /* Allocate enough space, into which we will gather the bunches
	 of new and existing minimal symbols, sort them, and then
	 compact out the duplicate entries.  Once we have a final
	 table, we will give back the excess space.  */

      alloc_count = m_msym_count + m_objfile->per_bfd->minimal_symbol_count;
      gdb::unique_xmalloc_ptr<minimal_symbol>
	msym_holder (XNEWVEC (minimal_symbol, alloc_count));
      msymbols = msym_holder.get ();

      /* Copy in the existing minimal symbols, if there are any.  */

      if (m_objfile->per_bfd->minimal_symbol_count)
	memcpy (msymbols, m_objfile->per_bfd->msymbols.get (),
		m_objfile->per_bfd->minimal_symbol_count
		* sizeof (struct minimal_symbol));

      /* Walk through the list of minimal symbol bunches, adding each symbol
	 to the new contiguous array of symbols.  Note that we start with the
	 current, possibly partially filled bunch (thus we use the current
	 msym_bunch_index for the first bunch we copy over), and thereafter
	 each bunch is full.  */

      mcount = m_objfile->per_bfd->minimal_symbol_count;

      for (bunch = m_msym_bunch; bunch != NULL; bunch = bunch->next)
	{
	  memcpy (&msymbols[mcount], &bunch->contents[0],
		  m_msym_bunch_index * sizeof (struct minimal_symbol));
	  mcount += m_msym_bunch_index;
	  m_msym_bunch_index = BUNCH_SIZE;
	}

      /* Sort the minimal symbols by address.  */

      std::sort (msymbols, msymbols + mcount, minimal_symbol_is_less_than);

      /* Compact out any duplicates, and free up whatever space we are
	 no longer using.  */

      mcount = compact_minimal_symbols (msymbols, mcount, m_objfile);
      msym_holder.reset (XRESIZEVEC (struct minimal_symbol,
				     msym_holder.release (),
				     mcount));

      /* Attach the minimal symbol table to the specified objfile.
	 The strings themselves are also located in the storage_obstack
	 of this objfile.  */

      if (m_objfile->per_bfd->minimal_symbol_count != 0)
	clear_minimal_symbol_hash_tables (m_objfile);

      m_objfile->per_bfd->minimal_symbol_count = mcount;
      m_objfile->per_bfd->msymbols = std::move (msym_holder);

#if CXX_STD_THREAD
      /* Mutex that is used when modifying or accessing the demangled
	 hash table.  */
      std::mutex demangled_mutex;
#endif

      std::vector<computed_hash_values> hash_values (mcount);

      msymbols = m_objfile->per_bfd->msymbols.get ();
      /* Arbitrarily require at least 10 elements in a thread.  */
      gdb::parallel_for_each (10, &msymbols[0], &msymbols[mcount],
	 [&] (minimal_symbol *start, minimal_symbol *end)
	 {
	   for (minimal_symbol *msym = start; msym < end; ++msym)
	     {
	       size_t idx = msym - msymbols;
	       hash_values[idx].name_length = strlen (msym->linkage_name ());
	       if (!msym->name_set)
		 {
		   /* This will be freed later, by compute_and_set_names.  */
		   gdb::unique_xmalloc_ptr<char> demangled_name
		     = symbol_find_demangled_name (msym, msym->linkage_name ());
		   msym->set_demangled_name
		     (demangled_name.release (),
		      &m_objfile->per_bfd->storage_obstack);
		   msym->name_set = 1;
		 }
	       /* This mangled_name_hash computation has to be outside of
		  the name_set check, or compute_and_set_names below will
		  be called with an invalid hash value.  */
	       hash_values[idx].mangled_name_hash
		 = fast_hash (msym->linkage_name (),
			      hash_values[idx].name_length);
	       hash_values[idx].minsym_hash
		 = msymbol_hash (msym->linkage_name ());
	       /* We only use this hash code if the search name differs
		  from the linkage name.  See the code in
		  build_minimal_symbol_hash_tables.  */
	       if (msym->search_name () != msym->linkage_name ())
		 hash_values[idx].minsym_demangled_hash
		   = search_name_hash (msym->language (), msym->search_name ());
	     }
	   {
	     /* To limit how long we hold the lock, we only acquire it here
		and not while we demangle the names above.  */
#if CXX_STD_THREAD
	     std::lock_guard<std::mutex> guard (demangled_mutex);
#endif
	     for (minimal_symbol *msym = start; msym < end; ++msym)
	       {
		 size_t idx = msym - msymbols;
		 msym->compute_and_set_names
		   (std::string_view (msym->linkage_name (),
				      hash_values[idx].name_length),
		    false,
		    m_objfile->per_bfd,
		    hash_values[idx].mangled_name_hash);
	       }
	   }
	 });

      build_minimal_symbol_hash_tables (m_objfile, hash_values);
    }
}

/* Check if PC is in a shared library trampoline code stub.
   Return minimal symbol for the trampoline entry or NULL if PC is not
   in a trampoline code stub.  */

static struct minimal_symbol *
lookup_solib_trampoline_symbol_by_pc (CORE_ADDR pc)
{
  bound_minimal_symbol msymbol
    = lookup_minimal_symbol_by_pc_section (pc, NULL,
					   lookup_msym_prefer::TRAMPOLINE);

  if (msymbol.minsym != NULL
      && msymbol.minsym->type () == mst_solib_trampoline)
    return msymbol.minsym;
  return NULL;
}

/* If PC is in a shared library trampoline code stub, return the
   address of the `real' function belonging to the stub.
   Return 0 if PC is not in a trampoline code stub or if the real
   function is not found in the minimal symbol table.

   We may fail to find the right function if a function with the
   same name is defined in more than one shared library, but this
   is considered bad programming style.  We could return 0 if we find
   a duplicate function in case this matters someday.  */

CORE_ADDR
find_solib_trampoline_target (const frame_info_ptr &frame, CORE_ADDR pc)
{
  struct minimal_symbol *tsymbol = lookup_solib_trampoline_symbol_by_pc (pc);

  if (tsymbol != NULL)
    {
      for (objfile *objfile : current_program_space->objfiles ())
	{
	  for (minimal_symbol *msymbol : objfile->msymbols ())
	    {
	      /* Also handle minimal symbols pointing to function
		 descriptors.  */
	      if ((msymbol->type () == mst_text
		   || msymbol->type () == mst_text_gnu_ifunc
		   || msymbol->type () == mst_data
		   || msymbol->type () == mst_data_gnu_ifunc)
		  && strcmp (msymbol->linkage_name (),
			     tsymbol->linkage_name ()) == 0)
		{
		  CORE_ADDR func;

		  /* Ignore data symbols that are not function
		     descriptors.  */
		  if (msymbol_is_function (objfile, msymbol, &func))
		    return func;
		}
	    }
	}
    }
  return 0;
}

/* See minsyms.h.  */

CORE_ADDR
minimal_symbol_upper_bound (bound_minimal_symbol minsym)
{
  struct obj_section *obj_section;
  CORE_ADDR result;
  struct minimal_symbol *iter, *msymbol;

  gdb_assert (minsym.minsym != NULL);

  /* If the minimal symbol has a size, use it.  Otherwise use the
     lesser of the next minimal symbol in the same section, or the end
     of the section, as the end of the function.  */

  if (minsym.minsym->size () != 0)
    return minsym.value_address () + minsym.minsym->size ();

  /* Step over other symbols at this same address, and symbols in
     other sections, to find the next symbol in this section with a
     different address.  */

  struct minimal_symbol *past_the_end
    = (minsym.objfile->per_bfd->msymbols.get ()
       + minsym.objfile->per_bfd->minimal_symbol_count);
  msymbol = minsym.minsym;
  int section = msymbol->section_index ();
  for (iter = msymbol + 1; iter != past_the_end; ++iter)
    {
      if ((iter->unrelocated_address ()
	   != msymbol->unrelocated_address ())
	  && iter->section_index () == section)
	break;
    }

  obj_section = minsym.obj_section ();
  if (iter != past_the_end
      && (iter->value_address (minsym.objfile)
	  < obj_section->endaddr ()))
    result = iter->value_address (minsym.objfile);
  else
    /* We got the start address from the last msymbol in the objfile.
       So the end address is the end of the section.  */
    result = obj_section->endaddr ();

  return result;
}

/* See minsyms.h.  */

type *
find_minsym_type_and_address (minimal_symbol *msymbol,
			      struct objfile *objfile,
			      CORE_ADDR *address_p)
{
  bound_minimal_symbol bound_msym = {msymbol, objfile};
  struct obj_section *section = msymbol->obj_section (objfile);
  enum minimal_symbol_type type = msymbol->type ();

  bool is_tls = (section != NULL
		 && section->the_bfd_section->flags & SEC_THREAD_LOCAL);

  /* The minimal symbol might point to a function descriptor;
     resolve it to the actual code address instead.  */
  CORE_ADDR addr;
  if (is_tls)
    {
      /* Addresses of TLS symbols are really offsets into a
	 per-objfile/per-thread storage block.  */
      addr = CORE_ADDR (bound_msym.minsym->unrelocated_address ());
    }
  else if (msymbol_is_function (objfile, msymbol, &addr))
    {
      if (addr != bound_msym.value_address ())
	{
	  /* This means we resolved a function descriptor, and we now
	     have an address for a code/text symbol instead of a data
	     symbol.  */
	  if (msymbol->type () == mst_data_gnu_ifunc)
	    type = mst_text_gnu_ifunc;
	  else
	    type = mst_text;
	  section = NULL;
	}
    }
  else
    addr = bound_msym.value_address ();

  if (overlay_debugging)
    addr = symbol_overlayed_address (addr, section);

  if (is_tls)
    {
      /* Skip translation if caller does not need the address.  */
      if (address_p != NULL)
	*address_p = target_translate_tls_address (objfile, addr);
      return builtin_type (objfile)->nodebug_tls_symbol;
    }

  if (address_p != NULL)
    *address_p = addr;

  switch (type)
    {
    case mst_text:
    case mst_file_text:
    case mst_solib_trampoline:
      return builtin_type (objfile)->nodebug_text_symbol;

    case mst_text_gnu_ifunc:
      return builtin_type (objfile)->nodebug_text_gnu_ifunc_symbol;

    case mst_data:
    case mst_file_data:
    case mst_bss:
    case mst_file_bss:
      return builtin_type (objfile)->nodebug_data_symbol;

    case mst_slot_got_plt:
      return builtin_type (objfile)->nodebug_got_plt_symbol;

    default:
      return builtin_type (objfile)->nodebug_unknown_symbol;
    }
}<|MERGE_RESOLUTION|>--- conflicted
+++ resolved
@@ -1,9 +1,5 @@
 /* GDB routines for manipulating the minimal symbol tables.
-<<<<<<< HEAD
-   Copyright (C) 1992-2023 Free Software Foundation, Inc.
-=======
    Copyright (C) 1992-2024 Free Software Foundation, Inc.
->>>>>>> 75e11412
    Contributed by Cygnus Support, using pieces from other GDB modules.
 
    This file is part of GDB.

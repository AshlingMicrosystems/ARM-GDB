--- conflicted
+++ resolved
@@ -1,9 +1,5 @@
 /* Low level Alpha GNU/Linux interface, for GDB when running native.
-<<<<<<< HEAD
-   Copyright (C) 2005-2023 Free Software Foundation, Inc.
-=======
    Copyright (C) 2005-2024 Free Software Foundation, Inc.
->>>>>>> 75e11412
 
    This file is part of GDB.
 

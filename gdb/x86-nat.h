/* Native-dependent code for x86 (i386 and x86-64).

   Low level functions to implement Operating System specific
   code to manipulate x86 debug registers.

<<<<<<< HEAD
   Copyright (C) 2009-2023 Free Software Foundation, Inc.
=======
   Copyright (C) 2009-2024 Free Software Foundation, Inc.
>>>>>>> 75e11412

   This file is part of GDB.

   This program is free software; you can redistribute it and/or modify
   it under the terms of the GNU General Public License as published by
   the Free Software Foundation; either version 3 of the License, or
   (at your option) any later version.

   This program is distributed in the hope that it will be useful,
   but WITHOUT ANY WARRANTY; without even the implied warranty of
   MERCHANTABILITY or FITNESS FOR A PARTICULAR PURPOSE.  See the
   GNU General Public License for more details.

   You should have received a copy of the GNU General Public License
   along with this program.  If not, see <http://www.gnu.org/licenses/>.  */

#ifndef X86_NAT_H
#define X86_NAT_H 1

#include "breakpoint.h"
#include "nat/x86-dregs.h"
#include "target.h"

/* Hardware-assisted breakpoints and watchpoints.  */

/* Use this function to set x86_dr_low debug_register_length field
   rather than setting it directly to check that the length is only
   set once.  It also enables the 'maint set/show show-debug-regs' 
   command.  */

extern void x86_set_debug_register_length (int len);

/* Use this function to reset the x86-nat.c debug register state.  */

extern void x86_cleanup_dregs (void);

/* Return the debug register state for process PID.  If no existing
   state is found for this process, return nullptr.  */

struct x86_debug_reg_state *x86_lookup_debug_reg_state (pid_t pid);

/* Called whenever GDB is no longer debugging process PID.  It deletes
   data structures that keep track of debug register state.  */

extern void x86_forget_process (pid_t pid);

/* Helper functions used by x86_nat_target below.  See their
   definitions.  */

extern int x86_can_use_hw_breakpoint (enum bptype type, int cnt, int othertype);
extern int x86_region_ok_for_hw_watchpoint (CORE_ADDR addr, int len);
extern int x86_stopped_by_watchpoint ();
extern int x86_stopped_data_address (CORE_ADDR *addr_p);
extern int x86_insert_watchpoint (CORE_ADDR addr, int len,
			   enum target_hw_bp_type type,
			   struct expression *cond);
extern int x86_remove_watchpoint (CORE_ADDR addr, int len,
			   enum target_hw_bp_type type,
			   struct expression *cond);
extern int x86_insert_hw_breakpoint (struct gdbarch *gdbarch,
			      struct bp_target_info *bp_tgt);
extern int x86_remove_hw_breakpoint (struct gdbarch *gdbarch,
				     struct bp_target_info *bp_tgt);
extern int x86_stopped_by_hw_breakpoint ();

/* Convenience template mixin used to add x86 watchpoints support to a
   target.  */

template <typename BaseTarget>
struct x86_nat_target : public BaseTarget
{
  /* Hook in the x86 hardware watchpoints/breakpoints support.  */

  int can_use_hw_breakpoint (enum bptype type, int cnt, int othertype) override
  { return x86_can_use_hw_breakpoint (type, cnt, othertype); }

  int region_ok_for_hw_watchpoint (CORE_ADDR addr, int len) override
  { return x86_region_ok_for_hw_watchpoint (addr, len); }

  int insert_watchpoint (CORE_ADDR addr, int len,
			 enum target_hw_bp_type type,
			 struct expression *cond) override
  { return x86_insert_watchpoint (addr, len, type, cond); }

  int remove_watchpoint (CORE_ADDR addr, int len,
			 enum target_hw_bp_type type,
			 struct expression *cond) override
  { return x86_remove_watchpoint (addr, len, type, cond); }

  int insert_hw_breakpoint (struct gdbarch *gdbarch,
			    struct bp_target_info *bp_tgt) override
  { return x86_insert_hw_breakpoint (gdbarch, bp_tgt); }

  int remove_hw_breakpoint (struct gdbarch *gdbarch,
			    struct bp_target_info *bp_tgt) override
  { return x86_remove_hw_breakpoint (gdbarch, bp_tgt); }

  bool stopped_by_watchpoint () override
  { return x86_stopped_by_watchpoint (); }

  bool stopped_data_address (CORE_ADDR *addr_p) override
  { return x86_stopped_data_address (addr_p); }

  /* A target must provide an implementation of the
     "supports_stopped_by_hw_breakpoint" target method before this
     callback will be used.  */
  bool stopped_by_hw_breakpoint () override
  { return x86_stopped_by_hw_breakpoint (); }
};

#endif /* X86_NAT_H */<|MERGE_RESOLUTION|>--- conflicted
+++ resolved
@@ -3,11 +3,7 @@
    Low level functions to implement Operating System specific
    code to manipulate x86 debug registers.
 
-<<<<<<< HEAD
-   Copyright (C) 2009-2023 Free Software Foundation, Inc.
-=======
    Copyright (C) 2009-2024 Free Software Foundation, Inc.
->>>>>>> 75e11412
 
    This file is part of GDB.
 

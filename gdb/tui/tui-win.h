/* TUI window generic functions.

<<<<<<< HEAD
   Copyright (C) 1998-2023 Free Software Foundation, Inc.
=======
   Copyright (C) 1998-2024 Free Software Foundation, Inc.
>>>>>>> 75e11412

   Contributed by Hewlett-Packard Company.

   This file is part of GDB.

   This program is free software; you can redistribute it and/or modify
   it under the terms of the GNU General Public License as published by
   the Free Software Foundation; either version 3 of the License, or
   (at your option) any later version.

   This program is distributed in the hope that it will be useful,
   but WITHOUT ANY WARRANTY; without even the implied warranty of
   MERCHANTABILITY or FITNESS FOR A PARTICULAR PURPOSE.  See the
   GNU General Public License for more details.

   You should have received a copy of the GNU General Public License
   along with this program.  If not, see <http://www.gnu.org/licenses/>.  */

#ifndef TUI_TUI_WIN_H
#define TUI_TUI_WIN_H

#include "tui/tui-data.h"

extern void tui_set_win_focus_to (struct tui_win_info *);
extern void tui_resize_all (void);
extern void tui_refresh_all_win (void);
extern void tui_rehighlight_all (void);

extern chtype tui_border_ulcorner;
extern chtype tui_border_urcorner;
extern chtype tui_border_lrcorner;
extern chtype tui_border_llcorner;
extern chtype tui_border_vline;
extern chtype tui_border_hline;
extern int tui_border_attrs;
extern int tui_active_border_attrs;

extern bool tui_update_variables ();

extern void tui_initialize_win (void);

/* Update gdb's knowledge of the terminal size.  */
extern void tui_update_gdb_sizes (void);

/* Create or get the TUI command list.  */
struct cmd_list_element **tui_get_cmd_list (void);

/* Whether compact source display should be used.  */
extern bool compact_source;

/* Whether the TUI should intercept terminal mouse events.  */
extern bool tui_enable_mouse;

/* Whether to style the source and assembly code highlighted by the TUI's
   current position indicator.  */
extern bool style_tui_current_position;

/* Whether to replace the spaces in the left margin with '_' and '0'.  */
extern bool tui_left_margin_verbose;

#endif /* TUI_TUI_WIN_H */<|MERGE_RESOLUTION|>--- conflicted
+++ resolved
@@ -1,10 +1,6 @@
 /* TUI window generic functions.
 
-<<<<<<< HEAD
-   Copyright (C) 1998-2023 Free Software Foundation, Inc.
-=======
    Copyright (C) 1998-2024 Free Software Foundation, Inc.
->>>>>>> 75e11412
 
    Contributed by Hewlett-Packard Company.
 

/* Output generating routines for GDB CLI.

<<<<<<< HEAD
   Copyright (C) 1999-2023 Free Software Foundation, Inc.
=======
   Copyright (C) 1999-2024 Free Software Foundation, Inc.
>>>>>>> 75e11412

   Contributed by Cygnus Solutions.
   Written by Fernando Nasser for Cygnus.

   This file is part of GDB.

   This program is free software; you can redistribute it and/or modify
   it under the terms of the GNU General Public License as published by
   the Free Software Foundation; either version 3 of the License, or
   (at your option) any later version.

   This program is distributed in the hope that it will be useful,
   but WITHOUT ANY WARRANTY; without even the implied warranty of
   MERCHANTABILITY or FITNESS FOR A PARTICULAR PURPOSE.  See the
   GNU General Public License for more details.

   You should have received a copy of the GNU General Public License
   along with this program.  If not, see <http://www.gnu.org/licenses/>.  */

#include "ui-out.h"
#include "cli-out.h"
#include "completer.h"
#include "readline/readline.h"
#include "cli/cli-style.h"
#include "ui.h"

/* These are the CLI output functions */

/* Mark beginning of a table */

void
cli_ui_out::do_table_begin (int nbrofcols, int nr_rows, const char *tblid)
{
  if (nr_rows == 0)
    m_suppress_output = true;
  else
    /* Only the table suppresses the output and, fortunately, a table
       is not a recursive data structure.  */
    gdb_assert (!m_suppress_output);
}

/* Mark beginning of a table body */

void
cli_ui_out::do_table_body ()
{
  if (m_suppress_output)
    return;

  /* first, close the table header line */
  text ("\n");
}

/* Mark end of a table */

void
cli_ui_out::do_table_end ()
{
  m_suppress_output = false;
}

/* Specify table header */

void
cli_ui_out::do_table_header (int width, ui_align alignment,
			     const std::string &col_name,
			     const std::string &col_hdr)
{
  if (m_suppress_output)
    return;

  do_field_string (0, width, alignment, 0, col_hdr.c_str (),
		   ui_file_style ());
}

/* Mark beginning of a list */

void
cli_ui_out::do_begin (ui_out_type type, const char *id)
{
}

/* Mark end of a list */

void
cli_ui_out::do_end (ui_out_type type)
{
}

/* output an int field */

void
cli_ui_out::do_field_signed (int fldno, int width, ui_align alignment,
			     const char *fldname, LONGEST value,
			     const ui_file_style &style)
{
  if (m_suppress_output)
    return;

  do_field_string (fldno, width, alignment, fldname, plongest (value),
		   style);
}

/* output an unsigned field */

void
cli_ui_out::do_field_unsigned (int fldno, int width, ui_align alignment,
			       const char *fldname, ULONGEST value)
{
  if (m_suppress_output)
    return;

  do_field_string (fldno, width, alignment, fldname, pulongest (value),
		   ui_file_style ());
}

/* used to omit a field */

void
cli_ui_out::do_field_skip (int fldno, int width, ui_align alignment,
			   const char *fldname)
{
  if (m_suppress_output)
    return;

  do_field_string (fldno, width, alignment, fldname, "",
		   ui_file_style ());
}

/* other specific cli_field_* end up here so alignment and field
   separators are both handled by cli_field_string */

void
cli_ui_out::do_field_string (int fldno, int width, ui_align align,
			     const char *fldname, const char *string,
			     const ui_file_style &style)
{
  int before = 0;
  int after = 0;

  if (m_suppress_output)
    return;

  if ((align != ui_noalign) && string)
    {
      before = width - strlen (string);
      if (before <= 0)
	before = 0;
      else
	{
	  if (align == ui_right)
	    after = 0;
	  else if (align == ui_left)
	    {
	      after = before;
	      before = 0;
	    }
	  else
	    /* ui_center */
	    {
	      after = before / 2;
	      before -= after;
	    }
	}
    }

  if (before)
    spaces (before);

  if (string)
    {
      ui_file *stream = m_streams.back ();
      stream->emit_style_escape (style);
      stream->puts (string);
      stream->emit_style_escape (ui_file_style ());
    }

  if (after)
    spaces (after);

  if (align != ui_noalign)
    field_separator ();
}

/* Output field containing ARGS using printf formatting in FORMAT.  */

void
cli_ui_out::do_field_fmt (int fldno, int width, ui_align align,
			  const char *fldname, const ui_file_style &style,
			  const char *format, va_list args)
{
  if (m_suppress_output)
    return;

  std::string str = string_vprintf (format, args);

  do_field_string (fldno, width, align, fldname, str.c_str (), style);
}

void
cli_ui_out::do_spaces (int numspaces)
{
  if (m_suppress_output)
    return;

  print_spaces (numspaces, m_streams.back ());
}

void
cli_ui_out::do_text (const char *string)
{
  if (m_suppress_output)
    return;

  gdb_puts (string, m_streams.back ());
}

void
cli_ui_out::do_message (const ui_file_style &style,
			const char *format, va_list args)
{
  if (m_suppress_output)
    return;

  std::string str = string_vprintf (format, args);
  if (!str.empty ())
    {
      ui_file *stream = m_streams.back ();
      stream->emit_style_escape (style);
      stream->puts (str.c_str ());
      stream->emit_style_escape (ui_file_style ());
    }
}

void
cli_ui_out::do_wrap_hint (int indent)
{
  if (m_suppress_output)
    return;

  m_streams.back ()->wrap_here (indent);
}

void
cli_ui_out::do_flush ()
{
  gdb_flush (m_streams.back ());
}

/* OUTSTREAM as non-NULL will push OUTSTREAM on the stack of output streams
   and make it therefore active.  OUTSTREAM as NULL will pop the last pushed
   output stream; it is an internal error if it does not exist.  */

void
cli_ui_out::do_redirect (ui_file *outstream)
{
  if (outstream != NULL)
    m_streams.push_back (outstream);
  else
    m_streams.pop_back ();
}

/* Initialize a progress update to be displayed with
   cli_ui_out::do_progress_notify.  */

void
cli_ui_out::do_progress_start ()
{
  m_progress_info.emplace_back ();
}

#define MIN_CHARS_PER_LINE 50
#define MAX_CHARS_PER_LINE 4096

/* Print a progress update.  MSG is a string to be printed on the line above
   the progress bar.  TOTAL is the size of the download whose progress is
   being displayed.  UNIT should be the unit of TOTAL (ex. "K"). If HOWMUCH
   is between 0.0 and 1.0, a progress bar is displayed indicating the percentage
   of completion and the download size.  If HOWMUCH is negative, a progress
   indicator will tick across the screen.  If the output stream is not a tty
   then only MSG is printed.

   - printed for tty, HOWMUCH between 0.0 and 1.0:
	<MSG
	[#########                  ]  HOWMUCH*100% (TOTAL UNIT)\r>
   - printed for tty, HOWMUCH < 0.0:
	<MSG
	[    ###                    ]\r>
   - printed for not-a-tty:
	<MSG...\n>
*/

void
cli_ui_out::do_progress_notify (const std::string &msg,
				const char *unit,
				double howmuch, double total)
{
  int chars_per_line = get_chars_per_line ();
  struct ui_file *stream = get_unbuffered (m_streams.back ());
  cli_progress_info &info (m_progress_info.back ());

  if (chars_per_line > MAX_CHARS_PER_LINE)
    chars_per_line = MAX_CHARS_PER_LINE;

  if (info.state == progress_update::START)
    {
      if (stream->isatty ()
	  && current_ui->input_interactive_p ()
	  && chars_per_line >= MIN_CHARS_PER_LINE)
	{
	  gdb_printf (stream, "%s\n", msg.c_str ());
	  info.state = progress_update::BAR;
	}
      else
	{
	  gdb_printf (stream, "%s...\n", msg.c_str ());
	  info.state = progress_update::WORKING;
	}
    }

  if (info.state != progress_update::BAR
      || chars_per_line < MIN_CHARS_PER_LINE)
    return;

  if (total > 0 && howmuch >= 0 && howmuch <= 1.0)
    {
      std::string progress = string_printf (" %3.f%% (%.2f %s)",
					    howmuch * 100, total,
					    unit);
      int width = chars_per_line - progress.size () - 4;
      int max = width * howmuch;

      std::string display = "\r[";

      for (int i = 0; i < width; ++i)
	if (i < max)
	  display += "#";
	else
	  display += " ";

      display += "]" + progress;
      gdb_printf (stream, "%s", display.c_str ());
      gdb_flush (stream);
    }
  else
    {
      using namespace std::chrono;
      milliseconds diff = duration_cast<milliseconds>
	(steady_clock::now () - info.last_update);

      /* Advance the progress indicator at a rate of 1 tick every
	 every 0.5 seconds.  */
      if (diff.count () >= 500)
	{
	  int width = chars_per_line - 4;

	  gdb_printf (stream, "\r[");
	  for (int i = 0; i < width; ++i)
	    {
	      if (i == info.pos % width
		  || i == (info.pos + 1) % width
		  || i == (info.pos + 2) % width)
		gdb_printf (stream, "#");
	      else
		gdb_printf (stream, " ");
	    }

	  gdb_printf (stream, "]");
	  gdb_flush (stream);
	  info.last_update = steady_clock::now ();
	  info.pos++;
	}
    }

  return;
}

/* Clear do_progress_notify output from the current line.  Overwrites the
   notification with whitespace.  */

void
cli_ui_out::clear_progress_notify ()
{
  struct ui_file *stream = get_unbuffered (m_streams.back ());
  int chars_per_line = get_chars_per_line ();

  scoped_restore save_pagination
    = make_scoped_restore (&pagination_enabled, false);

  if (!stream->isatty ()
      || !current_ui->input_interactive_p ()
      || chars_per_line < MIN_CHARS_PER_LINE)
    return;

  if (chars_per_line > MAX_CHARS_PER_LINE)
    chars_per_line = MAX_CHARS_PER_LINE;

  gdb_printf (stream, "\r");
  for (int i = 0; i < chars_per_line; ++i)
    gdb_printf (stream, " ");
  gdb_printf (stream, "\r");

  gdb_flush (stream);
}

/* Remove the most recent progress update from the progress_info stack
   and overwrite the current line with whitespace.  */

void
cli_ui_out::do_progress_end ()
{
  struct ui_file *stream = m_streams.back ();
  cli_progress_info &info (m_progress_info.back ());

  if (stream->isatty () && info.state != progress_update::START)
    clear_progress_notify ();

  m_progress_info.pop_back ();
}

/* local functions */

void
cli_ui_out::field_separator ()
{
  gdb_putc (' ', m_streams.back ());
}

/* Constructor for cli_ui_out.  */

cli_ui_out::cli_ui_out (ui_file *stream, ui_out_flags flags)
: ui_out (flags),
  m_suppress_output (false)
{
  gdb_assert (stream != NULL);

  m_streams.push_back (stream);
}

cli_ui_out::~cli_ui_out ()
{
}

ui_file *
cli_ui_out::set_stream (struct ui_file *stream)
{
  ui_file *old;

  old = m_streams.back ();
  m_streams.back () = stream;

  return old;
}

bool
cli_ui_out::can_emit_style_escape () const
{
  return m_streams.back ()->can_emit_style_escape ();
}

/* CLI interface to display tab-completion matches.  */

/* CLI version of displayer.crlf.  */

static void
cli_mld_crlf (const struct match_list_displayer *displayer)
{
  rl_crlf ();
}

/* CLI version of displayer.putch.  */

static void
cli_mld_putch (const struct match_list_displayer *displayer, int ch)
{
  putc (ch, rl_outstream);
}

/* CLI version of displayer.puts.  */

static void
cli_mld_puts (const struct match_list_displayer *displayer, const char *s)
{
  fputs (s, rl_outstream);
}

/* CLI version of displayer.flush.  */

static void
cli_mld_flush (const struct match_list_displayer *displayer)
{
  fflush (rl_outstream);
}

extern "C" void _rl_erase_entire_line (void);

/* CLI version of displayer.erase_entire_line.  */

static void
cli_mld_erase_entire_line (const struct match_list_displayer *displayer)
{
  _rl_erase_entire_line ();
}

/* CLI version of displayer.beep.  */

static void
cli_mld_beep (const struct match_list_displayer *displayer)
{
  rl_ding ();
}

/* CLI version of displayer.read_key.  */

static int
cli_mld_read_key (const struct match_list_displayer *displayer)
{
  return rl_read_key ();
}

/* CLI version of rl_completion_display_matches_hook.
   See gdb_display_match_list for a description of the arguments.  */

void
cli_display_match_list (char **matches, int len, int max)
{
  struct match_list_displayer displayer;

  rl_get_screen_size (&displayer.height, &displayer.width);
  displayer.crlf = cli_mld_crlf;
  displayer.putch = cli_mld_putch;
  displayer.puts = cli_mld_puts;
  displayer.flush = cli_mld_flush;
  displayer.erase_entire_line = cli_mld_erase_entire_line;
  displayer.beep = cli_mld_beep;
  displayer.read_key = cli_mld_read_key;

  gdb_display_match_list (matches, len, max, &displayer);
  rl_forced_update_display ();
}<|MERGE_RESOLUTION|>--- conflicted
+++ resolved
@@ -1,10 +1,6 @@
 /* Output generating routines for GDB CLI.
 
-<<<<<<< HEAD
-   Copyright (C) 1999-2023 Free Software Foundation, Inc.
-=======
    Copyright (C) 1999-2024 Free Software Foundation, Inc.
->>>>>>> 75e11412
 
    Contributed by Cygnus Solutions.
    Written by Fernando Nasser for Cygnus.

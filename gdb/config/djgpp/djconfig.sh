--- conflicted
+++ resolved
@@ -5,11 +5,7 @@
 # configuring other GNU programs for DJGPP.
 #
 #=====================================================================
-<<<<<<< HEAD
-# Copyright (C) 1997-2023 Free Software Foundation, Inc.
-=======
 # Copyright (C) 1997-2024 Free Software Foundation, Inc.
->>>>>>> 75e11412
 #
 # Originally written by Robert Hoehne, revised by Eli Zaretskii.
 # This file is part of GDB.

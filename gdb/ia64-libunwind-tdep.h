/* Frame unwinder for ia64 frames with libunwind frame information.

<<<<<<< HEAD
   Copyright (C) 2003-2023 Free Software Foundation, Inc.
=======
   Copyright (C) 2003-2024 Free Software Foundation, Inc.
>>>>>>> 75e11412

   Contributed by Jeff Johnston.

   This file is part of GDB.

   This program is free software; you can redistribute it and/or modify
   it under the terms of the GNU General Public License as published by
   the Free Software Foundation; either version 3 of the License, or
   (at your option) any later version.

   This program is distributed in the hope that it will be useful,
   but WITHOUT ANY WARRANTY; without even the implied warranty of
   MERCHANTABILITY or FITNESS FOR A PARTICULAR PURPOSE.  See the
   GNU General Public License for more details.

   You should have received a copy of the GNU General Public License
   along with this program.  If not, see <http://www.gnu.org/licenses/>.  */

#ifndef IA64_LIBUNWIND_TDEP_H
#define IA64_LIBUNWIND_TDEP_H 1

class frame_info_ptr;
struct frame_id;
struct regcache;
struct gdbarch;
struct frame_unwind;

/* IA-64 is the only target that currently uses libunwind.  If some
   other target wants to use it, we will need to do some abstracting
   in order to make it possible to have more than one
   ia64-libunwind-tdep instance.  Including "libunwind.h" is wrong as
   that ends up including the libunwind-$(arch).h for the host gdb is
   running on.  */
#include "libunwind-ia64.h"

#include "gdbarch.h"

struct libunwind_descr
{
  int (*gdb2uw) (int) = nullptr;
  int (*uw2gdb) (int) = nullptr;
  int (*is_fpreg) (int) = nullptr;
  void *accessors = nullptr;
  void *special_accessors = nullptr;
};

int libunwind_frame_sniffer (const struct frame_unwind *self,
			     const frame_info_ptr &this_frame,
			     void **this_cache);
			  
int libunwind_sigtramp_frame_sniffer (const struct frame_unwind *self,
				      const frame_info_ptr &this_frame,
				      void **this_cache);

void libunwind_frame_set_descr (struct gdbarch *arch,
				struct libunwind_descr *descr);

void libunwind_frame_this_id (const frame_info_ptr &this_frame, void **this_cache,
			      struct frame_id *this_id);
struct value *libunwind_frame_prev_register (const frame_info_ptr &this_frame,
					     void **this_cache, int regnum);
void libunwind_frame_dealloc_cache (frame_info_ptr self, void *cache);

int libunwind_is_initialized (void);

int libunwind_search_unwind_table (void *as, long ip, void *di,
				   void *pi, int need_unwind_info, void *args);

unw_word_t libunwind_find_dyn_list (unw_addr_space_t, unw_dyn_info_t *,
				    void *);

int libunwind_get_reg_special (struct gdbarch *gdbarch,
			       readable_regcache *regcache,
			       int regnum, void *buf);

#endif /* IA64_LIBUNWIND_TDEP_H */<|MERGE_RESOLUTION|>--- conflicted
+++ resolved
@@ -1,10 +1,6 @@
 /* Frame unwinder for ia64 frames with libunwind frame information.
 
-<<<<<<< HEAD
-   Copyright (C) 2003-2023 Free Software Foundation, Inc.
-=======
    Copyright (C) 2003-2024 Free Software Foundation, Inc.
->>>>>>> 75e11412
 
    Contributed by Jeff Johnston.
 

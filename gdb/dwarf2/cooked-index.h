--- conflicted
+++ resolved
@@ -1,10 +1,6 @@
 /* DIE indexing 
 
-<<<<<<< HEAD
-   Copyright (C) 2022-2023 Free Software Foundation, Inc.
-=======
    Copyright (C) 2022-2024 Free Software Foundation, Inc.
->>>>>>> 75e11412
 
    This file is part of GDB.
 
@@ -67,12 +63,6 @@
 };
 DEF_ENUM_FLAGS_TYPE (enum cooked_index_flag_enum, cooked_index_flag);
 
-<<<<<<< HEAD
-/* Return true if LANG requires canonicalization.  This is used
-   primarily to work around an issue computing the name of "main".
-   This function must be kept in sync with
-   cooked_index_shard::do_finalize.  */
-=======
 /* Type representing either a resolved or deferred cooked_index_entry.  */
 
 union cooked_index_entry_ref
@@ -99,7 +89,6 @@
    primarily to work around an issue computing the name of "main".
    This function must be kept in sync with
    cooked_index_shard::finalize.  */
->>>>>>> 75e11412
 
 extern bool language_requires_canonicalization (enum language lang);
 
@@ -222,64 +211,6 @@
     m_parent_entry.resolved = parent;
   }
 
-<<<<<<< HEAD
-  /* Construct the fully-qualified name of this entry and return a
-     pointer to it.  If allocation is needed, it will be done on
-     STORAGE.  FOR_MAIN is true if we are computing the name of the
-     "main" entry -- one marked DW_AT_main_subprogram.  This matters
-     for avoiding name canonicalization and also a related race (if
-     "main" computation is done during finalization).  */
-  const char *full_name (struct obstack *storage, bool for_main = false) const;
-
-  /* Comparison modes for the 'compare' function.  See the function
-     for a description.  */
-  enum comparison_mode
-  {
-    MATCH,
-    SORT,
-    COMPLETE,
-  };
-
-  /* Compare two strings, case-insensitively.  Return -1 if STRA is
-     less than STRB, 0 if they are equal, and 1 if STRA is greater.
-
-     When comparing, '<' is considered to be less than all other
-     printable characters.  This ensures that "t<x>" sorts before
-     "t1", which is necessary when looking up "t".  This '<' handling
-     is to ensure that certain C++ lookups work correctly.  It is
-     inexact, and applied regardless of the search language, but this
-     is ok because callers of this code do more precise filtering
-     according to their needs.  This is also why using a
-     case-insensitive comparison works even for languages that are
-     case sensitive.
-
-     MODE controls how the comparison proceeds.
-
-     MODE==SORT is used when sorting and the only special '<' handling
-     that it does is to ensure that '<' sorts before all other
-     printable characters.  This ensures that the resulting ordering
-     will be binary-searchable.
-
-     MODE==MATCH is used when searching for a symbol.  In this case,
-     STRB must always be the search name, and STRA must be the name in
-     the index that is under consideration.  In compare mode, early
-     termination of STRB may match STRA -- for example, "t<int>" and
-     "t" will be considered to be equal.  (However, if A=="t" and
-     B=="t<int>", then this will not consider them as equal.)
-
-     MODE==COMPLETE is used when searching for a symbol for
-     completion.  In this case, STRB must always be the search name,
-     and STRA must be the name in the index that is under
-     consideration.  In completion mode, early termination of STRB
-     always results in a match.  */
-  static int compare (const char *stra, const char *strb,
-		      comparison_mode mode);
-
-  /* Compare two entries by canonical name.  */
-  bool operator< (const cooked_index_entry &other) const
-  {
-    return compare (canonical, other.canonical, SORT) < 0;
-=======
   /* Return parent entry.  */
   const cooked_index_entry *get_parent () const
   {
@@ -292,7 +223,6 @@
   {
     gdb_assert ((flags & IS_PARENT_DEFERRED) != 0);
     return m_parent_entry.deferred;
->>>>>>> 75e11412
   }
 
   /* The name as it appears in DWARF.  This always points into one of
@@ -317,11 +247,6 @@
 
   /* A helper method for full_name.  Emits the full scope of this
      object, followed by the separator, to STORAGE.  If this entry has
-<<<<<<< HEAD
-     a parent, its write_scope method is called first.  */
-  void write_scope (struct obstack *storage, const char *sep,
-		    bool for_name) const;
-=======
      a parent, its write_scope method is called first.  FOR_MAIN is
      true when computing the name of 'main'; see full_name.  */
   void write_scope (struct obstack *storage, const char *sep,
@@ -331,7 +256,6 @@
      Otherwise, it points to the parent entry, such as a namespace or
      class.  */
   cooked_index_entry_ref m_parent_entry;
->>>>>>> 75e11412
 };
 
 class cooked_index;
@@ -379,11 +303,7 @@
   /* Look up an entry by name.  Returns a range of all matching
      results.  If COMPLETING is true, then a larger range, suitable
      for completion, will be returned.  */
-<<<<<<< HEAD
-  range find (const std::string &name, bool completing);
-=======
   range find (const std::string &name, bool completing) const;
->>>>>>> 75e11412
 
 private:
 

/* Frame unwinder for frames with DWARF Call Frame Information.

<<<<<<< HEAD
   Copyright (C) 2003-2023 Free Software Foundation, Inc.
=======
   Copyright (C) 2003-2024 Free Software Foundation, Inc.
>>>>>>> 75e11412

   Contributed by Mark Kettenis.

   This file is part of GDB.

   This program is free software; you can redistribute it and/or modify
   it under the terms of the GNU General Public License as published by
   the Free Software Foundation; either version 3 of the License, or
   (at your option) any later version.

   This program is distributed in the hope that it will be useful,
   but WITHOUT ANY WARRANTY; without even the implied warranty of
   MERCHANTABILITY or FITNESS FOR A PARTICULAR PURPOSE.  See the
   GNU General Public License for more details.

   You should have received a copy of the GNU General Public License
   along with this program.  If not, see <http://www.gnu.org/licenses/>.  */

#include "dwarf2/expr.h"
#include "dwarf2.h"
#include "dwarf2/leb.h"
#include "frame.h"
#include "frame-base.h"
#include "frame-unwind.h"
#include "gdbtypes.h"
#include "symtab.h"
#include "objfiles.h"
#include "regcache.h"
#include "value.h"
#include "record.h"

#include "complaints.h"
#include "dwarf2/frame.h"
#include "dwarf2/read.h"
#include "dwarf2/public.h"
#include "dwarf2/loc.h"
#include "dwarf2/frame-tailcall.h"
#include "gdbsupport/gdb_binary_search.h"
#if GDB_SELF_TEST
#include "gdbsupport/selftest.h"
#include "selftest-arch.h"
#endif
#include <unordered_map>

#include <algorithm>

struct comp_unit;

/* Call Frame Information (CFI).  */

/* Common Information Entry (CIE).  */

struct dwarf2_cie
{
  /* Computation Unit for this CIE.  */
  struct comp_unit *unit;

  /* Offset into the .debug_frame section where this CIE was found.
     Used to identify this CIE.  */
  ULONGEST cie_pointer;

  /* Constant that is factored out of all advance location
     instructions.  */
  ULONGEST code_alignment_factor;

  /* Constants that is factored out of all offset instructions.  */
  LONGEST data_alignment_factor;

  /* Return address column.  */
  ULONGEST return_address_register;

  /* Instruction sequence to initialize a register set.  */
  const gdb_byte *initial_instructions;
  const gdb_byte *end;

  /* Saved augmentation, in case it's needed later.  */
  const char *augmentation;

  /* Encoding of addresses.  */
  gdb_byte encoding;

  /* Target address size in bytes.  */
  int addr_size;

  /* Target pointer size in bytes.  */
  int ptr_size;

  /* True if a 'z' augmentation existed.  */
  unsigned char saw_z_augmentation;

  /* True if an 'S' augmentation existed.  */
  unsigned char signal_frame;

  /* The version recorded in the CIE.  */
  unsigned char version;

  /* The segment size.  */
  unsigned char segment_size;
};

/* The CIE table is used to find CIEs during parsing, but then
   discarded.  It maps from the CIE's offset to the CIE.  */
typedef std::unordered_map<ULONGEST, dwarf2_cie *> dwarf2_cie_table;

/* Frame Description Entry (FDE).  */

struct dwarf2_fde
{
  /* Return the final location in this FDE.  */
  unrelocated_addr end_addr () const
  {
    return (unrelocated_addr) ((ULONGEST) initial_location
			       + address_range);
  }

  /* CIE for this FDE.  */
  struct dwarf2_cie *cie;

  /* First location associated with this FDE.  */
  unrelocated_addr initial_location;

  /* Number of bytes of program instructions described by this FDE.  */
  ULONGEST address_range;

  /* Instruction sequence.  */
  const gdb_byte *instructions;
  const gdb_byte *end;

  /* True if this FDE is read from a .eh_frame instead of a .debug_frame
     section.  */
  unsigned char eh_frame_p;
};

typedef std::vector<dwarf2_fde *> dwarf2_fde_table;

/* A minimal decoding of DWARF2 compilation units.  We only decode
   what's needed to get to the call frame information.  */

struct comp_unit
{
  comp_unit (struct objfile *objf)
    : abfd (objf->obfd.get ())
  {
  }

  /* Keep the bfd convenient.  */
  bfd *abfd;

  /* Pointer to the .debug_frame section loaded into memory.  */
  const gdb_byte *dwarf_frame_buffer = nullptr;

  /* Length of the loaded .debug_frame section.  */
  bfd_size_type dwarf_frame_size = 0;

  /* Pointer to the .debug_frame section.  */
  asection *dwarf_frame_section = nullptr;

  /* Base for DW_EH_PE_datarel encodings.  */
  bfd_vma dbase = 0;

  /* Base for DW_EH_PE_textrel encodings.  */
  bfd_vma tbase = 0;

  /* The FDE table.  */
  dwarf2_fde_table fde_table;

  /* Hold data used by this module.  */
  auto_obstack obstack;
};

static struct dwarf2_fde *dwarf2_frame_find_fde
  (CORE_ADDR *pc, dwarf2_per_objfile **out_per_objfile);

static int dwarf2_frame_adjust_regnum (struct gdbarch *gdbarch, int regnum,
				       int eh_frame_p);

static ULONGEST read_encoded_value (struct comp_unit *unit, gdb_byte encoding,
				    int ptr_len, const gdb_byte *buf,
				    unsigned int *bytes_read_ptr,
				    unrelocated_addr func_base);


/* See dwarf2/frame.h.  */
bool dwarf2_frame_unwinders_enabled_p = true;

/* Store the length the expression for the CFA in the `cfa_reg' field,
   which is unused in that case.  */
#define cfa_exp_len cfa_reg

dwarf2_frame_state::dwarf2_frame_state (CORE_ADDR pc_, struct dwarf2_cie *cie)
  : pc (pc_), data_align (cie->data_alignment_factor),
    code_align (cie->code_alignment_factor),
    retaddr_column (cie->return_address_register)
{
}

/* Execute the required actions for both the DW_CFA_restore and
DW_CFA_restore_extended instructions.  */
static void
dwarf2_restore_rule (struct gdbarch *gdbarch, ULONGEST reg_num,
		     struct dwarf2_frame_state *fs, int eh_frame_p)
{
  ULONGEST reg;

  reg = dwarf2_frame_adjust_regnum (gdbarch, reg_num, eh_frame_p);
  fs->regs.alloc_regs (reg + 1);

  /* Check if this register was explicitly initialized in the
  CIE initial instructions.  If not, default the rule to
  UNSPECIFIED.  */
  if (reg < fs->initial.reg.size ())
    fs->regs.reg[reg] = fs->initial.reg[reg];
  else
    fs->regs.reg[reg].how = DWARF2_FRAME_REG_UNSPECIFIED;

  if (fs->regs.reg[reg].how == DWARF2_FRAME_REG_UNSPECIFIED)
    {
      int regnum = dwarf_reg_to_regnum (gdbarch, reg);

      complaint (_("\
incomplete CFI data; DW_CFA_restore unspecified\n\
register %s (#%d) at %s"),
		 gdbarch_register_name (gdbarch, regnum), regnum,
		 paddress (gdbarch, fs->pc));
    }
}

static CORE_ADDR
execute_stack_op (const gdb_byte *exp, ULONGEST len, int addr_size,
		  const frame_info_ptr &this_frame, CORE_ADDR initial,
		  int initial_in_stack_memory, dwarf2_per_objfile *per_objfile)
{
  dwarf_expr_context ctx (per_objfile, addr_size);
  scoped_value_mark free_values;

  ctx.push_address (initial, initial_in_stack_memory);
  value *result_val = ctx.evaluate (exp, len, true, nullptr, this_frame);

  if (result_val->lval () == lval_memory)
    return result_val->address ();
  else
    return value_as_address (result_val);
}


/* Execute FDE program from INSN_PTR possibly up to INSN_END or up to inferior
   PC.  Modify FS state accordingly.  Return current INSN_PTR where the
   execution has stopped, one can resume it on the next call.  */

static const gdb_byte *
execute_cfa_program (struct dwarf2_fde *fde, const gdb_byte *insn_ptr,
		     const gdb_byte *insn_end, struct gdbarch *gdbarch,
		     CORE_ADDR pc, struct dwarf2_frame_state *fs,
		     CORE_ADDR text_offset)
{
  int eh_frame_p = fde->eh_frame_p;
  unsigned int bytes_read;
  enum bfd_endian byte_order = gdbarch_byte_order (gdbarch);

  while (insn_ptr < insn_end && fs->pc <= pc)
    {
      gdb_byte insn = *insn_ptr++;
      uint64_t utmp, reg;
      int64_t offset;

      if ((insn & 0xc0) == DW_CFA_advance_loc)
	fs->pc += (insn & 0x3f) * fs->code_align;
      else if ((insn & 0xc0) == DW_CFA_offset)
	{
	  reg = insn & 0x3f;
	  reg = dwarf2_frame_adjust_regnum (gdbarch, reg, eh_frame_p);
	  insn_ptr = safe_read_uleb128 (insn_ptr, insn_end, &utmp);
	  offset = utmp * fs->data_align;
	  fs->regs.alloc_regs (reg + 1);
	  fs->regs.reg[reg].how = DWARF2_FRAME_REG_SAVED_OFFSET;
	  fs->regs.reg[reg].loc.offset = offset;
	}
      else if ((insn & 0xc0) == DW_CFA_restore)
	{
	  reg = insn & 0x3f;
	  dwarf2_restore_rule (gdbarch, reg, fs, eh_frame_p);
	}
      else
	{
	  switch (insn)
	    {
	    case DW_CFA_set_loc:
	      fs->pc = read_encoded_value (fde->cie->unit, fde->cie->encoding,
					   fde->cie->ptr_size, insn_ptr,
					   &bytes_read, fde->initial_location);
	      /* Apply the text offset for relocatable objects.  */
	      fs->pc += text_offset;
	      insn_ptr += bytes_read;
	      break;

	    case DW_CFA_advance_loc1:
	      utmp = extract_unsigned_integer (insn_ptr, 1, byte_order);
	      fs->pc += utmp * fs->code_align;
	      insn_ptr++;
	      break;
	    case DW_CFA_advance_loc2:
	      utmp = extract_unsigned_integer (insn_ptr, 2, byte_order);
	      fs->pc += utmp * fs->code_align;
	      insn_ptr += 2;
	      break;
	    case DW_CFA_advance_loc4:
	      utmp = extract_unsigned_integer (insn_ptr, 4, byte_order);
	      fs->pc += utmp * fs->code_align;
	      insn_ptr += 4;
	      break;

	    case DW_CFA_offset_extended:
	      insn_ptr = safe_read_uleb128 (insn_ptr, insn_end, &reg);
	      reg = dwarf2_frame_adjust_regnum (gdbarch, reg, eh_frame_p);
	      insn_ptr = safe_read_uleb128 (insn_ptr, insn_end, &utmp);
	      offset = utmp * fs->data_align;
	      fs->regs.alloc_regs (reg + 1);
	      fs->regs.reg[reg].how = DWARF2_FRAME_REG_SAVED_OFFSET;
	      fs->regs.reg[reg].loc.offset = offset;
	      break;

	    case DW_CFA_restore_extended:
	      insn_ptr = safe_read_uleb128 (insn_ptr, insn_end, &reg);
	      dwarf2_restore_rule (gdbarch, reg, fs, eh_frame_p);
	      break;

	    case DW_CFA_undefined:
	      insn_ptr = safe_read_uleb128 (insn_ptr, insn_end, &reg);
	      reg = dwarf2_frame_adjust_regnum (gdbarch, reg, eh_frame_p);
	      fs->regs.alloc_regs (reg + 1);
	      fs->regs.reg[reg].how = DWARF2_FRAME_REG_UNDEFINED;
	      break;

	    case DW_CFA_same_value:
	      insn_ptr = safe_read_uleb128 (insn_ptr, insn_end, &reg);
	      reg = dwarf2_frame_adjust_regnum (gdbarch, reg, eh_frame_p);
	      fs->regs.alloc_regs (reg + 1);
	      fs->regs.reg[reg].how = DWARF2_FRAME_REG_SAME_VALUE;
	      break;

	    case DW_CFA_register:
	      insn_ptr = safe_read_uleb128 (insn_ptr, insn_end, &reg);
	      reg = dwarf2_frame_adjust_regnum (gdbarch, reg, eh_frame_p);
	      insn_ptr = safe_read_uleb128 (insn_ptr, insn_end, &utmp);
	      utmp = dwarf2_frame_adjust_regnum (gdbarch, utmp, eh_frame_p);
	      fs->regs.alloc_regs (reg + 1);
	      fs->regs.reg[reg].how = DWARF2_FRAME_REG_SAVED_REG;
	      fs->regs.reg[reg].loc.reg = utmp;
	      break;

	    case DW_CFA_remember_state:
	      {
		struct dwarf2_frame_state_reg_info *new_rs;

		new_rs = new dwarf2_frame_state_reg_info (fs->regs);
		fs->regs.prev = new_rs;
	      }
	      break;

	    case DW_CFA_restore_state:
	      {
		struct dwarf2_frame_state_reg_info *old_rs = fs->regs.prev;

		if (old_rs == NULL)
		  {
		    complaint (_("\
bad CFI data; mismatched DW_CFA_restore_state at %s"),
			       paddress (gdbarch, fs->pc));
		  }
		else
		  fs->regs = std::move (*old_rs);
	      }
	      break;

	    case DW_CFA_def_cfa:
	      insn_ptr = safe_read_uleb128 (insn_ptr, insn_end, &reg);
	      fs->regs.cfa_reg = reg;
	      insn_ptr = safe_read_uleb128 (insn_ptr, insn_end, &utmp);

	      if (fs->armcc_cfa_offsets_sf)
		utmp *= fs->data_align;

	      fs->regs.cfa_offset = utmp;
	      fs->regs.cfa_how = CFA_REG_OFFSET;
	      break;

	    case DW_CFA_def_cfa_register:
	      insn_ptr = safe_read_uleb128 (insn_ptr, insn_end, &reg);
	      fs->regs.cfa_reg = dwarf2_frame_adjust_regnum (gdbarch, reg,
							     eh_frame_p);
	      fs->regs.cfa_how = CFA_REG_OFFSET;
	      break;

	    case DW_CFA_def_cfa_offset:
	      insn_ptr = safe_read_uleb128 (insn_ptr, insn_end, &utmp);

	      if (fs->armcc_cfa_offsets_sf)
		utmp *= fs->data_align;

	      fs->regs.cfa_offset = utmp;
	      /* cfa_how deliberately not set.  */
	      break;

	    case DW_CFA_nop:
	      break;

	    case DW_CFA_def_cfa_expression:
	      insn_ptr = safe_read_uleb128 (insn_ptr, insn_end, &utmp);
	      fs->regs.cfa_exp_len = utmp;
	      fs->regs.cfa_exp = insn_ptr;
	      fs->regs.cfa_how = CFA_EXP;
	      insn_ptr += fs->regs.cfa_exp_len;
	      break;

	    case DW_CFA_expression:
	      insn_ptr = safe_read_uleb128 (insn_ptr, insn_end, &reg);
	      reg = dwarf2_frame_adjust_regnum (gdbarch, reg, eh_frame_p);
	      fs->regs.alloc_regs (reg + 1);
	      insn_ptr = safe_read_uleb128 (insn_ptr, insn_end, &utmp);
	      fs->regs.reg[reg].loc.exp.start = insn_ptr;
	      fs->regs.reg[reg].loc.exp.len = utmp;
	      fs->regs.reg[reg].how = DWARF2_FRAME_REG_SAVED_EXP;
	      insn_ptr += utmp;
	      break;

	    case DW_CFA_offset_extended_sf:
	      insn_ptr = safe_read_uleb128 (insn_ptr, insn_end, &reg);
	      reg = dwarf2_frame_adjust_regnum (gdbarch, reg, eh_frame_p);
	      insn_ptr = safe_read_sleb128 (insn_ptr, insn_end, &offset);
	      offset *= fs->data_align;
	      fs->regs.alloc_regs (reg + 1);
	      fs->regs.reg[reg].how = DWARF2_FRAME_REG_SAVED_OFFSET;
	      fs->regs.reg[reg].loc.offset = offset;
	      break;

	    case DW_CFA_val_offset:
	      insn_ptr = safe_read_uleb128 (insn_ptr, insn_end, &reg);
	      fs->regs.alloc_regs (reg + 1);
	      insn_ptr = safe_read_uleb128 (insn_ptr, insn_end, &utmp);
	      offset = utmp * fs->data_align;
	      fs->regs.reg[reg].how = DWARF2_FRAME_REG_SAVED_VAL_OFFSET;
	      fs->regs.reg[reg].loc.offset = offset;
	      break;

	    case DW_CFA_val_offset_sf:
	      insn_ptr = safe_read_uleb128 (insn_ptr, insn_end, &reg);
	      fs->regs.alloc_regs (reg + 1);
	      insn_ptr = safe_read_sleb128 (insn_ptr, insn_end, &offset);
	      offset *= fs->data_align;
	      fs->regs.reg[reg].how = DWARF2_FRAME_REG_SAVED_VAL_OFFSET;
	      fs->regs.reg[reg].loc.offset = offset;
	      break;

	    case DW_CFA_val_expression:
	      insn_ptr = safe_read_uleb128 (insn_ptr, insn_end, &reg);
	      fs->regs.alloc_regs (reg + 1);
	      insn_ptr = safe_read_uleb128 (insn_ptr, insn_end, &utmp);
	      fs->regs.reg[reg].loc.exp.start = insn_ptr;
	      fs->regs.reg[reg].loc.exp.len = utmp;
	      fs->regs.reg[reg].how = DWARF2_FRAME_REG_SAVED_VAL_EXP;
	      insn_ptr += utmp;
	      break;

	    case DW_CFA_def_cfa_sf:
	      insn_ptr = safe_read_uleb128 (insn_ptr, insn_end, &reg);
	      fs->regs.cfa_reg = dwarf2_frame_adjust_regnum (gdbarch, reg,
							     eh_frame_p);
	      insn_ptr = safe_read_sleb128 (insn_ptr, insn_end, &offset);
	      fs->regs.cfa_offset = offset * fs->data_align;
	      fs->regs.cfa_how = CFA_REG_OFFSET;
	      break;

	    case DW_CFA_def_cfa_offset_sf:
	      insn_ptr = safe_read_sleb128 (insn_ptr, insn_end, &offset);
	      fs->regs.cfa_offset = offset * fs->data_align;
	      /* cfa_how deliberately not set.  */
	      break;

	    case DW_CFA_GNU_args_size:
	      /* Ignored.  */
	      insn_ptr = safe_read_uleb128 (insn_ptr, insn_end, &utmp);
	      break;

	    case DW_CFA_GNU_negative_offset_extended:
	      insn_ptr = safe_read_uleb128 (insn_ptr, insn_end, &reg);
	      reg = dwarf2_frame_adjust_regnum (gdbarch, reg, eh_frame_p);
	      insn_ptr = safe_read_uleb128 (insn_ptr, insn_end, &utmp);
	      offset = utmp * fs->data_align;
	      fs->regs.alloc_regs (reg + 1);
	      fs->regs.reg[reg].how = DWARF2_FRAME_REG_SAVED_OFFSET;
	      fs->regs.reg[reg].loc.offset = -offset;
	      break;

	    default:
	      if (insn >= DW_CFA_lo_user && insn <= DW_CFA_hi_user)
		{
		  /* Handle vendor-specific CFI for different architectures.  */
		  if (!gdbarch_execute_dwarf_cfa_vendor_op (gdbarch, insn, fs))
		    error (_("Call Frame Instruction op %d in vendor extension "
			     "space is not handled on this architecture."),
			   insn);
		}
	      else
		internal_error (_("Unknown CFI encountered."));
	    }
	}
    }

  if (fs->initial.reg.empty ())
    {
      /* Don't allow remember/restore between CIE and FDE programs.  */
      delete fs->regs.prev;
      fs->regs.prev = NULL;
    }

  return insn_ptr;
}

#if GDB_SELF_TEST

namespace selftests {

/* Unit test to function execute_cfa_program.  */

static void
execute_cfa_program_test (struct gdbarch *gdbarch)
{
  struct dwarf2_fde fde;
  struct dwarf2_cie cie;

  memset (&fde, 0, sizeof fde);
  memset (&cie, 0, sizeof cie);

  cie.data_alignment_factor = -4;
  cie.code_alignment_factor = 2;
  fde.cie = &cie;

  dwarf2_frame_state fs (0, fde.cie);

  gdb_byte insns[] =
    {
      DW_CFA_def_cfa, 1, 4,  /* DW_CFA_def_cfa: r1 ofs 4 */
      DW_CFA_offset | 0x2, 1,  /* DW_CFA_offset: r2 at cfa-4 */
      DW_CFA_remember_state,
      DW_CFA_restore_state,
    };

  const gdb_byte *insn_end = insns + sizeof (insns);
  const gdb_byte *out = execute_cfa_program (&fde, insns, insn_end, gdbarch,
					     0, &fs, 0);

  SELF_CHECK (out == insn_end);
  SELF_CHECK (fs.pc == 0);

  /* The instructions above only use r1 and r2, but the register numbers
     used are adjusted by dwarf2_frame_adjust_regnum.  */
  auto r1 = dwarf2_frame_adjust_regnum (gdbarch, 1, fde.eh_frame_p);
  auto r2 = dwarf2_frame_adjust_regnum (gdbarch, 2, fde.eh_frame_p);

  SELF_CHECK (fs.regs.reg.size () == (std::max (r1, r2) + 1));

  SELF_CHECK (fs.regs.reg[r2].how == DWARF2_FRAME_REG_SAVED_OFFSET);
  SELF_CHECK (fs.regs.reg[r2].loc.offset == -4);

  for (auto i = 0; i < fs.regs.reg.size (); i++)
    if (i != r2)
      SELF_CHECK (fs.regs.reg[i].how == DWARF2_FRAME_REG_UNSPECIFIED);

  SELF_CHECK (fs.regs.cfa_reg == 1);
  SELF_CHECK (fs.regs.cfa_offset == 4);
  SELF_CHECK (fs.regs.cfa_how == CFA_REG_OFFSET);
  SELF_CHECK (fs.regs.cfa_exp == NULL);
  SELF_CHECK (fs.regs.prev == NULL);
}

} // namespace selftests
#endif /* GDB_SELF_TEST */



/* Architecture-specific operations.  */

static void dwarf2_frame_default_init_reg (struct gdbarch *gdbarch,
					   int regnum,
					   struct dwarf2_frame_state_reg *reg,
					   const frame_info_ptr &this_frame);

struct dwarf2_frame_ops
{
  /* Pre-initialize the register state REG for register REGNUM.  */
  void (*init_reg) (struct gdbarch *, int, struct dwarf2_frame_state_reg *,
		    const frame_info_ptr &)
    = dwarf2_frame_default_init_reg;

  /* Check whether the THIS_FRAME is a signal trampoline.  */
  int (*signal_frame_p) (struct gdbarch *, const frame_info_ptr &) = nullptr;

  /* Convert .eh_frame register number to DWARF register number, or
     adjust .debug_frame register number.  */
  int (*adjust_regnum) (struct gdbarch *, int, int) = nullptr;
};

/* Per-architecture data key.  */
static const registry<gdbarch>::key<dwarf2_frame_ops> dwarf2_frame_data;

/* Get or initialize the frame ops.  */
static dwarf2_frame_ops *
get_frame_ops (struct gdbarch *gdbarch)
{
  dwarf2_frame_ops *result = dwarf2_frame_data.get (gdbarch);
  if (result == nullptr)
    result = dwarf2_frame_data.emplace (gdbarch);
  return result;
}

/* Default architecture-specific register state initialization
   function.  */

static void
dwarf2_frame_default_init_reg (struct gdbarch *gdbarch, int regnum,
			       struct dwarf2_frame_state_reg *reg,
			       const frame_info_ptr &this_frame)
{
  /* If we have a register that acts as a program counter, mark it as
     a destination for the return address.  If we have a register that
     serves as the stack pointer, arrange for it to be filled with the
     call frame address (CFA).  The other registers are marked as
     unspecified.

     We copy the return address to the program counter, since many
     parts in GDB assume that it is possible to get the return address
     by unwinding the program counter register.  However, on ISA's
     with a dedicated return address register, the CFI usually only
     contains information to unwind that return address register.

     The reason we're treating the stack pointer special here is
     because in many cases GCC doesn't emit CFI for the stack pointer
     and implicitly assumes that it is equal to the CFA.  This makes
     some sense since the DWARF specification (version 3, draft 8,
     p. 102) says that:

     "Typically, the CFA is defined to be the value of the stack
     pointer at the call site in the previous frame (which may be
     different from its value on entry to the current frame)."

     However, this isn't true for all platforms supported by GCC
     (e.g. IBM S/390 and zSeries).  Those architectures should provide
     their own architecture-specific initialization function.  */

  if (regnum == gdbarch_pc_regnum (gdbarch))
    reg->how = DWARF2_FRAME_REG_RA;
  else if (regnum == gdbarch_sp_regnum (gdbarch))
    reg->how = DWARF2_FRAME_REG_CFA;
}

/* Set the architecture-specific register state initialization
   function for GDBARCH to INIT_REG.  */

void
dwarf2_frame_set_init_reg (struct gdbarch *gdbarch,
			   void (*init_reg) (struct gdbarch *, int,
					     struct dwarf2_frame_state_reg *,
					     const frame_info_ptr &))
{
  struct dwarf2_frame_ops *ops = get_frame_ops (gdbarch);

  ops->init_reg = init_reg;
}

/* Pre-initialize the register state REG for register REGNUM.  */

static void
dwarf2_frame_init_reg (struct gdbarch *gdbarch, int regnum,
		       struct dwarf2_frame_state_reg *reg,
		       const frame_info_ptr &this_frame)
{
  struct dwarf2_frame_ops *ops = get_frame_ops (gdbarch);

  ops->init_reg (gdbarch, regnum, reg, this_frame);
}

/* Set the architecture-specific signal trampoline recognition
   function for GDBARCH to SIGNAL_FRAME_P.  */

void
dwarf2_frame_set_signal_frame_p (struct gdbarch *gdbarch,
				 int (*signal_frame_p) (struct gdbarch *,
							const frame_info_ptr &))
{
  struct dwarf2_frame_ops *ops = get_frame_ops (gdbarch);

  ops->signal_frame_p = signal_frame_p;
}

/* Query the architecture-specific signal frame recognizer for
   THIS_FRAME.  */

static int
dwarf2_frame_signal_frame_p (struct gdbarch *gdbarch,
			     const frame_info_ptr &this_frame)
{
  struct dwarf2_frame_ops *ops = get_frame_ops (gdbarch);

  if (ops->signal_frame_p == NULL)
    return 0;
  return ops->signal_frame_p (gdbarch, this_frame);
}

/* Set the architecture-specific adjustment of .eh_frame and .debug_frame
   register numbers.  */

void
dwarf2_frame_set_adjust_regnum (struct gdbarch *gdbarch,
				int (*adjust_regnum) (struct gdbarch *,
						      int, int))
{
  struct dwarf2_frame_ops *ops = get_frame_ops (gdbarch);

  ops->adjust_regnum = adjust_regnum;
}

/* Translate a .eh_frame register to DWARF register, or adjust a .debug_frame
   register.  */

static int
dwarf2_frame_adjust_regnum (struct gdbarch *gdbarch,
			    int regnum, int eh_frame_p)
{
  struct dwarf2_frame_ops *ops = get_frame_ops (gdbarch);

  if (ops->adjust_regnum == NULL)
    return regnum;
  return ops->adjust_regnum (gdbarch, regnum, eh_frame_p);
}

static void
dwarf2_frame_find_quirks (struct dwarf2_frame_state *fs,
			  struct dwarf2_fde *fde)
{
  struct compunit_symtab *cust;

  cust = find_pc_compunit_symtab (fs->pc);
  if (cust == NULL)
    return;

  if (producer_is_realview (cust->producer ()))
    {
      if (fde->cie->version == 1)
	fs->armcc_cfa_offsets_sf = 1;

      if (fde->cie->version == 1)
	fs->armcc_cfa_offsets_reversed = 1;

      /* The reversed offset problem is present in some compilers
	 using DWARF3, but it was eventually fixed.  Check the ARM
	 defined augmentations, which are in the format "armcc" followed
	 by a list of one-character options.  The "+" option means
	 this problem is fixed (no quirk needed).  If the armcc
	 augmentation is missing, the quirk is needed.  */
      if (fde->cie->version == 3
	  && (!startswith (fde->cie->augmentation, "armcc")
	      || strchr (fde->cie->augmentation + 5, '+') == NULL))
	fs->armcc_cfa_offsets_reversed = 1;

      return;
    }
}


/* See dwarf2/frame.h.  */

int
dwarf2_fetch_cfa_info (struct gdbarch *gdbarch, CORE_ADDR pc,
		       struct dwarf2_per_cu_data *data,
		       int *regnum_out, LONGEST *offset_out,
		       CORE_ADDR *text_offset_out,
		       const gdb_byte **cfa_start_out,
		       const gdb_byte **cfa_end_out)
{
  struct dwarf2_fde *fde;
  dwarf2_per_objfile *per_objfile;
  CORE_ADDR pc1 = pc;

  /* Find the correct FDE.  */
  fde = dwarf2_frame_find_fde (&pc1, &per_objfile);
  if (fde == NULL)
    error (_("Could not compute CFA; needed to translate this expression"));

  gdb_assert (per_objfile != nullptr);

  dwarf2_frame_state fs (pc1, fde->cie);

  /* Check for "quirks" - known bugs in producers.  */
  dwarf2_frame_find_quirks (&fs, fde);

  /* First decode all the insns in the CIE.  */
  execute_cfa_program (fde, fde->cie->initial_instructions,
		       fde->cie->end, gdbarch, pc, &fs,
		       per_objfile->objfile->text_section_offset ());

  /* Save the initialized register set.  */
  fs.initial = fs.regs;

  /* Then decode the insns in the FDE up to our target PC.  */
  execute_cfa_program (fde, fde->instructions, fde->end, gdbarch, pc, &fs,
		       per_objfile->objfile->text_section_offset ());

  /* Calculate the CFA.  */
  switch (fs.regs.cfa_how)
    {
    case CFA_REG_OFFSET:
      {
	int regnum = dwarf_reg_to_regnum_or_error (gdbarch, fs.regs.cfa_reg);

	*regnum_out = regnum;
	if (fs.armcc_cfa_offsets_reversed)
	  *offset_out = -fs.regs.cfa_offset;
	else
	  *offset_out = fs.regs.cfa_offset;
	return 1;
      }

    case CFA_EXP:
      *text_offset_out = per_objfile->objfile->text_section_offset ();
      *cfa_start_out = fs.regs.cfa_exp;
      *cfa_end_out = fs.regs.cfa_exp + fs.regs.cfa_exp_len;
      return 0;

    default:
      internal_error (_("Unknown CFA rule."));
    }
}


/* Custom function data object for architecture specific prev_register
   implementation.  Main purpose of this object is to allow caching of
   expensive data lookups in the prev_register handling.  */

struct dwarf2_frame_fn_data
{
  /* The cookie to identify the custom function data by.  */
  fn_prev_register cookie;

  /* The custom function data.  */
  void *data;

  /* Pointer to the next custom function data object for this frame.  */
  struct dwarf2_frame_fn_data *next;
};

struct dwarf2_frame_cache
{
  /* DWARF Call Frame Address.  */
  CORE_ADDR cfa;

  /* Set if the return address column was marked as unavailable
     (required non-collected memory or registers to compute).  */
  int unavailable_retaddr;

  /* Set if the return address column was marked as undefined.  */
  int undefined_retaddr;

  /* Saved registers, indexed by GDB register number, not by DWARF
     register number.  */
  struct dwarf2_frame_state_reg *reg;

  /* Return address register.  */
  struct dwarf2_frame_state_reg retaddr_reg;

  /* Target address size in bytes.  */
  int addr_size;

  /* The dwarf2_per_objfile from which this frame description came.  */
  dwarf2_per_objfile *per_objfile;

  /* If not NULL then this frame is the bottom frame of a TAILCALL_FRAME
     sequence.  If NULL then it is a normal case with no TAILCALL_FRAME
     involved.  Non-bottom frames of a virtual tail call frames chain use
     dwarf2_tailcall_frame_unwind unwinder so this field does not apply for
     them.  */
  void *tailcall_cache;

  struct dwarf2_frame_fn_data *fn_data;
};

static struct dwarf2_frame_cache *
dwarf2_frame_cache (const frame_info_ptr &this_frame, void **this_cache)
{
  struct gdbarch *gdbarch = get_frame_arch (this_frame);
  const int num_regs = gdbarch_num_cooked_regs (gdbarch);
  struct dwarf2_frame_cache *cache;
  struct dwarf2_fde *fde;
  CORE_ADDR entry_pc;
  const gdb_byte *instr;

  if (*this_cache)
    return (struct dwarf2_frame_cache *) *this_cache;

  /* Allocate a new cache.  */
  cache = FRAME_OBSTACK_ZALLOC (struct dwarf2_frame_cache);
  cache->reg = FRAME_OBSTACK_CALLOC (num_regs, struct dwarf2_frame_state_reg);
  *this_cache = cache;

  /* Unwind the PC.

     Note that if the next frame is never supposed to return (i.e. a call
     to abort), the compiler might optimize away the instruction at
     its return address.  As a result the return address will
     point at some random instruction, and the CFI for that
     instruction is probably worthless to us.  GCC's unwinder solves
     this problem by subtracting 1 from the return address to get an
     address in the middle of a presumed call instruction (or the
     instruction in the associated delay slot).  This should only be
     done for "normal" frames and not for resume-type frames (signal
     handlers, sentinel frames, dummy frames).  The function
     get_frame_address_in_block does just this.  It's not clear how
     reliable the method is though; there is the potential for the
     register state pre-call being different to that on return.  */
  CORE_ADDR pc1 = get_frame_address_in_block (this_frame);

  /* Find the correct FDE.  */
  fde = dwarf2_frame_find_fde (&pc1, &cache->per_objfile);
  gdb_assert (fde != NULL);
  gdb_assert (cache->per_objfile != nullptr);

  CORE_ADDR text_offset = cache->per_objfile->objfile->text_section_offset ();

  /* Allocate and initialize the frame state.  */
  struct dwarf2_frame_state fs (pc1, fde->cie);

  cache->addr_size = fde->cie->addr_size;

  /* Check for "quirks" - known bugs in producers.  */
  dwarf2_frame_find_quirks (&fs, fde);

  /* First decode all the insns in the CIE.  */
  execute_cfa_program (fde, fde->cie->initial_instructions,
		       fde->cie->end, gdbarch,
		       get_frame_address_in_block (this_frame), &fs,
		       text_offset);

  /* Save the initialized register set.  */
  fs.initial = fs.regs;

  /* Fetching the entry pc for THIS_FRAME won't necessarily result
     in an address that's within the range of FDE locations.  This
     is due to the possibility of the function occupying non-contiguous
     ranges.  */
  LONGEST entry_cfa_sp_offset;
  int entry_cfa_sp_offset_p = 0;
  if (get_frame_func_if_available (this_frame, &entry_pc)
      && fde->initial_location <= (unrelocated_addr) (entry_pc - text_offset)
      && (unrelocated_addr) (entry_pc - text_offset) < fde->end_addr ())
    {
      /* Decode the insns in the FDE up to the entry PC.  */
      instr = execute_cfa_program (fde, fde->instructions, fde->end, gdbarch,
				   entry_pc, &fs, text_offset);

      if (fs.regs.cfa_how == CFA_REG_OFFSET
	  && (dwarf_reg_to_regnum (gdbarch, fs.regs.cfa_reg)
	      == gdbarch_sp_regnum (gdbarch)))
	{
	  entry_cfa_sp_offset = fs.regs.cfa_offset;
	  entry_cfa_sp_offset_p = 1;
	}
    }
  else
    instr = fde->instructions;

  /* Then decode the insns in the FDE up to our target PC.  */
  execute_cfa_program (fde, instr, fde->end, gdbarch,
		       get_frame_address_in_block (this_frame), &fs,
		       text_offset);

  try
    {
      /* Calculate the CFA.  */
      switch (fs.regs.cfa_how)
	{
	case CFA_REG_OFFSET:
	  cache->cfa = read_addr_from_reg (this_frame, fs.regs.cfa_reg);
	  if (fs.armcc_cfa_offsets_reversed)
	    cache->cfa -= fs.regs.cfa_offset;
	  else
	    cache->cfa += fs.regs.cfa_offset;
	  break;

	case CFA_EXP:
	  cache->cfa =
	    execute_stack_op (fs.regs.cfa_exp, fs.regs.cfa_exp_len,
			      cache->addr_size, this_frame, 0, 0,
			      cache->per_objfile);
	  break;

	default:
	  internal_error (_("Unknown CFA rule."));
	}
    }
  catch (const gdb_exception_error &ex)
    {
      if (ex.error == NOT_AVAILABLE_ERROR)
	{
	  cache->unavailable_retaddr = 1;
	  return cache;
	}

      throw;
    }

  /* Initialize the register state.  */
  {
    int regnum;

    for (regnum = 0; regnum < num_regs; regnum++)
      dwarf2_frame_init_reg (gdbarch, regnum, &cache->reg[regnum], this_frame);
  }

  /* Go through the DWARF2 CFI generated table and save its register
     location information in the cache.  Note that we don't skip the
     return address column; it's perfectly all right for it to
     correspond to a real register.  */
  {
    int column;		/* CFI speak for "register number".  */

    for (column = 0; column < fs.regs.reg.size (); column++)
      {
	/* Use the GDB register number as the destination index.  */
	int regnum = dwarf_reg_to_regnum (gdbarch, column);

	/* Protect against a target returning a bad register.  */
	if (regnum < 0 || regnum >= num_regs)
	  continue;

	/* NOTE: cagney/2003-09-05: CFI should specify the disposition
	   of all debug info registers.  If it doesn't, complain (but
	   not too loudly).  It turns out that GCC assumes that an
	   unspecified register implies "same value" when CFI (draft
	   7) specifies nothing at all.  Such a register could equally
	   be interpreted as "undefined".  Also note that this check
	   isn't sufficient; it only checks that all registers in the
	   range [0 .. max column] are specified, and won't detect
	   problems when a debug info register falls outside of the
	   table.  We need a way of iterating through all the valid
	   DWARF2 register numbers.  */
	if (fs.regs.reg[column].how == DWARF2_FRAME_REG_UNSPECIFIED)
	  {
	    if (cache->reg[regnum].how == DWARF2_FRAME_REG_UNSPECIFIED)
	      complaint (_("\
incomplete CFI data; unspecified registers (e.g., %s) at %s"),
			 gdbarch_register_name (gdbarch, regnum),
			 paddress (gdbarch, fs.pc));
	  }
	else
	  cache->reg[regnum] = fs.regs.reg[column];
      }
  }

  /* Eliminate any DWARF2_FRAME_REG_RA rules, and save the information
     we need for evaluating DWARF2_FRAME_REG_RA_OFFSET rules.  */
  {
    int regnum;

    for (regnum = 0; regnum < num_regs; regnum++)
      {
	if (cache->reg[regnum].how == DWARF2_FRAME_REG_RA
	    || cache->reg[regnum].how == DWARF2_FRAME_REG_RA_OFFSET)
	  {
	    const std::vector<struct dwarf2_frame_state_reg> &regs
	      = fs.regs.reg;
	    ULONGEST retaddr_column = fs.retaddr_column;

	    /* It seems rather bizarre to specify an "empty" column as
	       the return address column.  However, this is exactly
	       what GCC does on some targets.  It turns out that GCC
	       assumes that the return address can be found in the
	       register corresponding to the return address column.
	       Incidentally, that's how we should treat a return
	       address column specifying "same value" too.  */
	    if (fs.retaddr_column < fs.regs.reg.size ()
		&& regs[retaddr_column].how != DWARF2_FRAME_REG_UNSPECIFIED
		&& regs[retaddr_column].how != DWARF2_FRAME_REG_SAME_VALUE)
	      {
		if (cache->reg[regnum].how == DWARF2_FRAME_REG_RA)
		  cache->reg[regnum] = regs[retaddr_column];
		else
		  cache->retaddr_reg = regs[retaddr_column];
	      }
	    else
	      {
		if (cache->reg[regnum].how == DWARF2_FRAME_REG_RA)
		  {
		    cache->reg[regnum].loc.reg = fs.retaddr_column;
		    cache->reg[regnum].how = DWARF2_FRAME_REG_SAVED_REG;
		  }
		else
		  {
		    cache->retaddr_reg.loc.reg = fs.retaddr_column;
		    cache->retaddr_reg.how = DWARF2_FRAME_REG_SAVED_REG;
		  }
	      }
	  }
      }
  }

  if (fs.retaddr_column < fs.regs.reg.size ()
      && fs.regs.reg[fs.retaddr_column].how == DWARF2_FRAME_REG_UNDEFINED)
    cache->undefined_retaddr = 1;

  dwarf2_tailcall_sniffer_first (this_frame, &cache->tailcall_cache,
				 (entry_cfa_sp_offset_p
				  ? &entry_cfa_sp_offset : NULL));

  return cache;
}

static enum unwind_stop_reason
dwarf2_frame_unwind_stop_reason (const frame_info_ptr &this_frame,
				 void **this_cache)
{
  struct dwarf2_frame_cache *cache
    = dwarf2_frame_cache (this_frame, this_cache);

  if (cache->unavailable_retaddr)
    return UNWIND_UNAVAILABLE;

  if (cache->undefined_retaddr)
    return UNWIND_OUTERMOST;

  return UNWIND_NO_REASON;
}

static void
dwarf2_frame_this_id (const frame_info_ptr &this_frame, void **this_cache,
		      struct frame_id *this_id)
{
  struct dwarf2_frame_cache *cache =
    dwarf2_frame_cache (this_frame, this_cache);

  if (cache->unavailable_retaddr)
    (*this_id) = frame_id_build_unavailable_stack (get_frame_func (this_frame));
  else if (cache->undefined_retaddr)
    return;
  else
    (*this_id) = frame_id_build (cache->cfa, get_frame_func (this_frame));
}

static struct value *
dwarf2_frame_prev_register (const frame_info_ptr &this_frame, void **this_cache,
			    int regnum)
{
  struct gdbarch *gdbarch = get_frame_arch (this_frame);
  struct dwarf2_frame_cache *cache =
    dwarf2_frame_cache (this_frame, this_cache);
  CORE_ADDR addr;
  int realnum;

  /* Non-bottom frames of a virtual tail call frames chain use
     dwarf2_tailcall_frame_unwind unwinder so this code does not apply for
     them.  If dwarf2_tailcall_prev_register_first does not have specific value
     unwind the register, tail call frames are assumed to have the register set
     of the top caller.  */
  if (cache->tailcall_cache)
    {
      struct value *val;
      
      val = dwarf2_tailcall_prev_register_first (this_frame,
						 &cache->tailcall_cache,
						 regnum);
      if (val)
	return val;
    }

  switch (cache->reg[regnum].how)
    {
    case DWARF2_FRAME_REG_UNDEFINED:
      /* If CFI explicitly specified that the value isn't defined,
	 mark it as optimized away; the value isn't available.  */
      return frame_unwind_got_optimized (this_frame, regnum);

    case DWARF2_FRAME_REG_SAVED_OFFSET:
      addr = cache->cfa + cache->reg[regnum].loc.offset;
      return frame_unwind_got_memory (this_frame, regnum, addr);

    case DWARF2_FRAME_REG_SAVED_REG:
      realnum = dwarf_reg_to_regnum_or_error
	(gdbarch, cache->reg[regnum].loc.reg);
      return frame_unwind_got_register (this_frame, regnum, realnum);

    case DWARF2_FRAME_REG_SAVED_EXP:
      addr = execute_stack_op (cache->reg[regnum].loc.exp.start,
			       cache->reg[regnum].loc.exp.len,
			       cache->addr_size,
			       this_frame, cache->cfa, 1,
			       cache->per_objfile);
      return frame_unwind_got_memory (this_frame, regnum, addr);

    case DWARF2_FRAME_REG_SAVED_VAL_OFFSET:
      addr = cache->cfa + cache->reg[regnum].loc.offset;
      return frame_unwind_got_constant (this_frame, regnum, addr);

    case DWARF2_FRAME_REG_SAVED_VAL_EXP:
      addr = execute_stack_op (cache->reg[regnum].loc.exp.start,
			       cache->reg[regnum].loc.exp.len,
			       cache->addr_size,
			       this_frame, cache->cfa, 1,
			       cache->per_objfile);
      return frame_unwind_got_constant (this_frame, regnum, addr);

    case DWARF2_FRAME_REG_UNSPECIFIED:
      /* GCC, in its infinite wisdom decided to not provide unwind
	 information for registers that are "same value".  Since
	 DWARF2 (3 draft 7) doesn't define such behavior, said
	 registers are actually undefined (which is different to CFI
	 "undefined").  Code above issues a complaint about this.
	 Here just fudge the books, assume GCC, and that the value is
	 more inner on the stack.  */
      if (regnum < gdbarch_num_regs (gdbarch))
	return frame_unwind_got_register (this_frame, regnum, regnum);
      else
	return nullptr;

    case DWARF2_FRAME_REG_SAME_VALUE:
      return frame_unwind_got_register (this_frame, regnum, regnum);

    case DWARF2_FRAME_REG_CFA:
      return frame_unwind_got_address (this_frame, regnum, cache->cfa);

    case DWARF2_FRAME_REG_CFA_OFFSET:
      addr = cache->cfa + cache->reg[regnum].loc.offset;
      return frame_unwind_got_address (this_frame, regnum, addr);

    case DWARF2_FRAME_REG_RA_OFFSET:
      addr = cache->reg[regnum].loc.offset;
      regnum = dwarf_reg_to_regnum_or_error
	(gdbarch, cache->retaddr_reg.loc.reg);
      addr += get_frame_register_unsigned (this_frame, regnum);
      return frame_unwind_got_address (this_frame, regnum, addr);

    case DWARF2_FRAME_REG_FN:
      return cache->reg[regnum].loc.fn (this_frame, this_cache, regnum);

    default:
      internal_error (_("Unknown register rule."));
    }
}

/* See frame.h.  */

void *
<<<<<<< HEAD
dwarf2_frame_get_fn_data (frame_info_ptr this_frame, void **this_cache,
=======
dwarf2_frame_get_fn_data (const frame_info_ptr &this_frame, void **this_cache,
>>>>>>> 75e11412
			  fn_prev_register cookie)
{
  struct dwarf2_frame_fn_data *fn_data = nullptr;
  struct dwarf2_frame_cache *cache
    = dwarf2_frame_cache (this_frame, this_cache);

  /* Find the object for the function.  */
  for (fn_data = cache->fn_data; fn_data; fn_data = fn_data->next)
    if (fn_data->cookie == cookie)
      return fn_data->data;

  return nullptr;
}

/* See frame.h.  */

void *
<<<<<<< HEAD
dwarf2_frame_allocate_fn_data (frame_info_ptr this_frame, void **this_cache,
=======
dwarf2_frame_allocate_fn_data (const frame_info_ptr &this_frame, void **this_cache,
>>>>>>> 75e11412
			       fn_prev_register cookie, unsigned long size)
{
  struct dwarf2_frame_fn_data *fn_data = nullptr;
  struct dwarf2_frame_cache *cache
    = dwarf2_frame_cache (this_frame, this_cache);

  /* First try to find an existing object.  */
  void *data = dwarf2_frame_get_fn_data (this_frame, this_cache, cookie);
  gdb_assert (data == nullptr);

  /* No object found, lets create a new instance.  */
  fn_data = FRAME_OBSTACK_ZALLOC (struct dwarf2_frame_fn_data);
  fn_data->cookie = cookie;
  fn_data->data = frame_obstack_zalloc (size);
  fn_data->next = cache->fn_data;
  cache->fn_data = fn_data;

  return fn_data->data;
}

/* Proxy for tailcall_frame_dealloc_cache for bottom frame of a virtual tail
   call frames chain.  */

static void
dwarf2_frame_dealloc_cache (frame_info *self, void *this_cache)
{
  struct dwarf2_frame_cache *cache
      = dwarf2_frame_cache (frame_info_ptr (self), &this_cache);

  if (cache->tailcall_cache)
    dwarf2_tailcall_frame_unwind.dealloc_cache (self, cache->tailcall_cache);
}

static int
dwarf2_frame_sniffer (const struct frame_unwind *self,
		      const frame_info_ptr &this_frame, void **this_cache)
{
  if (!dwarf2_frame_unwinders_enabled_p)
    return 0;

  /* Grab an address that is guaranteed to reside somewhere within the
     function.  get_frame_pc(), with a no-return next function, can
     end up returning something past the end of this function's body.
     If the frame we're sniffing for is a signal frame whose start
     address is placed on the stack by the OS, its FDE must
     extend one byte before its start address or we could potentially
     select the FDE of the previous function.  */
  CORE_ADDR block_addr = get_frame_address_in_block (this_frame);
  struct dwarf2_fde *fde = dwarf2_frame_find_fde (&block_addr, NULL);

  if (!fde)
    return 0;

  /* On some targets, signal trampolines may have unwind information.
     We need to recognize them so that we set the frame type
     correctly.  */

  if (fde->cie->signal_frame
      || dwarf2_frame_signal_frame_p (get_frame_arch (this_frame),
				      this_frame))
    return self->type == SIGTRAMP_FRAME;

  if (self->type != NORMAL_FRAME)
    return 0;

  return 1;
}

static const struct frame_unwind dwarf2_frame_unwind =
{
  "dwarf2",
  NORMAL_FRAME,
  dwarf2_frame_unwind_stop_reason,
  dwarf2_frame_this_id,
  dwarf2_frame_prev_register,
  NULL,
  dwarf2_frame_sniffer,
  dwarf2_frame_dealloc_cache
};

static const struct frame_unwind dwarf2_signal_frame_unwind =
{
  "dwarf2 signal",
  SIGTRAMP_FRAME,
  dwarf2_frame_unwind_stop_reason,
  dwarf2_frame_this_id,
  dwarf2_frame_prev_register,
  NULL,
  dwarf2_frame_sniffer,

  /* TAILCALL_CACHE can never be in such frame to need dealloc_cache.  */
  NULL
};

/* Append the DWARF-2 frame unwinders to GDBARCH's list.  */

void
dwarf2_append_unwinders (struct gdbarch *gdbarch)
{
  frame_unwind_append_unwinder (gdbarch, &dwarf2_frame_unwind);
  frame_unwind_append_unwinder (gdbarch, &dwarf2_signal_frame_unwind);
}


/* There is no explicitly defined relationship between the CFA and the
   location of frame's local variables and arguments/parameters.
   Therefore, frame base methods on this page should probably only be
   used as a last resort, just to avoid printing total garbage as a
   response to the "info frame" command.  */

static CORE_ADDR
dwarf2_frame_base_address (const frame_info_ptr &this_frame, void **this_cache)
{
  struct dwarf2_frame_cache *cache =
    dwarf2_frame_cache (this_frame, this_cache);

  return cache->cfa;
}

static const struct frame_base dwarf2_frame_base =
{
  &dwarf2_frame_unwind,
  dwarf2_frame_base_address,
  dwarf2_frame_base_address,
  dwarf2_frame_base_address
};

const struct frame_base *
dwarf2_frame_base_sniffer (const frame_info_ptr &this_frame)
{
  CORE_ADDR block_addr = get_frame_address_in_block (this_frame);

  if (dwarf2_frame_find_fde (&block_addr, NULL))
    return &dwarf2_frame_base;

  return NULL;
}

/* Compute the CFA for THIS_FRAME, but only if THIS_FRAME came from
   the DWARF unwinder.  This is used to implement
   DW_OP_call_frame_cfa.  */

CORE_ADDR
dwarf2_frame_cfa (const frame_info_ptr &initial_this_frame)
{
  frame_info_ptr this_frame = initial_this_frame;

  if (frame_unwinder_is (this_frame, &record_btrace_tailcall_frame_unwind)
      || frame_unwinder_is (this_frame, &record_btrace_frame_unwind))
    throw_error (NOT_AVAILABLE_ERROR,
		 _("cfa not available for record btrace target"));

  while (get_frame_type (this_frame) == INLINE_FRAME)
    this_frame = get_prev_frame_always (this_frame);
  if (get_frame_unwind_stop_reason (this_frame) == UNWIND_UNAVAILABLE)
    throw_error (NOT_AVAILABLE_ERROR,
		_("can't compute CFA for this frame: "
		  "required registers or memory are unavailable"));

  if (get_frame_id (this_frame).stack_status != FID_STACK_VALID)
    throw_error (NOT_AVAILABLE_ERROR,
		_("can't compute CFA for this frame: "
		  "frame base not available"));

  return get_frame_base (this_frame);
}

/* We store the frame data on the BFD.  This is only done if it is
   independent of the address space and so can be shared.  */
static const registry<bfd>::key<comp_unit> dwarf2_frame_bfd_data;

/* If any BFD sections require relocations (note; really should be if
   any debug info requires relocations), then we store the frame data
   on the objfile instead, and do not share it.  */
static const registry<objfile>::key<comp_unit> dwarf2_frame_objfile_data;


/* Pointer encoding helper functions.  */

/* GCC supports exception handling based on DWARF2 CFI.  However, for
   technical reasons, it encodes addresses in its FDE's in a different
   way.  Several "pointer encodings" are supported.  The encoding
   that's used for a particular FDE is determined by the 'R'
   augmentation in the associated CIE.  The argument of this
   augmentation is a single byte.  

   The address can be encoded as 2 bytes, 4 bytes, 8 bytes, or as a
   LEB128.  This is encoded in bits 0, 1 and 2.  Bit 3 encodes whether
   the address is signed or unsigned.  Bits 4, 5 and 6 encode how the
   address should be interpreted (absolute, relative to the current
   position in the FDE, ...).  Bit 7, indicates that the address
   should be dereferenced.  */

static gdb_byte
encoding_for_size (unsigned int size)
{
  switch (size)
    {
    case 2:
      return DW_EH_PE_udata2;
    case 4:
      return DW_EH_PE_udata4;
    case 8:
      return DW_EH_PE_udata8;
    default:
      internal_error (_("Unsupported address size"));
    }
}

static ULONGEST
read_encoded_value (struct comp_unit *unit, gdb_byte encoding,
		    int ptr_len, const gdb_byte *buf,
		    unsigned int *bytes_read_ptr,
		    unrelocated_addr func_base)
{
  ptrdiff_t offset;
  ULONGEST base;

  /* GCC currently doesn't generate DW_EH_PE_indirect encodings for
     FDE's.  */
  if (encoding & DW_EH_PE_indirect)
    internal_error (_("Unsupported encoding: DW_EH_PE_indirect"));

  *bytes_read_ptr = 0;

  switch (encoding & 0x70)
    {
    case DW_EH_PE_absptr:
      base = 0;
      break;
    case DW_EH_PE_pcrel:
      base = bfd_section_vma (unit->dwarf_frame_section);
      base += (buf - unit->dwarf_frame_buffer);
      break;
    case DW_EH_PE_datarel:
      base = unit->dbase;
      break;
    case DW_EH_PE_textrel:
      base = unit->tbase;
      break;
    case DW_EH_PE_funcrel:
      base = (ULONGEST) func_base;
      break;
    case DW_EH_PE_aligned:
      base = 0;
      offset = buf - unit->dwarf_frame_buffer;
      if ((offset % ptr_len) != 0)
	{
	  *bytes_read_ptr = ptr_len - (offset % ptr_len);
	  buf += *bytes_read_ptr;
	}
      break;
    default:
      internal_error (_("Invalid or unsupported encoding"));
    }

  if ((encoding & 0x07) == 0x00)
    {
      encoding |= encoding_for_size (ptr_len);
      if (bfd_get_sign_extend_vma (unit->abfd))
	encoding |= DW_EH_PE_signed;
    }

  switch (encoding & 0x0f)
    {
    case DW_EH_PE_uleb128:
      {
	uint64_t value;
	const gdb_byte *end_buf = buf + (sizeof (value) + 1) * 8 / 7;

	*bytes_read_ptr += safe_read_uleb128 (buf, end_buf, &value) - buf;
	return base + value;
      }
    case DW_EH_PE_udata2:
      *bytes_read_ptr += 2;
      return (base + bfd_get_16 (unit->abfd, (bfd_byte *) buf));
    case DW_EH_PE_udata4:
      *bytes_read_ptr += 4;
      return (base + bfd_get_32 (unit->abfd, (bfd_byte *) buf));
    case DW_EH_PE_udata8:
      *bytes_read_ptr += 8;
      return (base + bfd_get_64 (unit->abfd, (bfd_byte *) buf));
    case DW_EH_PE_sleb128:
      {
	int64_t value;
	const gdb_byte *end_buf = buf + (sizeof (value) + 1) * 8 / 7;

	*bytes_read_ptr += safe_read_sleb128 (buf, end_buf, &value) - buf;
	return base + value;
      }
    case DW_EH_PE_sdata2:
      *bytes_read_ptr += 2;
      return (base + bfd_get_signed_16 (unit->abfd, (bfd_byte *) buf));
    case DW_EH_PE_sdata4:
      *bytes_read_ptr += 4;
      return (base + bfd_get_signed_32 (unit->abfd, (bfd_byte *) buf));
    case DW_EH_PE_sdata8:
      *bytes_read_ptr += 8;
      return (base + bfd_get_signed_64 (unit->abfd, (bfd_byte *) buf));
    default:
      internal_error (_("Invalid or unsupported encoding"));
    }
}


/* Find CIE with the given CIE_POINTER in CIE_TABLE.  */
static struct dwarf2_cie *
find_cie (const dwarf2_cie_table &cie_table, ULONGEST cie_pointer)
{
  auto iter = cie_table.find (cie_pointer);
  if (iter != cie_table.end ())
    return iter->second;
  return NULL;
}

static inline int
bsearch_fde_cmp (const dwarf2_fde *fde, unrelocated_addr seek_pc)
{
  if (fde->end_addr () <= seek_pc)
    return -1;
  if (fde->initial_location <= seek_pc)
    return 0;
  return 1;
}

/* Find an existing comp_unit for an objfile, if any.  */

static comp_unit *
find_comp_unit (struct objfile *objfile)
{
  bfd *abfd = objfile->obfd.get ();
  if (gdb_bfd_requires_relocations (abfd))
    return dwarf2_frame_objfile_data.get (objfile);

  return dwarf2_frame_bfd_data.get (abfd);
}

/* Store the comp_unit on OBJFILE, or the corresponding BFD, as
   appropriate.  */

static void
set_comp_unit (struct objfile *objfile, struct comp_unit *unit)
{
  bfd *abfd = objfile->obfd.get ();
  if (gdb_bfd_requires_relocations (abfd))
    return dwarf2_frame_objfile_data.set (objfile, unit);

  return dwarf2_frame_bfd_data.set (abfd, unit);
}

/* Find the FDE for *PC.  Return a pointer to the FDE, and store the
   initial location associated with it into *PC.  */

static struct dwarf2_fde *
dwarf2_frame_find_fde (CORE_ADDR *pc, dwarf2_per_objfile **out_per_objfile)
{
  for (objfile *objfile : current_program_space->objfiles ())
    {
      CORE_ADDR offset;

      if (objfile->obfd == nullptr)
	continue;

      comp_unit *unit = find_comp_unit (objfile);
      if (unit == NULL)
	{
	  dwarf2_build_frame_info (objfile);
	  unit = find_comp_unit (objfile);
	}
      gdb_assert (unit != NULL);

      dwarf2_fde_table *fde_table = &unit->fde_table;
      if (fde_table->empty ())
	continue;

      gdb_assert (!objfile->section_offsets.empty ());
      offset = objfile->text_section_offset ();

      gdb_assert (!fde_table->empty ());
      unrelocated_addr seek_pc = (unrelocated_addr) (*pc - offset);
      if (seek_pc < (*fde_table)[0]->initial_location)
	continue;

      auto it = gdb::binary_search (fde_table->begin (), fde_table->end (),
				    seek_pc, bsearch_fde_cmp);
      if (it != fde_table->end ())
	{
	  *pc = (CORE_ADDR) (*it)->initial_location + offset;
	  if (out_per_objfile != nullptr)
	    *out_per_objfile = get_dwarf2_per_objfile (objfile);

	  return *it;
	}
    }
  return NULL;
}

/* Add FDE to FDE_TABLE.  */
static void
add_fde (dwarf2_fde_table *fde_table, struct dwarf2_fde *fde)
{
  if (fde->address_range == 0)
    /* Discard useless FDEs.  */
    return;

  fde_table->push_back (fde);
}

#define DW64_CIE_ID 0xffffffffffffffffULL

/* Defines the type of eh_frames that are expected to be decoded: CIE, FDE
   or any of them.  */

enum eh_frame_type
{
  EH_CIE_TYPE_ID = 1 << 0,
  EH_FDE_TYPE_ID = 1 << 1,
  EH_CIE_OR_FDE_TYPE_ID = EH_CIE_TYPE_ID | EH_FDE_TYPE_ID
};

static const gdb_byte *decode_frame_entry (struct gdbarch *gdbarch,
					   struct comp_unit *unit,
					   const gdb_byte *start,
					   int eh_frame_p,
					   dwarf2_cie_table &cie_table,
					   dwarf2_fde_table *fde_table,
					   enum eh_frame_type entry_type);

/* Decode the next CIE or FDE, entry_type specifies the expected type.
   Return NULL if invalid input, otherwise the next byte to be processed.  */

static const gdb_byte *
decode_frame_entry_1 (struct gdbarch *gdbarch,
		      struct comp_unit *unit, const gdb_byte *start,
		      int eh_frame_p,
		      dwarf2_cie_table &cie_table,
		      dwarf2_fde_table *fde_table,
		      enum eh_frame_type entry_type)
{
  const gdb_byte *buf, *end;
  ULONGEST length;
  unsigned int bytes_read;
  int dwarf64_p;
  ULONGEST cie_id;
  ULONGEST cie_pointer;
  int64_t sleb128;
  uint64_t uleb128;

  buf = start;
  length = read_initial_length (unit->abfd, buf, &bytes_read, false);
  buf += bytes_read;
  end = buf + (size_t) length;

  if (length == 0)
    return end;

  /* Are we still within the section?  */
  if (end <= buf || end > unit->dwarf_frame_buffer + unit->dwarf_frame_size)
    return NULL;

  /* Distinguish between 32 and 64-bit encoded frame info.  */
  dwarf64_p = (bytes_read == 12);

  /* In a .eh_frame section, zero is used to distinguish CIEs from FDEs.  */
  if (eh_frame_p)
    cie_id = 0;
  else if (dwarf64_p)
    cie_id = DW64_CIE_ID;
  else
    cie_id = DW_CIE_ID;

  if (dwarf64_p)
    {
      cie_pointer = read_8_bytes (unit->abfd, buf);
      buf += 8;
    }
  else
    {
      cie_pointer = read_4_bytes (unit->abfd, buf);
      buf += 4;
    }

  if (cie_pointer == cie_id)
    {
      /* This is a CIE.  */
      struct dwarf2_cie *cie;
      const char *augmentation;
      unsigned int cie_version;

      /* Check that a CIE was expected.  */
      if ((entry_type & EH_CIE_TYPE_ID) == 0)
	error (_("Found a CIE when not expecting it."));

      /* Record the offset into the .debug_frame section of this CIE.  */
      cie_pointer = start - unit->dwarf_frame_buffer;

      /* Check whether we've already read it.  */
      if (find_cie (cie_table, cie_pointer))
	return end;

      cie = XOBNEW (&unit->obstack, struct dwarf2_cie);
      cie->initial_instructions = NULL;
      cie->cie_pointer = cie_pointer;

      /* The encoding for FDE's in a normal .debug_frame section
	 depends on the target address size.  */
      cie->encoding = DW_EH_PE_absptr;

      /* We'll determine the final value later, but we need to
	 initialize it conservatively.  */
      cie->signal_frame = 0;

      /* Check version number.  */
      cie_version = read_1_byte (unit->abfd, buf);
      if (cie_version != 1 && cie_version != 3 && cie_version != 4)
	return NULL;
      cie->version = cie_version;
      buf += 1;

      /* Interpret the interesting bits of the augmentation.  */
      cie->augmentation = augmentation = (const char *) buf;
      buf += (strlen (augmentation) + 1);

      /* Ignore armcc augmentations.  We only use them for quirks,
	 and that doesn't happen until later.  */
      if (startswith (augmentation, "armcc"))
	augmentation += strlen (augmentation);

      /* The GCC 2.x "eh" augmentation has a pointer immediately
	 following the augmentation string, so it must be handled
	 first.  */
      if (augmentation[0] == 'e' && augmentation[1] == 'h')
	{
	  /* Skip.  */
	  buf += gdbarch_ptr_bit (gdbarch) / TARGET_CHAR_BIT;
	  augmentation += 2;
	}

      if (cie->version >= 4)
	{
	  /* FIXME: check that this is the same as from the CU header.  */
	  cie->addr_size = read_1_byte (unit->abfd, buf);
	  ++buf;
	  cie->segment_size = read_1_byte (unit->abfd, buf);
	  ++buf;
	}
      else
	{
	  cie->addr_size = gdbarch_dwarf2_addr_size (gdbarch);
	  cie->segment_size = 0;
	}
      /* Address values in .eh_frame sections are defined to have the
	 target's pointer size.  Watchout: This breaks frame info for
	 targets with pointer size < address size, unless a .debug_frame
	 section exists as well.  */
      if (eh_frame_p)
	cie->ptr_size = gdbarch_ptr_bit (gdbarch) / TARGET_CHAR_BIT;
      else
	cie->ptr_size = cie->addr_size;

      buf = gdb_read_uleb128 (buf, end, &uleb128);
      if (buf == NULL)
	return NULL;
      cie->code_alignment_factor = uleb128;

      buf = gdb_read_sleb128 (buf, end, &sleb128);
      if (buf == NULL)
	return NULL;
      cie->data_alignment_factor = sleb128;

      if (cie_version == 1)
	{
	  cie->return_address_register = read_1_byte (unit->abfd, buf);
	  ++buf;
	}
      else
	{
	  buf = gdb_read_uleb128 (buf, end, &uleb128);
	  if (buf == NULL)
	    return NULL;
	  cie->return_address_register = uleb128;
	}

      cie->return_address_register
	= dwarf2_frame_adjust_regnum (gdbarch,
				      cie->return_address_register,
				      eh_frame_p);

      cie->saw_z_augmentation = (*augmentation == 'z');
      if (cie->saw_z_augmentation)
	{
	  uint64_t uleb_length;

	  buf = gdb_read_uleb128 (buf, end, &uleb_length);
	  if (buf == NULL)
	    return NULL;
	  cie->initial_instructions = buf + uleb_length;
	  augmentation++;
	}

      while (*augmentation)
	{
	  /* "L" indicates a byte showing how the LSDA pointer is encoded.  */
	  if (*augmentation == 'L')
	    {
	      /* Skip.  */
	      buf++;
	      augmentation++;
	    }

	  /* "R" indicates a byte indicating how FDE addresses are encoded.  */
	  else if (*augmentation == 'R')
	    {
	      cie->encoding = *buf++;
	      augmentation++;
	    }

	  /* "P" indicates a personality routine in the CIE augmentation.  */
	  else if (*augmentation == 'P')
	    {
	      /* Skip.  Avoid indirection since we throw away the result.  */
	      gdb_byte encoding = (*buf++) & ~DW_EH_PE_indirect;
	      read_encoded_value (unit, encoding, cie->ptr_size,
				  buf, &bytes_read, (unrelocated_addr) 0);
	      buf += bytes_read;
	      augmentation++;
	    }

	  /* "S" indicates a signal frame, such that the return
	     address must not be decremented to locate the call frame
	     info for the previous frame; it might even be the first
	     instruction of a function, so decrementing it would take
	     us to a different function.  */
	  else if (*augmentation == 'S')
	    {
	      cie->signal_frame = 1;
	      augmentation++;
	    }

	  /* Otherwise we have an unknown augmentation.  Assume that either
	     there is no augmentation data, or we saw a 'z' prefix.  */
	  else
	    {
	      if (cie->initial_instructions)
		buf = cie->initial_instructions;
	      break;
	    }
	}

      cie->initial_instructions = buf;
      cie->end = end;
      cie->unit = unit;

      cie_table[cie->cie_pointer] = cie;
    }
  else
    {
      /* This is a FDE.  */
      struct dwarf2_fde *fde;

      /* Check that an FDE was expected.  */
      if ((entry_type & EH_FDE_TYPE_ID) == 0)
	error (_("Found an FDE when not expecting it."));

      /* In an .eh_frame section, the CIE pointer is the delta between the
	 address within the FDE where the CIE pointer is stored and the
	 address of the CIE.  Convert it to an offset into the .eh_frame
	 section.  */
      if (eh_frame_p)
	{
	  cie_pointer = buf - unit->dwarf_frame_buffer - cie_pointer;
	  cie_pointer -= (dwarf64_p ? 8 : 4);
	}

      /* In either case, validate the result is still within the section.  */
      if (cie_pointer >= unit->dwarf_frame_size)
	return NULL;

      fde = XOBNEW (&unit->obstack, struct dwarf2_fde);
      fde->cie = find_cie (cie_table, cie_pointer);
      if (fde->cie == NULL)
	{
	  decode_frame_entry (gdbarch, unit,
			      unit->dwarf_frame_buffer + cie_pointer,
			      eh_frame_p, cie_table, fde_table,
			      EH_CIE_TYPE_ID);
	  fde->cie = find_cie (cie_table, cie_pointer);
	}

      gdb_assert (fde->cie != NULL);

      ULONGEST init_addr
	= read_encoded_value (unit, fde->cie->encoding, fde->cie->ptr_size,
			      buf, &bytes_read, (unrelocated_addr) 0);
      fde->initial_location
	= (unrelocated_addr) gdbarch_adjust_dwarf2_addr (gdbarch, init_addr);
      buf += bytes_read;

      ULONGEST range
	= read_encoded_value (unit, fde->cie->encoding & 0x0f,
			      fde->cie->ptr_size, buf, &bytes_read,
			      (unrelocated_addr) 0);
      ULONGEST addr = gdbarch_adjust_dwarf2_addr (gdbarch, init_addr + range);
      fde->address_range = addr - (ULONGEST) fde->initial_location;
      buf += bytes_read;

      /* A 'z' augmentation in the CIE implies the presence of an
	 augmentation field in the FDE as well.  The only thing known
	 to be in here at present is the LSDA entry for EH.  So we
	 can skip the whole thing.  */
      if (fde->cie->saw_z_augmentation)
	{
	  uint64_t uleb_length;

	  buf = gdb_read_uleb128 (buf, end, &uleb_length);
	  if (buf == NULL)
	    return NULL;
	  buf += uleb_length;
	  if (buf > end)
	    return NULL;
	}

      fde->instructions = buf;
      fde->end = end;

      fde->eh_frame_p = eh_frame_p;

      add_fde (fde_table, fde);
    }

  return end;
}

/* Read a CIE or FDE in BUF and decode it. Entry_type specifies whether we
   expect an FDE or a CIE.  */

static const gdb_byte *
decode_frame_entry (struct gdbarch *gdbarch,
		    struct comp_unit *unit, const gdb_byte *start,
		    int eh_frame_p,
		    dwarf2_cie_table &cie_table,
		    dwarf2_fde_table *fde_table,
		    enum eh_frame_type entry_type)
{
  enum { NONE, ALIGN4, ALIGN8, FAIL } workaround = NONE;
  const gdb_byte *ret;
  ptrdiff_t start_offset;

  while (1)
    {
      ret = decode_frame_entry_1 (gdbarch, unit, start, eh_frame_p,
				  cie_table, fde_table, entry_type);
      if (ret != NULL)
	break;

      /* We have corrupt input data of some form.  */

      /* ??? Try, weakly, to work around compiler/assembler/linker bugs
	 and mismatches wrt padding and alignment of debug sections.  */
      /* Note that there is no requirement in the standard for any
	 alignment at all in the frame unwind sections.  Testing for
	 alignment before trying to interpret data would be incorrect.

	 However, GCC traditionally arranged for frame sections to be
	 sized such that the FDE length and CIE fields happen to be
	 aligned (in theory, for performance).  This, unfortunately,
	 was done with .align directives, which had the side effect of
	 forcing the section to be aligned by the linker.

	 This becomes a problem when you have some other producer that
	 creates frame sections that are not as strictly aligned.  That
	 produces a hole in the frame info that gets filled by the 
	 linker with zeros.

	 The GCC behaviour is arguably a bug, but it's effectively now
	 part of the ABI, so we're now stuck with it, at least at the
	 object file level.  A smart linker may decide, in the process
	 of compressing duplicate CIE information, that it can rewrite
	 the entire output section without this extra padding.  */

      start_offset = start - unit->dwarf_frame_buffer;
      if (workaround < ALIGN4 && (start_offset & 3) != 0)
	{
	  start += 4 - (start_offset & 3);
	  workaround = ALIGN4;
	  continue;
	}
      if (workaround < ALIGN8 && (start_offset & 7) != 0)
	{
	  start += 8 - (start_offset & 7);
	  workaround = ALIGN8;
	  continue;
	}

      /* Nothing left to try.  Arrange to return as if we've consumed
	 the entire input section.  Hopefully we'll get valid info from
	 the other of .debug_frame/.eh_frame.  */
      workaround = FAIL;
      ret = unit->dwarf_frame_buffer + unit->dwarf_frame_size;
      break;
    }

  switch (workaround)
    {
    case NONE:
      break;

    case ALIGN4:
      complaint (_("\
Corrupt data in %s:%s; align 4 workaround apparently succeeded"),
		 bfd_get_filename (unit->dwarf_frame_section->owner),
		 bfd_section_name (unit->dwarf_frame_section));
      break;

    case ALIGN8:
      complaint (_("\
Corrupt data in %s:%s; align 8 workaround apparently succeeded"),
		 bfd_get_filename (unit->dwarf_frame_section->owner),
		 bfd_section_name (unit->dwarf_frame_section));
      break;

    default:
      complaint (_("Corrupt data in %s:%s"),
		 bfd_get_filename (unit->dwarf_frame_section->owner),
		 bfd_section_name (unit->dwarf_frame_section));
      break;
    }

  return ret;
}

static bool
fde_is_less_than (const dwarf2_fde *aa, const dwarf2_fde *bb)
{
  if (aa->initial_location == bb->initial_location)
    {
      if (aa->address_range != bb->address_range
	  && aa->eh_frame_p == 0 && bb->eh_frame_p == 0)
	/* Linker bug, e.g. gold/10400.
	   Work around it by keeping stable sort order.  */
	return aa < bb;
      else
	/* Put eh_frame entries after debug_frame ones.  */
	return aa->eh_frame_p < bb->eh_frame_p;
    }

  return aa->initial_location < bb->initial_location;
}

void
dwarf2_build_frame_info (struct objfile *objfile)
{
  const gdb_byte *frame_ptr;
  dwarf2_cie_table cie_table;
  dwarf2_fde_table fde_table;

  struct gdbarch *gdbarch = objfile->arch ();

  /* Build a minimal decoding of the DWARF2 compilation unit.  */
  auto unit = std::make_unique<comp_unit> (objfile);

  if (objfile->separate_debug_objfile_backlink == NULL)
    {
      /* Do not read .eh_frame from separate file as they must be also
	 present in the main file.  */
      dwarf2_get_section_info (objfile, DWARF2_EH_FRAME,
			       &unit->dwarf_frame_section,
			       &unit->dwarf_frame_buffer,
			       &unit->dwarf_frame_size);
      if (unit->dwarf_frame_size)
	{
	  asection *got, *txt;

	  /* FIXME: kettenis/20030602: This is the DW_EH_PE_datarel base
	     that is used for the i386/amd64 target, which currently is
	     the only target in GCC that supports/uses the
	     DW_EH_PE_datarel encoding.  */
	  got = bfd_get_section_by_name (unit->abfd, ".got");
	  if (got)
	    unit->dbase = got->vma;

	  /* GCC emits the DW_EH_PE_textrel encoding type on sh and ia64
	     so far.  */
	  txt = bfd_get_section_by_name (unit->abfd, ".text");
	  if (txt)
	    unit->tbase = txt->vma;

	  try
	    {
	      frame_ptr = unit->dwarf_frame_buffer;
	      while (frame_ptr < unit->dwarf_frame_buffer + unit->dwarf_frame_size)
		frame_ptr = decode_frame_entry (gdbarch, unit.get (),
						frame_ptr, 1,
						cie_table, &fde_table,
						EH_CIE_OR_FDE_TYPE_ID);
	    }

	  catch (const gdb_exception_error &e)
	    {
	      warning (_("skipping .eh_frame info of %s: %s"),
		       objfile_name (objfile), e.what ());

	      fde_table.clear ();
	      /* The cie_table is discarded below.  */
	    }

	  cie_table.clear ();
	}
    }

  dwarf2_get_section_info (objfile, DWARF2_DEBUG_FRAME,
			   &unit->dwarf_frame_section,
			   &unit->dwarf_frame_buffer,
			   &unit->dwarf_frame_size);
  if (unit->dwarf_frame_size)
    {
      size_t num_old_fde_entries = fde_table.size ();

      try
	{
	  frame_ptr = unit->dwarf_frame_buffer;
	  while (frame_ptr < unit->dwarf_frame_buffer + unit->dwarf_frame_size)
	    frame_ptr = decode_frame_entry (gdbarch, unit.get (), frame_ptr, 0,
					    cie_table, &fde_table,
					    EH_CIE_OR_FDE_TYPE_ID);
	}
      catch (const gdb_exception_error &e)
	{
	  warning (_("skipping .debug_frame info of %s: %s"),
		   objfile_name (objfile), e.what ());

	  fde_table.resize (num_old_fde_entries);
	}
    }

  struct dwarf2_fde *fde_prev = NULL;
  struct dwarf2_fde *first_non_zero_fde = NULL;

  /* Prepare FDE table for lookups.  */
  std::sort (fde_table.begin (), fde_table.end (), fde_is_less_than);

  /* Check for leftovers from --gc-sections.  The GNU linker sets
     the relevant symbols to zero, but doesn't zero the FDE *end*
     ranges because there's no relocation there.  It's (offset,
     length), not (start, end).  On targets where address zero is
     just another valid address this can be a problem, since the
     FDEs appear to be non-empty in the output --- we could pick
     out the wrong FDE.  To work around this, when overlaps are
     detected, we prefer FDEs that do not start at zero.

     Start by finding the first FDE with non-zero start.  Below
     we'll discard all FDEs that start at zero and overlap this
     one.  */
  for (struct dwarf2_fde *fde : fde_table)
    {
      if (fde->initial_location != (unrelocated_addr) 0)
	{
	  first_non_zero_fde = fde;
	  break;
	}
    }

  /* Since we'll be doing bsearch, squeeze out identical (except
     for eh_frame_p) fde entries so bsearch result is predictable.
     Also discard leftovers from --gc-sections.  */
  for (struct dwarf2_fde *fde : fde_table)
    {
      if (fde->initial_location == (unrelocated_addr) 0
	  && first_non_zero_fde != NULL
	  && first_non_zero_fde->initial_location < fde->end_addr ())
	continue;

      if (fde_prev != NULL
	  && fde_prev->initial_location == fde->initial_location)
	continue;

      unit->fde_table.push_back (fde);
      fde_prev = fde;
    }
  unit->fde_table.shrink_to_fit ();

  set_comp_unit (objfile, unit.release ());
}

/* Handle 'maintenance show dwarf unwinders'.  */

static void
show_dwarf_unwinders_enabled_p (struct ui_file *file, int from_tty,
				struct cmd_list_element *c,
				const char *value)
{
  gdb_printf (file,
	      _("The DWARF stack unwinders are currently %s.\n"),
	      value);
}

void _initialize_dwarf2_frame ();
void
_initialize_dwarf2_frame ()
{
  add_setshow_boolean_cmd ("unwinders", class_obscure,
			   &dwarf2_frame_unwinders_enabled_p , _("\
Set whether the DWARF stack frame unwinders are used."), _("\
Show whether the DWARF stack frame unwinders are used."), _("\
When enabled the DWARF stack frame unwinders can be used for architectures\n\
that support the DWARF unwinders.  Enabling the DWARF unwinders for an\n\
architecture that doesn't support them will have no effect."),
			   NULL,
			   show_dwarf_unwinders_enabled_p,
			   &set_dwarf_cmdlist,
			   &show_dwarf_cmdlist);

#if GDB_SELF_TEST
  selftests::register_test_foreach_arch ("execute_cfa_program",
					 selftests::execute_cfa_program_test);
#endif
}<|MERGE_RESOLUTION|>--- conflicted
+++ resolved
@@ -1,10 +1,6 @@
 /* Frame unwinder for frames with DWARF Call Frame Information.
 
-<<<<<<< HEAD
-   Copyright (C) 2003-2023 Free Software Foundation, Inc.
-=======
    Copyright (C) 2003-2024 Free Software Foundation, Inc.
->>>>>>> 75e11412
 
    Contributed by Mark Kettenis.
 
@@ -1259,11 +1255,7 @@
 /* See frame.h.  */
 
 void *
-<<<<<<< HEAD
-dwarf2_frame_get_fn_data (frame_info_ptr this_frame, void **this_cache,
-=======
 dwarf2_frame_get_fn_data (const frame_info_ptr &this_frame, void **this_cache,
->>>>>>> 75e11412
 			  fn_prev_register cookie)
 {
   struct dwarf2_frame_fn_data *fn_data = nullptr;
@@ -1281,11 +1273,7 @@
 /* See frame.h.  */
 
 void *
-<<<<<<< HEAD
-dwarf2_frame_allocate_fn_data (frame_info_ptr this_frame, void **this_cache,
-=======
 dwarf2_frame_allocate_fn_data (const frame_info_ptr &this_frame, void **this_cache,
->>>>>>> 75e11412
 			       fn_prev_register cookie, unsigned long size)
 {
   struct dwarf2_frame_fn_data *fn_data = nullptr;

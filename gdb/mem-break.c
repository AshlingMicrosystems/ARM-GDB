/* Simulate breakpoints by patching locations in the target system, for GDB.

<<<<<<< HEAD
   Copyright (C) 1990-2023 Free Software Foundation, Inc.
=======
   Copyright (C) 1990-2024 Free Software Foundation, Inc.
>>>>>>> 75e11412

   Contributed by Cygnus Support.  Written by John Gilmore.

   This file is part of GDB.

   This program is free software; you can redistribute it and/or modify
   it under the terms of the GNU General Public License as published by
   the Free Software Foundation; either version 3 of the License, or
   (at your option) any later version.

   This program is distributed in the hope that it will be useful,
   but WITHOUT ANY WARRANTY; without even the implied warranty of
   MERCHANTABILITY or FITNESS FOR A PARTICULAR PURPOSE.  See the
   GNU General Public License for more details.

   You should have received a copy of the GNU General Public License
   along with this program.  If not, see <http://www.gnu.org/licenses/>.  */

#include "symtab.h"
#include "breakpoint.h"
#include "inferior.h"
#include "target.h"
#include "gdbarch.h"

/* Insert a breakpoint on targets that don't have any better
   breakpoint support.  We read the contents of the target location
   and stash it, then overwrite it with a breakpoint instruction.
   BP_TGT->placed_address is the target location in the target
   machine.  BP_TGT->shadow_contents is some memory allocated for
   saving the target contents.  It is guaranteed by the caller to be
   long enough to save BREAKPOINT_LEN bytes (this is accomplished via
   BREAKPOINT_MAX).  */

int
default_memory_insert_breakpoint (struct gdbarch *gdbarch,
				  struct bp_target_info *bp_tgt)
{
  CORE_ADDR addr = bp_tgt->placed_address;
  const unsigned char *bp;
  gdb_byte *readbuf;
  int bplen;
  int val;

  /* Determine appropriate breakpoint contents and size for this address.  */
  bp = gdbarch_sw_breakpoint_from_kind (gdbarch, bp_tgt->kind, &bplen);

  /* Save the memory contents in the shadow_contents buffer and then
     write the breakpoint instruction.  */
  readbuf = (gdb_byte *) alloca (bplen);
  val = target_read_memory (addr, readbuf, bplen);
  if (val == 0)
    {
      /* These must be set together, either before or after the shadow
	 read, so that if we're "reinserting" a breakpoint that
	 doesn't have a shadow yet, the breakpoint masking code inside
	 target_read_memory doesn't mask out this breakpoint using an
	 unfilled shadow buffer.  The core may be trying to reinsert a
	 permanent breakpoint, for targets that support breakpoint
	 conditions/commands on the target side for some types of
	 breakpoints, such as target remote.  */
      bp_tgt->shadow_len = bplen;
      memcpy (bp_tgt->shadow_contents, readbuf, bplen);

      val = target_write_raw_memory (addr, bp, bplen);
    }

  return val;
}


int
default_memory_remove_breakpoint (struct gdbarch *gdbarch,
				  struct bp_target_info *bp_tgt)
{
  int bplen;

  gdbarch_sw_breakpoint_from_kind (gdbarch, bp_tgt->kind, &bplen);

  return target_write_raw_memory (bp_tgt->placed_address, bp_tgt->shadow_contents,
				  bplen);
}


int
memory_insert_breakpoint (struct target_ops *ops, struct gdbarch *gdbarch,
			  struct bp_target_info *bp_tgt)
{
  return gdbarch_memory_insert_breakpoint (gdbarch, bp_tgt);
}

int
memory_remove_breakpoint (struct target_ops *ops, struct gdbarch *gdbarch,
			  struct bp_target_info *bp_tgt,
			  enum remove_bp_reason reason)
{
  return gdbarch_memory_remove_breakpoint (gdbarch, bp_tgt);
}

int
memory_validate_breakpoint (struct gdbarch *gdbarch,
			    struct bp_target_info *bp_tgt)
{
  CORE_ADDR addr = bp_tgt->placed_address;
  const gdb_byte *bp;
  int val;
  int bplen;
  gdb_byte cur_contents[BREAKPOINT_MAX];

  /* Determine appropriate breakpoint contents and size for this
     address.  */
  bp = gdbarch_breakpoint_from_pc (gdbarch, &addr, &bplen);

  if (bp == NULL)
    return 0;

  /* Make sure we see the memory breakpoints.  */
  scoped_restore restore_memory
    = make_scoped_restore_show_memory_breakpoints (1);
  val = target_read_memory (addr, cur_contents, bplen);

  /* If our breakpoint is no longer at the address, this means that
     the program modified the code on us, so it is wrong to put back
     the old value.  */
  return (val == 0 && memcmp (bp, cur_contents, bplen) == 0);
}<|MERGE_RESOLUTION|>--- conflicted
+++ resolved
@@ -1,10 +1,6 @@
 /* Simulate breakpoints by patching locations in the target system, for GDB.
 
-<<<<<<< HEAD
-   Copyright (C) 1990-2023 Free Software Foundation, Inc.
-=======
    Copyright (C) 1990-2024 Free Software Foundation, Inc.
->>>>>>> 75e11412
 
    Contributed by Cygnus Support.  Written by John Gilmore.
 

/* Target-dependent code for Motorola 68HC11 & 68HC12

<<<<<<< HEAD
   Copyright (C) 1999-2023 Free Software Foundation, Inc.
=======
   Copyright (C) 1999-2024 Free Software Foundation, Inc.
>>>>>>> 75e11412

   Contributed by Stephane Carrez, stcarrez@nerim.fr

   This file is part of GDB.

   This program is free software; you can redistribute it and/or modify
   it under the terms of the GNU General Public License as published by
   the Free Software Foundation; either version 3 of the License, or
   (at your option) any later version.

   This program is distributed in the hope that it will be useful,
   but WITHOUT ANY WARRANTY; without even the implied warranty of
   MERCHANTABILITY or FITNESS FOR A PARTICULAR PURPOSE.  See the
   GNU General Public License for more details.

   You should have received a copy of the GNU General Public License
   along with this program.  If not, see <http://www.gnu.org/licenses/>.  */


#include "extract-store-integer.h"
#include "frame.h"
#include "frame-unwind.h"
#include "frame-base.h"
#include "dwarf2/frame.h"
#include "trad-frame.h"
#include "symtab.h"
#include "gdbtypes.h"
#include "cli/cli-cmds.h"
#include "gdbcore.h"
#include "value.h"
#include "inferior.h"
#include "dis-asm.h"  
#include "symfile.h"
#include "objfiles.h"
#include "arch-utils.h"
#include "regcache.h"
#include "reggroups.h"
#include "gdbarch.h"

#include "target.h"
#include "opcode/m68hc11.h"
#include "elf/m68hc11.h"
#include "elf-bfd.h"

/* Macros for setting and testing a bit in a minimal symbol.
   For 68HC11/68HC12 we have two flags that tell which return
   type the function is using.  This is used for prologue and frame
   analysis to compute correct stack frame layout.
   
   The MSB of the minimal symbol's "info" field is used for this purpose.

   MSYMBOL_SET_RTC	Actually sets the "RTC" bit.
   MSYMBOL_SET_RTI	Actually sets the "RTI" bit.
   MSYMBOL_IS_RTC       Tests the "RTC" bit in a minimal symbol.
   MSYMBOL_IS_RTI       Tests the "RTC" bit in a minimal symbol.  */

#define MSYMBOL_SET_RTC(msym)                           \
	(msym)->set_target_flag_1 (true)

#define MSYMBOL_SET_RTI(msym)                           \
	(msym)->set_target_flag_2 (true)

#define MSYMBOL_IS_RTC(msym)				\
	(msym)->target_flag_1 ()

#define MSYMBOL_IS_RTI(msym)				\
	(msym)->target_flag_2 ()

enum insn_return_kind {
  RETURN_RTS,
  RETURN_RTC,
  RETURN_RTI
};

  
/* Register numbers of various important registers.  */

#define HARD_X_REGNUM 	0
#define HARD_D_REGNUM	1
#define HARD_Y_REGNUM   2
#define HARD_SP_REGNUM 	3
#define HARD_PC_REGNUM 	4

#define HARD_A_REGNUM   5
#define HARD_B_REGNUM   6
#define HARD_CCR_REGNUM 7

/* 68HC12 page number register.
   Note: to keep a compatibility with gcc register naming, we must
   not have to rename FP and other soft registers.  The page register
   is a real hard register and must therefore be counted by gdbarch_num_regs.
   For this it has the same number as Z register (which is not used).  */
#define HARD_PAGE_REGNUM 8
#define M68HC11_LAST_HARD_REG (HARD_PAGE_REGNUM)

/* Z is replaced by X or Y by gcc during machine reorg.
   ??? There is no way to get it and even know whether
   it's in X or Y or in ZS.  */
#define SOFT_Z_REGNUM        8

/* Soft registers.  These registers are special.  There are treated
   like normal hard registers by gcc and gdb (ie, within dwarf2 info).
   They are physically located in memory.  */
#define SOFT_FP_REGNUM       9
#define SOFT_TMP_REGNUM     10
#define SOFT_ZS_REGNUM      11
#define SOFT_XY_REGNUM      12
#define SOFT_UNUSED_REGNUM  13
#define SOFT_D1_REGNUM      14
#define SOFT_D32_REGNUM     (SOFT_D1_REGNUM+31)
#define M68HC11_MAX_SOFT_REGS 32

#define M68HC11_NUM_REGS        (M68HC11_LAST_HARD_REG + 1)
#define M68HC11_NUM_PSEUDO_REGS (M68HC11_MAX_SOFT_REGS+5)
#define M68HC11_ALL_REGS        (M68HC11_NUM_REGS+M68HC11_NUM_PSEUDO_REGS)

#define M68HC11_REG_SIZE    (2)

#define M68HC12_NUM_REGS        (9)
#define M68HC12_NUM_PSEUDO_REGS ((M68HC11_MAX_SOFT_REGS+5)+1-1)
#define M68HC12_HARD_PC_REGNUM  (SOFT_D32_REGNUM+1)

struct insn_sequence;
struct m68gc11_gdbarch_tdep : gdbarch_tdep_base
  {
    /* Stack pointer correction value.  For 68hc11, the stack pointer points
       to the next push location.  An offset of 1 must be applied to obtain
       the address where the last value is saved.  For 68hc12, the stack
       pointer points to the last value pushed.  No offset is necessary.  */
    int stack_correction = 0;

    /* Description of instructions in the prologue.  */
    struct insn_sequence *prologue = nullptr;

    /* True if the page memory bank register is available
       and must be used.  */
    int use_page_register = 0;

    /* ELF flags for ABI.  */
    int elf_flags = 0;
  };

static int
stack_correction (gdbarch *arch)
{
  m68gc11_gdbarch_tdep *tdep = gdbarch_tdep<m68gc11_gdbarch_tdep> (arch);
  return tdep->stack_correction;
}

static int
use_page_register (gdbarch *arch)
{
  m68gc11_gdbarch_tdep *tdep = gdbarch_tdep<m68gc11_gdbarch_tdep> (arch);
  return tdep->stack_correction;
}

struct m68hc11_unwind_cache
{
  /* The previous frame's inner most stack address.  Used as this
     frame ID's stack_addr.  */
  CORE_ADDR prev_sp;
  /* The frame's base, optionally used by the high-level debug info.  */
  CORE_ADDR base;
  CORE_ADDR pc;
  int size;
  int prologue_type;
  CORE_ADDR return_pc;
  CORE_ADDR sp_offset;
  int frameless;
  enum insn_return_kind return_kind;

  /* Table indicating the location of each and every register.  */
  trad_frame_saved_reg *saved_regs;
};

/* Table of registers for 68HC11.  This includes the hard registers
   and the soft registers used by GCC.  */
static const char *
m68hc11_register_names[] =
{
  "x",    "d",    "y",    "sp",   "pc",   "a",    "b",
  "ccr",  "page", "frame","tmp",  "zs",   "xy",   0,
  "d1",   "d2",   "d3",   "d4",   "d5",   "d6",   "d7",
  "d8",   "d9",   "d10",  "d11",  "d12",  "d13",  "d14",
  "d15",  "d16",  "d17",  "d18",  "d19",  "d20",  "d21",
  "d22",  "d23",  "d24",  "d25",  "d26",  "d27",  "d28",
  "d29",  "d30",  "d31",  "d32"
};

struct m68hc11_soft_reg 
{
  const char *name;
  CORE_ADDR   addr;
};

static struct m68hc11_soft_reg soft_regs[M68HC11_ALL_REGS];

#define M68HC11_FP_ADDR soft_regs[SOFT_FP_REGNUM].addr

static int soft_min_addr;
static int soft_max_addr;
static int soft_reg_initialized = 0;

/* Look in the symbol table for the address of a pseudo register
   in memory.  If we don't find it, pretend the register is not used
   and not available.  */
static void
m68hc11_get_register_info (struct m68hc11_soft_reg *reg, const char *name)
{
  bound_minimal_symbol msymbol
    = lookup_minimal_symbol (current_program_space, name);
  if (msymbol.minsym)
    {
      reg->addr = msymbol.value_address ();
      reg->name = xstrdup (name);

      /* Keep track of the address range for soft registers.  */
      if (reg->addr < (CORE_ADDR) soft_min_addr)
	soft_min_addr = reg->addr;
      if (reg->addr > (CORE_ADDR) soft_max_addr)
	soft_max_addr = reg->addr;
    }
  else
    {
      reg->name = 0;
      reg->addr = 0;
    }
}

/* Initialize the table of soft register addresses according
   to the symbol table.  */
  static void
m68hc11_initialize_register_info (void)
{
  int i;

  if (soft_reg_initialized)
    return;
  
  soft_min_addr = INT_MAX;
  soft_max_addr = 0;
  for (i = 0; i < M68HC11_ALL_REGS; i++)
    {
      soft_regs[i].name = 0;
    }
  
  m68hc11_get_register_info (&soft_regs[SOFT_FP_REGNUM], "_.frame");
  m68hc11_get_register_info (&soft_regs[SOFT_TMP_REGNUM], "_.tmp");
  m68hc11_get_register_info (&soft_regs[SOFT_ZS_REGNUM], "_.z");
  soft_regs[SOFT_Z_REGNUM] = soft_regs[SOFT_ZS_REGNUM];
  m68hc11_get_register_info (&soft_regs[SOFT_XY_REGNUM], "_.xy");

  for (i = SOFT_D1_REGNUM; i < M68HC11_MAX_SOFT_REGS; i++)
    {
      char buf[10];

      xsnprintf (buf, sizeof (buf), "_.d%d", i - SOFT_D1_REGNUM + 1);
      m68hc11_get_register_info (&soft_regs[i], buf);
    }

  if (soft_regs[SOFT_FP_REGNUM].name == 0)
    warning (_("No frame soft register found in the symbol table.\n"
	       "Stack backtrace will not work."));
  soft_reg_initialized = 1;
}

/* Given an address in memory, return the soft register number if
   that address corresponds to a soft register.  Returns -1 if not.  */
static int
m68hc11_which_soft_register (CORE_ADDR addr)
{
  int i;
  
  if (addr < soft_min_addr || addr > soft_max_addr)
    return -1;
  
  for (i = SOFT_FP_REGNUM; i < M68HC11_ALL_REGS; i++)
    {
      if (soft_regs[i].name && soft_regs[i].addr == addr)
	return i;
    }
  return -1;
}

/* Fetch a pseudo register.  The 68hc11 soft registers are treated like
   pseudo registers.  They are located in memory.  Translate the register
   fetch into a memory read.  */
static enum register_status
m68hc11_pseudo_register_read (struct gdbarch *gdbarch,
			      readable_regcache *regcache,
			      int regno, gdb_byte *buf)
{
  enum bfd_endian byte_order = gdbarch_byte_order (gdbarch);

  /* The PC is a pseudo reg only for 68HC12 with the memory bank
     addressing mode.  */
  if (regno == M68HC12_HARD_PC_REGNUM)
    {
      ULONGEST pc;
      const int regsize = 4;
      enum register_status status;

      status = regcache->cooked_read (HARD_PC_REGNUM, &pc);
      if (status != REG_VALID)
	return status;
      if (pc >= 0x8000 && pc < 0xc000)
	{
	  ULONGEST page;

	  regcache->cooked_read (HARD_PAGE_REGNUM, &page);
	  pc -= 0x8000;
	  pc += (page << 14);
	  pc += 0x1000000;
	}
      store_unsigned_integer (buf, regsize, byte_order, pc);
      return REG_VALID;
    }

  m68hc11_initialize_register_info ();
  
  /* Fetch a soft register: translate into a memory read.  */
  if (soft_regs[regno].name)
    {
      target_read_memory (soft_regs[regno].addr, buf, 2);
    }
  else
    {
      memset (buf, 0, 2);
    }

  return REG_VALID;
}

/* Store a pseudo register.  Translate the register store
   into a memory write.  */
static void
m68hc11_pseudo_register_write (struct gdbarch *gdbarch,
			       struct regcache *regcache,
			       int regno, const gdb_byte *buf)
{
  enum bfd_endian byte_order = gdbarch_byte_order (gdbarch);

  /* The PC is a pseudo reg only for 68HC12 with the memory bank
     addressing mode.  */
  if (regno == M68HC12_HARD_PC_REGNUM)
    {
      const int regsize = 4;
      gdb_byte *tmp = (gdb_byte *) alloca (regsize);
      CORE_ADDR pc;

      memcpy (tmp, buf, regsize);
      pc = extract_unsigned_integer (tmp, regsize, byte_order);
      if (pc >= 0x1000000)
	{
	  pc -= 0x1000000;
	  regcache_cooked_write_unsigned (regcache, HARD_PAGE_REGNUM,
					  (pc >> 14) & 0x0ff);
	  pc &= 0x03fff;
	  regcache_cooked_write_unsigned (regcache, HARD_PC_REGNUM,
					  pc + 0x8000);
	}
      else
	regcache_cooked_write_unsigned (regcache, HARD_PC_REGNUM, pc);
      return;
    }
  
  m68hc11_initialize_register_info ();

  /* Store a soft register: translate into a memory write.  */
  if (soft_regs[regno].name)
    {
      const int regsize = 2;
      gdb_byte *tmp = (gdb_byte *) alloca (regsize);
      memcpy (tmp, buf, regsize);
      target_write_memory (soft_regs[regno].addr, tmp, regsize);
    }
}

static const char *
m68hc11_register_name (struct gdbarch *gdbarch, int reg_nr)
{
  if (reg_nr == M68HC12_HARD_PC_REGNUM && use_page_register (gdbarch))
    return "pc";

  if (reg_nr == HARD_PC_REGNUM && use_page_register (gdbarch))
    return "ppc";

  if (reg_nr >= M68HC11_ALL_REGS)
    return "";

  m68hc11_initialize_register_info ();

  /* If we don't know the address of a soft register, pretend it
     does not exist.  */
  if (reg_nr > M68HC11_LAST_HARD_REG && soft_regs[reg_nr].name == 0)
    return "";

  return m68hc11_register_names[reg_nr];
}

constexpr gdb_byte m68hc11_break_insn[] = {0x0};

typedef BP_MANIPULATION (m68hc11_break_insn) m68hc11_breakpoint;

/* 68HC11 & 68HC12 prologue analysis.  */

#define MAX_CODES 12

/* 68HC11 opcodes.  */
#undef M6811_OP_PAGE2
#define M6811_OP_PAGE2   (0x18)
#define M6811_OP_LDX     (0xde)
#define M6811_OP_LDX_EXT (0xfe)
#define M6811_OP_PSHX    (0x3c)
#define M6811_OP_STS     (0x9f)
#define M6811_OP_STS_EXT (0xbf)
#define M6811_OP_TSX     (0x30)
#define M6811_OP_XGDX    (0x8f)
#define M6811_OP_ADDD    (0xc3)
#define M6811_OP_TXS     (0x35)
#define M6811_OP_DES     (0x34)

/* 68HC12 opcodes.  */
#define M6812_OP_PAGE2   (0x18)
#define M6812_OP_MOVW    (0x01)
#define M6812_PB_PSHW    (0xae)
#define M6812_OP_STS     (0x5f)
#define M6812_OP_STS_EXT (0x7f)
#define M6812_OP_LEAS    (0x1b)
#define M6812_OP_PSHX    (0x34)
#define M6812_OP_PSHY    (0x35)

/* Operand extraction.  */
#define OP_DIRECT      (0x100) /* 8-byte direct addressing.  */
#define OP_IMM_LOW     (0x200) /* Low part of 16-bit constant/address.  */
#define OP_IMM_HIGH    (0x300) /* High part of 16-bit constant/address.  */
#define OP_PBYTE       (0x400) /* 68HC12 indexed operand.  */

/* Identification of the sequence.  */
enum m6811_seq_type
{
  P_LAST = 0,
  P_SAVE_REG,  /* Save a register on the stack.  */
  P_SET_FRAME, /* Setup the frame pointer.  */
  P_LOCAL_1,   /* Allocate 1 byte for locals.  */
  P_LOCAL_2,   /* Allocate 2 bytes for locals.  */
  P_LOCAL_N    /* Allocate N bytes for locals.  */
};

struct insn_sequence {
  enum m6811_seq_type type;
  unsigned length;
  unsigned short code[MAX_CODES];
};

/* Sequence of instructions in the 68HC11 function prologue.  */
static struct insn_sequence m6811_prologue[] = {
  /* Sequences to save a soft-register.  */
  { P_SAVE_REG, 3, { M6811_OP_LDX, OP_DIRECT,
		     M6811_OP_PSHX } },
  { P_SAVE_REG, 5, { M6811_OP_PAGE2, M6811_OP_LDX, OP_DIRECT,
		     M6811_OP_PAGE2, M6811_OP_PSHX } },
  { P_SAVE_REG, 4, { M6811_OP_LDX_EXT, OP_IMM_HIGH, OP_IMM_LOW,
		     M6811_OP_PSHX } },
  { P_SAVE_REG, 6, { M6811_OP_PAGE2, M6811_OP_LDX_EXT, OP_IMM_HIGH, OP_IMM_LOW,
		     M6811_OP_PAGE2, M6811_OP_PSHX } },

  /* Sequences to allocate local variables.  */
  { P_LOCAL_N,  7, { M6811_OP_TSX,
		     M6811_OP_XGDX,
		     M6811_OP_ADDD, OP_IMM_HIGH, OP_IMM_LOW,
		     M6811_OP_XGDX,
		     M6811_OP_TXS } },
  { P_LOCAL_N, 11, { M6811_OP_PAGE2, M6811_OP_TSX,
		     M6811_OP_PAGE2, M6811_OP_XGDX,
		     M6811_OP_ADDD, OP_IMM_HIGH, OP_IMM_LOW,
		     M6811_OP_PAGE2, M6811_OP_XGDX,
		     M6811_OP_PAGE2, M6811_OP_TXS } },
  { P_LOCAL_1,  1, { M6811_OP_DES } },
  { P_LOCAL_2,  1, { M6811_OP_PSHX } },
  { P_LOCAL_2,  2, { M6811_OP_PAGE2, M6811_OP_PSHX } },

  /* Initialize the frame pointer.  */
  { P_SET_FRAME, 2, { M6811_OP_STS, OP_DIRECT } },
  { P_SET_FRAME, 3, { M6811_OP_STS_EXT, OP_IMM_HIGH, OP_IMM_LOW } },
  { P_LAST, 0, { 0 } }
};


/* Sequence of instructions in the 68HC12 function prologue.  */
static struct insn_sequence m6812_prologue[] = {  
  { P_SAVE_REG,  5, { M6812_OP_PAGE2, M6812_OP_MOVW, M6812_PB_PSHW,
		      OP_IMM_HIGH, OP_IMM_LOW } },
  { P_SET_FRAME, 2, { M6812_OP_STS, OP_DIRECT } },
  { P_SET_FRAME, 3, { M6812_OP_STS_EXT, OP_IMM_HIGH, OP_IMM_LOW } },
  { P_LOCAL_N,   2, { M6812_OP_LEAS, OP_PBYTE } },
  { P_LOCAL_2,   1, { M6812_OP_PSHX } },
  { P_LOCAL_2,   1, { M6812_OP_PSHY } },
  { P_LAST, 0 }
};


/* Analyze the sequence of instructions starting at the given address.
   Returns a pointer to the sequence when it is recognized and
   the optional value (constant/address) associated with it.  */
static struct insn_sequence *
m68hc11_analyze_instruction (struct gdbarch *gdbarch,
			     struct insn_sequence *seq, CORE_ADDR pc,
			     CORE_ADDR *val)
{
  enum bfd_endian byte_order = gdbarch_byte_order (gdbarch);
  unsigned char buffer[MAX_CODES];
  unsigned bufsize;
  unsigned j;
  CORE_ADDR cur_val;
  short v = 0;

  bufsize = 0;
  for (; seq->type != P_LAST; seq++)
    {
      cur_val = 0;
      for (j = 0; j < seq->length; j++)
	{
	  if (bufsize < j + 1)
	    {
	      buffer[bufsize] = read_memory_unsigned_integer (pc + bufsize,
							      1, byte_order);
	      bufsize++;
	    }
	  /* Continue while we match the opcode.  */
	  if (seq->code[j] == buffer[j])
	    continue;
	  
	  if ((seq->code[j] & 0xf00) == 0)
	    break;
	  
	  /* Extract a sequence parameter (address or constant).  */
	  switch (seq->code[j])
	    {
	    case OP_DIRECT:
	      cur_val = (CORE_ADDR) buffer[j];
	      break;

	    case OP_IMM_HIGH:
	      cur_val = cur_val & 0x0ff;
	      cur_val |= (buffer[j] << 8);
	      break;

	    case OP_IMM_LOW:
	      cur_val &= 0x0ff00;
	      cur_val |= buffer[j];
	      break;

	    case OP_PBYTE:
	      if ((buffer[j] & 0xE0) == 0x80)
		{
		  v = buffer[j] & 0x1f;
		  if (v & 0x10)
		    v |= 0xfff0;
		}
	      else if ((buffer[j] & 0xfe) == 0xf0)
		{
		  v = read_memory_unsigned_integer (pc + j + 1, 1, byte_order);
		  if (buffer[j] & 1)
		    v |= 0xff00;
		}
	      else if (buffer[j] == 0xf2)
		{
		  v = read_memory_unsigned_integer (pc + j + 1, 2, byte_order);
		}
	      cur_val = v;
	      break;
	    }
	}

      /* We have a full match.  */
      if (j == seq->length)
	{
	  *val = cur_val;
	  return seq;
	}
    }
  return 0;
}

/* Return the instruction that the function at the PC is using.  */
static enum insn_return_kind
m68hc11_get_return_insn (CORE_ADDR pc)
{
  /* A flag indicating that this is a STO_M68HC12_FAR or STO_M68HC12_INTERRUPT
     function is stored by elfread.c in the high bit of the info field.
     Use this to decide which instruction the function uses to return.  */
  bound_minimal_symbol sym = lookup_minimal_symbol_by_pc (pc);
  if (sym.minsym == 0)
    return RETURN_RTS;

  if (MSYMBOL_IS_RTC (sym.minsym))
    return RETURN_RTC;
  else if (MSYMBOL_IS_RTI (sym.minsym))
    return RETURN_RTI;
  else
    return RETURN_RTS;
}

/* Analyze the function prologue to find some information
   about the function:
    - the PC of the first line (for m68hc11_skip_prologue)
    - the offset of the previous frame saved address (from current frame)
    - the soft registers which are pushed.  */
static CORE_ADDR
m68hc11_scan_prologue (struct gdbarch *gdbarch, CORE_ADDR pc,
		       CORE_ADDR current_pc, struct m68hc11_unwind_cache *info)
{
  LONGEST save_addr;
  CORE_ADDR func_end;
  int size;
  int found_frame_point;
  int saved_reg;
  int done = 0;
  struct insn_sequence *seq_table;

  info->size = 0;
  info->sp_offset = 0;
  if (pc >= current_pc)
    return current_pc;

  size = 0;

  m68hc11_initialize_register_info ();
  if (pc == 0)
    {
      info->size = 0;
      return pc;
    }

  m68gc11_gdbarch_tdep *tdep = gdbarch_tdep<m68gc11_gdbarch_tdep> (gdbarch);
  seq_table = tdep->prologue;
  
  /* The 68hc11 stack is as follows:


     |           |
     +-----------+
     |           |
     | args      |
     |           |
     +-----------+
     | PC-return |
     +-----------+
     | Old frame |
     +-----------+
     |           |
     | Locals    |
     |           |
     +-----------+ <--- current frame
     |           |

     With most processors (like 68K) the previous frame can be computed
     easily because it is always at a fixed offset (see link/unlink).
     That is, locals are accessed with negative offsets, arguments are
     accessed with positive ones.  Since 68hc11 only supports offsets
     in the range [0..255], the frame is defined at the bottom of
     locals (see picture).

     The purpose of the analysis made here is to find out the size
     of locals in this function.  An alternative to this is to use
     DWARF2 info.  This would be better but I don't know how to
     access dwarf2 debug from this function.
     
     Walk from the function entry point to the point where we save
     the frame.  While walking instructions, compute the size of bytes
     which are pushed.  This gives us the index to access the previous
     frame.

     We limit the search to 128 bytes so that the algorithm is bounded
     in case of random and wrong code.  We also stop and abort if
     we find an instruction which is not supposed to appear in the
     prologue (as generated by gcc 2.95, 2.96).  */

  func_end = pc + 128;
  found_frame_point = 0;
  info->size = 0;
  save_addr = 0;
  while (!done && pc + 2 < func_end)
    {
      struct insn_sequence *seq;
      CORE_ADDR val;

      seq = m68hc11_analyze_instruction (gdbarch, seq_table, pc, &val);
      if (seq == 0)
	break;

      /* If we are within the instruction group, we can't advance the
	 pc nor the stack offset.  Otherwise the caller's stack computed
	 from the current stack can be wrong.  */
      if (pc + seq->length > current_pc)
	break;

      pc = pc + seq->length;
      if (seq->type == P_SAVE_REG)
	{
	  if (found_frame_point)
	    {
	      saved_reg = m68hc11_which_soft_register (val);
	      if (saved_reg < 0)
		break;

	      save_addr -= 2;
	      if (info->saved_regs)
		info->saved_regs[saved_reg].set_addr (save_addr);
	    }
	  else
	    {
	      size += 2;
	    }
	}
      else if (seq->type == P_SET_FRAME)
	{
	  found_frame_point = 1;
	  info->size = size;
	}
      else if (seq->type == P_LOCAL_1)
	{
	  size += 1;
	}
      else if (seq->type == P_LOCAL_2)
	{
	  size += 2;
	}
      else if (seq->type == P_LOCAL_N)
	{
	  /* Stack pointer is decremented for the allocation.  */
	  if (val & 0x8000)
	    size -= (int) (val) | 0xffff0000;
	  else
	    size -= val;
	}
    }
  if (found_frame_point == 0)
    info->sp_offset = size;
  else
    info->sp_offset = -1;
  return pc;
}

static CORE_ADDR
m68hc11_skip_prologue (struct gdbarch *gdbarch, CORE_ADDR pc)
{
  CORE_ADDR func_addr, func_end;
  struct symtab_and_line sal;
  struct m68hc11_unwind_cache tmp_cache = { 0 };

  /* If we have line debugging information, then the end of the
     prologue should be the first assembly instruction of the
     first source line.  */
  if (find_pc_partial_function (pc, NULL, &func_addr, &func_end))
    {
      sal = find_pc_line (func_addr, 0);
      if (sal.end && sal.end < func_end)
	return sal.end;
    }

  pc = m68hc11_scan_prologue (gdbarch, pc, (CORE_ADDR) -1, &tmp_cache);
  return pc;
}

/* Put here the code to store, into fi->saved_regs, the addresses of
   the saved registers of frame described by FRAME_INFO.  This
   includes special registers such as pc and fp saved in special ways
   in the stack frame.  sp is even more special: the address we return
   for it IS the sp for the next frame.  */

static struct m68hc11_unwind_cache *
m68hc11_frame_unwind_cache (const frame_info_ptr &this_frame,
			    void **this_prologue_cache)
{
  struct gdbarch *gdbarch = get_frame_arch (this_frame);
  ULONGEST prev_sp;
  ULONGEST this_base;
  struct m68hc11_unwind_cache *info;
  CORE_ADDR current_pc;
  int i;

  if ((*this_prologue_cache))
    return (struct m68hc11_unwind_cache *) (*this_prologue_cache);

  info = FRAME_OBSTACK_ZALLOC (struct m68hc11_unwind_cache);
  (*this_prologue_cache) = info;
  info->saved_regs = trad_frame_alloc_saved_regs (this_frame);

  info->pc = get_frame_func (this_frame);

  info->size = 0;
  info->return_kind = m68hc11_get_return_insn (info->pc);

  /* The SP was moved to the FP.  This indicates that a new frame
     was created.  Get THIS frame's FP value by unwinding it from
     the next frame.  */
  this_base = get_frame_register_unsigned (this_frame, SOFT_FP_REGNUM);
  if (this_base == 0)
    {
      info->base = 0;
      return info;
    }

  current_pc = get_frame_pc (this_frame);
  if (info->pc != 0)
    m68hc11_scan_prologue (gdbarch, info->pc, current_pc, info);

  info->saved_regs[HARD_PC_REGNUM].set_addr (info->size);

  if (info->sp_offset != (CORE_ADDR) -1)
    {
      info->saved_regs[HARD_PC_REGNUM].set_addr (info->sp_offset);
      this_base = get_frame_register_unsigned (this_frame, HARD_SP_REGNUM);
      prev_sp = this_base + info->sp_offset + 2;
      this_base += stack_correction (gdbarch);
    }
  else
    {
      /* The FP points at the last saved register.  Adjust the FP back
	 to before the first saved register giving the SP.  */
      prev_sp = this_base + info->size + 2;

      this_base += stack_correction (gdbarch);
      if (soft_regs[SOFT_FP_REGNUM].name)
	info->saved_regs[SOFT_FP_REGNUM].set_addr (info->size - 2);
   }

  if (info->return_kind == RETURN_RTC)
    {
      prev_sp += 1;
      info->saved_regs[HARD_PAGE_REGNUM].set_addr (info->size);
      info->saved_regs[HARD_PC_REGNUM].set_addr (info->size + 1);
    }
  else if (info->return_kind == RETURN_RTI)
    {
      prev_sp += 7;
      info->saved_regs[HARD_CCR_REGNUM].set_addr (info->size);
      info->saved_regs[HARD_D_REGNUM].set_addr (info->size + 1);
      info->saved_regs[HARD_X_REGNUM].set_addr (info->size + 3);
      info->saved_regs[HARD_Y_REGNUM].set_addr (info->size + 5);
      info->saved_regs[HARD_PC_REGNUM].set_addr (info->size + 7);
    }

  /* Add 1 here to adjust for the post-decrement nature of the push
     instruction.  */
  info->prev_sp = prev_sp;

  info->base = this_base;

  /* Adjust all the saved registers so that they contain addresses and not
     offsets.  */
  for (i = 0; i < gdbarch_num_cooked_regs (gdbarch); i++)
    if (info->saved_regs[i].is_addr ())
      {
	info->saved_regs[i].set_addr (info->saved_regs[i].addr () + this_base);
      }

  /* The previous frame's SP needed to be computed.  Save the computed
     value.  */
  info->saved_regs[HARD_SP_REGNUM].set_value (info->prev_sp);

  return info;
}

/* Given a GDB frame, determine the address of the calling function's
   frame.  This will be used to create a new GDB frame struct.  */

static void
m68hc11_frame_this_id (const frame_info_ptr &this_frame,
		       void **this_prologue_cache,
		       struct frame_id *this_id)
{
  struct m68hc11_unwind_cache *info
    = m68hc11_frame_unwind_cache (this_frame, this_prologue_cache);
  CORE_ADDR base;
  CORE_ADDR func;
  struct frame_id id;

  /* The FUNC is easy.  */
  func = get_frame_func (this_frame);

  /* Hopefully the prologue analysis either correctly determined the
     frame's base (which is the SP from the previous frame), or set
     that base to "NULL".  */
  base = info->prev_sp;
  if (base == 0)
    return;

  id = frame_id_build (base, func);
  (*this_id) = id;
}

static struct value *
m68hc11_frame_prev_register (const frame_info_ptr &this_frame,
			     void **this_prologue_cache, int regnum)
{
  struct value *value;
  struct m68hc11_unwind_cache *info
    = m68hc11_frame_unwind_cache (this_frame, this_prologue_cache);

  value = trad_frame_get_prev_register (this_frame, info->saved_regs, regnum);

  /* Take into account the 68HC12 specific call (PC + page).  */
  if (regnum == HARD_PC_REGNUM
      && info->return_kind == RETURN_RTC
      && use_page_register (get_frame_arch (this_frame)))
    {
      CORE_ADDR pc = value_as_long (value);
      if (pc >= 0x08000 && pc < 0x0c000)
	{
	  CORE_ADDR page;

	  release_value (value);

	  value = trad_frame_get_prev_register (this_frame, info->saved_regs,
						HARD_PAGE_REGNUM);
	  page = value_as_long (value);
	  release_value (value);

	  pc -= 0x08000;
	  pc += ((page & 0x0ff) << 14);
	  pc += 0x1000000;

	  return frame_unwind_got_constant (this_frame, regnum, pc);
	}
    }

  return value;
}

static const struct frame_unwind m68hc11_frame_unwind = {
  "m68hc11 prologue",
  NORMAL_FRAME,
  default_frame_unwind_stop_reason,
  m68hc11_frame_this_id,
  m68hc11_frame_prev_register,
  NULL,
  default_frame_sniffer
};

static CORE_ADDR
m68hc11_frame_base_address (const frame_info_ptr &this_frame, void **this_cache)
{
  struct m68hc11_unwind_cache *info
    = m68hc11_frame_unwind_cache (this_frame, this_cache);

  return info->base;
}

static CORE_ADDR
m68hc11_frame_args_address (const frame_info_ptr &this_frame, void **this_cache)
{
  CORE_ADDR addr;
  struct m68hc11_unwind_cache *info
    = m68hc11_frame_unwind_cache (this_frame, this_cache);

  addr = info->base + info->size;
  if (info->return_kind == RETURN_RTC)
    addr += 1;
  else if (info->return_kind == RETURN_RTI)
    addr += 7;

  return addr;
}

static const struct frame_base m68hc11_frame_base = {
  &m68hc11_frame_unwind,
  m68hc11_frame_base_address,
  m68hc11_frame_base_address,
  m68hc11_frame_args_address
};

/* Assuming THIS_FRAME is a dummy, return the frame ID of that dummy
   frame.  The frame ID's base needs to match the TOS value saved by
   save_dummy_frame_tos(), and the PC match the dummy frame's breakpoint.  */

static struct frame_id
m68hc11_dummy_id (struct gdbarch *gdbarch, const frame_info_ptr &this_frame)
{
  ULONGEST tos;
  CORE_ADDR pc = get_frame_pc (this_frame);

  tos = get_frame_register_unsigned (this_frame, SOFT_FP_REGNUM);
  tos += 2;
  return frame_id_build (tos, pc);
}


/* Get and print the register from the given frame.  */
static void
m68hc11_print_register (struct gdbarch *gdbarch, struct ui_file *file,
			const frame_info_ptr &frame, int regno)
{
  LONGEST rval;

  if (regno == HARD_PC_REGNUM || regno == HARD_SP_REGNUM
      || regno == SOFT_FP_REGNUM || regno == M68HC12_HARD_PC_REGNUM)
    rval = get_frame_register_unsigned (frame, regno);
  else
    rval = get_frame_register_signed (frame, regno);

  if (regno == HARD_A_REGNUM || regno == HARD_B_REGNUM
      || regno == HARD_CCR_REGNUM || regno == HARD_PAGE_REGNUM)
    {
      gdb_printf (file, "0x%02x   ", (unsigned char) rval);
      if (regno != HARD_CCR_REGNUM)
	print_longest (file, 'd', 1, rval);
    }
  else
    {
      m68gc11_gdbarch_tdep *tdep
	= gdbarch_tdep<m68gc11_gdbarch_tdep> (gdbarch);

      if (regno == HARD_PC_REGNUM && tdep->use_page_register)
	{
	  ULONGEST page;

	  page = get_frame_register_unsigned (frame, HARD_PAGE_REGNUM);
	  gdb_printf (file, "0x%02x:%04x ", (unsigned) page,
		      (unsigned) rval);
	}
      else
	{
	  gdb_printf (file, "0x%04x ", (unsigned) rval);
	  if (regno != HARD_PC_REGNUM && regno != HARD_SP_REGNUM
	      && regno != SOFT_FP_REGNUM && regno != M68HC12_HARD_PC_REGNUM)
	    print_longest (file, 'd', 1, rval);
	}
    }

  if (regno == HARD_CCR_REGNUM)
    {
      /* CCR register */
      int C, Z, N, V;
      unsigned char l = rval & 0xff;

      gdb_printf (file, "%c%c%c%c%c%c%c%c   ",
		  l & M6811_S_BIT ? 'S' : '-',
		  l & M6811_X_BIT ? 'X' : '-',
		  l & M6811_H_BIT ? 'H' : '-',
		  l & M6811_I_BIT ? 'I' : '-',
		  l & M6811_N_BIT ? 'N' : '-',
		  l & M6811_Z_BIT ? 'Z' : '-',
		  l & M6811_V_BIT ? 'V' : '-',
		  l & M6811_C_BIT ? 'C' : '-');
      N = (l & M6811_N_BIT) != 0;
      Z = (l & M6811_Z_BIT) != 0;
      V = (l & M6811_V_BIT) != 0;
      C = (l & M6811_C_BIT) != 0;

      /* Print flags following the h8300.  */
      if ((C | Z) == 0)
	gdb_printf (file, "u> ");
      else if ((C | Z) == 1)
	gdb_printf (file, "u<= ");
      else if (C == 0)
	gdb_printf (file, "u< ");

      if (Z == 0)
	gdb_printf (file, "!= ");
      else
	gdb_printf (file, "== ");

      if ((N ^ V) == 0)
	gdb_printf (file, ">= ");
      else
	gdb_printf (file, "< ");

      if ((Z | (N ^ V)) == 0)
	gdb_printf (file, "> ");
      else
	gdb_printf (file, "<= ");
    }
}

/* Same as 'info reg' but prints the registers in a different way.  */
static void
m68hc11_print_registers_info (struct gdbarch *gdbarch, struct ui_file *file,
			      const frame_info_ptr &frame, int regno, int cpregs)
{
  if (regno >= 0)
    {
      const char *name = gdbarch_register_name (gdbarch, regno);

      if (*name == '\0')
	return;

      gdb_printf (file, "%-10s ", name);
      m68hc11_print_register (gdbarch, file, frame, regno);
      gdb_printf (file, "\n");
    }
  else
    {
      int i, nr;

      gdb_printf (file, "PC=");
      m68hc11_print_register (gdbarch, file, frame, HARD_PC_REGNUM);

      gdb_printf (file, " SP=");
      m68hc11_print_register (gdbarch, file, frame, HARD_SP_REGNUM);

      gdb_printf (file, " FP=");
      m68hc11_print_register (gdbarch, file, frame, SOFT_FP_REGNUM);

      gdb_printf (file, "\nCCR=");
      m68hc11_print_register (gdbarch, file, frame, HARD_CCR_REGNUM);
      
      gdb_printf (file, "\nD=");
      m68hc11_print_register (gdbarch, file, frame, HARD_D_REGNUM);

      gdb_printf (file, " X=");
      m68hc11_print_register (gdbarch, file, frame, HARD_X_REGNUM);

      gdb_printf (file, " Y=");
      m68hc11_print_register (gdbarch, file, frame, HARD_Y_REGNUM);
  
      m68gc11_gdbarch_tdep *tdep = gdbarch_tdep<m68gc11_gdbarch_tdep> (gdbarch);

      if (tdep->use_page_register)
	{
	  gdb_printf (file, "\nPage=");
	  m68hc11_print_register (gdbarch, file, frame, HARD_PAGE_REGNUM);
	}
      gdb_printf (file, "\n");

      nr = 0;
      for (i = SOFT_D1_REGNUM; i < M68HC11_ALL_REGS; i++)
	{
	  /* Skip registers which are not defined in the symbol table.  */
	  if (soft_regs[i].name == 0)
	    continue;
	  
	  gdb_printf (file, "D%d=", i - SOFT_D1_REGNUM + 1);
	  m68hc11_print_register (gdbarch, file, frame, i);
	  nr++;
	  if ((nr % 8) == 7)
	    gdb_printf (file, "\n");
	  else
	    gdb_printf (file, " ");
	}
      if (nr && (nr % 8) != 7)
	gdb_printf (file, "\n");
    }
}

static CORE_ADDR
m68hc11_push_dummy_call (struct gdbarch *gdbarch, struct value *function,
			 struct regcache *regcache, CORE_ADDR bp_addr,
			 int nargs, struct value **args, CORE_ADDR sp,
			 function_call_return_method return_method,
			 CORE_ADDR struct_addr)
{
  enum bfd_endian byte_order = gdbarch_byte_order (gdbarch);
  int argnum;
  int first_stack_argnum;
  struct type *type;
  const gdb_byte *val;
  gdb_byte buf[2];
  
  first_stack_argnum = 0;
  if (return_method == return_method_struct)
    regcache_cooked_write_unsigned (regcache, HARD_D_REGNUM, struct_addr);
  else if (nargs > 0)
    {
      type = args[0]->type ();

      /* First argument is passed in D and X registers.  */
      if (type->length () <= 4)
	{
	  ULONGEST v;

	  v = extract_unsigned_integer (args[0]->contents ().data (),
					type->length (), byte_order);
	  first_stack_argnum = 1;

	  regcache_cooked_write_unsigned (regcache, HARD_D_REGNUM, v);
	  if (type->length () > 2)
	    {
	      v >>= 16;
	      regcache_cooked_write_unsigned (regcache, HARD_X_REGNUM, v);
	    }
	}
    }

  for (argnum = nargs - 1; argnum >= first_stack_argnum; argnum--)
    {
      type = args[argnum]->type ();

      if (type->length () & 1)
	{
	  static gdb_byte zero = 0;

	  sp--;
	  write_memory (sp, &zero, 1);
	}
      val = args[argnum]->contents ().data ();
      sp -= type->length ();
      write_memory (sp, val, type->length ());
    }

  /* Store return address.  */
  sp -= 2;
  store_unsigned_integer (buf, 2, byte_order, bp_addr);
  write_memory (sp, buf, 2);

  /* Finally, update the stack pointer...  */
  sp -= stack_correction (gdbarch);
  regcache_cooked_write_unsigned (regcache, HARD_SP_REGNUM, sp);

  /* ...and fake a frame pointer.  */
  regcache_cooked_write_unsigned (regcache, SOFT_FP_REGNUM, sp);

  /* DWARF2/GCC uses the stack address *before* the function call as a
     frame's CFA.  */
  return sp + 2;
}


/* Return the GDB type object for the "standard" data type
   of data in register N.  */

static struct type *
m68hc11_register_type (struct gdbarch *gdbarch, int reg_nr)
{
  switch (reg_nr)
    {
    case HARD_PAGE_REGNUM:
    case HARD_A_REGNUM:
    case HARD_B_REGNUM:
    case HARD_CCR_REGNUM:
      return builtin_type (gdbarch)->builtin_uint8;

    case M68HC12_HARD_PC_REGNUM:
      return builtin_type (gdbarch)->builtin_uint32;

    default:
      return builtin_type (gdbarch)->builtin_uint16;
    }
}

static void
m68hc11_store_return_value (struct type *type, struct regcache *regcache,
			    const gdb_byte *valbuf)
{
  int len;

  len = type->length ();

  /* First argument is passed in D and X registers.  */
  if (len <= 2)
    regcache->raw_write_part (HARD_D_REGNUM, 2 - len, len, valbuf);
  else if (len <= 4)
    {
      regcache->raw_write_part (HARD_X_REGNUM, 4 - len, len - 2, valbuf);
      regcache->raw_write (HARD_D_REGNUM, valbuf + (len - 2));
    }
  else
    error (_("return of value > 4 is not supported."));
}


/* Given a return value in `regcache' with a type `type', 
   extract and copy its value into `valbuf'.  */

static void
m68hc11_extract_return_value (struct type *type, struct regcache *regcache,
			      void *valbuf)
{
  gdb_byte buf[M68HC11_REG_SIZE];

  regcache->raw_read (HARD_D_REGNUM, buf);
  switch (type->length ())
    {
    case 1:
      memcpy (valbuf, buf + 1, 1);
      break;

    case 2:
      memcpy (valbuf, buf, 2);
      break;

    case 3:
      memcpy ((char*) valbuf + 1, buf, 2);
      regcache->raw_read (HARD_X_REGNUM, buf);
      memcpy (valbuf, buf + 1, 1);
      break;

    case 4:
      memcpy ((char*) valbuf + 2, buf, 2);
      regcache->raw_read (HARD_X_REGNUM, buf);
      memcpy (valbuf, buf, 2);
      break;

    default:
      error (_("bad size for return value"));
    }
}

static enum return_value_convention
m68hc11_return_value (struct gdbarch *gdbarch, struct value *function,
		      struct type *valtype, struct regcache *regcache,
		      gdb_byte *readbuf, const gdb_byte *writebuf)
{
  if (valtype->code () == TYPE_CODE_STRUCT
      || valtype->code () == TYPE_CODE_UNION
      || valtype->code () == TYPE_CODE_ARRAY
      || valtype->length () > 4)
    return RETURN_VALUE_STRUCT_CONVENTION;
  else
    {
      if (readbuf != NULL)
	m68hc11_extract_return_value (valtype, regcache, readbuf);
      if (writebuf != NULL)
	m68hc11_store_return_value (valtype, regcache, writebuf);
      return RETURN_VALUE_REGISTER_CONVENTION;
    }
}

/* Test whether the ELF symbol corresponds to a function using rtc or
   rti to return.  */
   
static void
m68hc11_elf_make_msymbol_special (asymbol *sym, struct minimal_symbol *msym)
{
  unsigned char flags;

  flags = ((elf_symbol_type *)sym)->internal_elf_sym.st_other;
  if (flags & STO_M68HC12_FAR)
    MSYMBOL_SET_RTC (msym);
  if (flags & STO_M68HC12_INTERRUPT)
    MSYMBOL_SET_RTI (msym);
}


/* 68HC11/68HC12 register groups.
   Identify real hard registers and soft registers used by gcc.  */

static const reggroup *m68hc11_soft_reggroup;
static const reggroup *m68hc11_hard_reggroup;

static void
m68hc11_init_reggroups (void)
{
  m68hc11_hard_reggroup = reggroup_new ("hard", USER_REGGROUP);
  m68hc11_soft_reggroup = reggroup_new ("soft", USER_REGGROUP);
}

static void
m68hc11_add_reggroups (struct gdbarch *gdbarch)
{
  reggroup_add (gdbarch, m68hc11_hard_reggroup);
  reggroup_add (gdbarch, m68hc11_soft_reggroup);
}

static int
m68hc11_register_reggroup_p (struct gdbarch *gdbarch, int regnum,
			     const struct reggroup *group)
{
  /* We must save the real hard register as well as gcc
     soft registers including the frame pointer.  */
  if (group == save_reggroup || group == restore_reggroup)
    {
      return (regnum <= gdbarch_num_regs (gdbarch)
	      || ((regnum == SOFT_FP_REGNUM
		   || regnum == SOFT_TMP_REGNUM
		   || regnum == SOFT_ZS_REGNUM
		   || regnum == SOFT_XY_REGNUM)
		  && m68hc11_register_name (gdbarch, regnum)));
    }

  /* Group to identify gcc soft registers (d1..dN).  */
  if (group == m68hc11_soft_reggroup)
    {
      return regnum >= SOFT_D1_REGNUM
	     && m68hc11_register_name (gdbarch, regnum);
    }

  if (group == m68hc11_hard_reggroup)
    {
      return regnum == HARD_PC_REGNUM || regnum == HARD_SP_REGNUM
	|| regnum == HARD_X_REGNUM || regnum == HARD_D_REGNUM
	|| regnum == HARD_Y_REGNUM || regnum == HARD_CCR_REGNUM;
    }
  return default_register_reggroup_p (gdbarch, regnum, group);
}

static struct gdbarch *
m68hc11_gdbarch_init (struct gdbarch_info info,
		      struct gdbarch_list *arches)
{
  int elf_flags;

  soft_reg_initialized = 0;

  /* Extract the elf_flags if available.  */
  if (info.abfd != NULL
      && bfd_get_flavour (info.abfd) == bfd_target_elf_flavour)
    elf_flags = elf_elfheader (info.abfd)->e_flags;
  else
    elf_flags = 0;

  /* Try to find a pre-existing architecture.  */
  for (arches = gdbarch_list_lookup_by_info (arches, &info);
       arches != NULL;
       arches = gdbarch_list_lookup_by_info (arches->next, &info))
    {
      m68gc11_gdbarch_tdep *tdep
	= gdbarch_tdep<m68gc11_gdbarch_tdep> (arches->gdbarch);

      if (tdep->elf_flags != elf_flags)
	continue;

      return arches->gdbarch;
    }

  /* Need a new architecture.  Fill in a target specific vector.  */
  gdbarch *gdbarch
    = gdbarch_alloc (&info, gdbarch_tdep_up (new m68gc11_gdbarch_tdep));
  m68gc11_gdbarch_tdep *tdep = gdbarch_tdep<m68gc11_gdbarch_tdep> (gdbarch);

  tdep->elf_flags = elf_flags;

  switch (info.bfd_arch_info->arch)
    {
    case bfd_arch_m68hc11:
      tdep->stack_correction = 1;
      tdep->use_page_register = 0;
      tdep->prologue = m6811_prologue;
      set_gdbarch_addr_bit (gdbarch, 16);
      set_gdbarch_num_pseudo_regs (gdbarch, M68HC11_NUM_PSEUDO_REGS);
      set_gdbarch_pc_regnum (gdbarch, HARD_PC_REGNUM);
      set_gdbarch_num_regs (gdbarch, M68HC11_NUM_REGS);
      break;

    case bfd_arch_m68hc12:
      tdep->stack_correction = 0;
      tdep->use_page_register = elf_flags & E_M68HC12_BANKS;
      tdep->prologue = m6812_prologue;
      set_gdbarch_addr_bit (gdbarch, elf_flags & E_M68HC12_BANKS ? 32 : 16);
      set_gdbarch_num_pseudo_regs (gdbarch,
				   elf_flags & E_M68HC12_BANKS
				   ? M68HC12_NUM_PSEUDO_REGS
				   : M68HC11_NUM_PSEUDO_REGS);
      set_gdbarch_pc_regnum (gdbarch, elf_flags & E_M68HC12_BANKS
			     ? M68HC12_HARD_PC_REGNUM : HARD_PC_REGNUM);
      set_gdbarch_num_regs (gdbarch, elf_flags & E_M68HC12_BANKS
			    ? M68HC12_NUM_REGS : M68HC11_NUM_REGS);
      break;

    default:
      break;
    }

  /* Initially set everything according to the ABI.
     Use 16-bit integers since it will be the case for most
     programs.  The size of these types should normally be set
     according to the dwarf2 debug information.  */
  set_gdbarch_short_bit (gdbarch, 16);
  set_gdbarch_int_bit (gdbarch, elf_flags & E_M68HC11_I32 ? 32 : 16);
  set_gdbarch_float_bit (gdbarch, 32);
  if (elf_flags & E_M68HC11_F64)
    {
      set_gdbarch_double_bit (gdbarch, 64);
      set_gdbarch_double_format (gdbarch, floatformats_ieee_double);
    }
  else
    {
      set_gdbarch_double_bit (gdbarch, 32);
      set_gdbarch_double_format (gdbarch, floatformats_ieee_single);
    }
  set_gdbarch_long_double_bit (gdbarch, 64);
  set_gdbarch_long_bit (gdbarch, 32);
  set_gdbarch_ptr_bit (gdbarch, 16);
  set_gdbarch_long_long_bit (gdbarch, 64);

  /* Characters are unsigned.  */
  set_gdbarch_char_signed (gdbarch, 0);

  /* Set register info.  */
  set_gdbarch_fp0_regnum (gdbarch, -1);

  set_gdbarch_sp_regnum (gdbarch, HARD_SP_REGNUM);
  set_gdbarch_register_name (gdbarch, m68hc11_register_name);
  set_gdbarch_register_type (gdbarch, m68hc11_register_type);
  set_gdbarch_pseudo_register_read (gdbarch, m68hc11_pseudo_register_read);
  set_gdbarch_deprecated_pseudo_register_write (gdbarch,
						m68hc11_pseudo_register_write);

  set_gdbarch_push_dummy_call (gdbarch, m68hc11_push_dummy_call);

  set_gdbarch_return_value (gdbarch, m68hc11_return_value);
  set_gdbarch_skip_prologue (gdbarch, m68hc11_skip_prologue);
  set_gdbarch_inner_than (gdbarch, core_addr_lessthan);
  set_gdbarch_breakpoint_kind_from_pc (gdbarch,
				       m68hc11_breakpoint::kind_from_pc);
  set_gdbarch_sw_breakpoint_from_kind (gdbarch,
				       m68hc11_breakpoint::bp_from_kind);

  m68hc11_add_reggroups (gdbarch);
  set_gdbarch_register_reggroup_p (gdbarch, m68hc11_register_reggroup_p);
  set_gdbarch_print_registers_info (gdbarch, m68hc11_print_registers_info);

  /* Hook in the DWARF CFI frame unwinder.  */
  dwarf2_append_unwinders (gdbarch);

  frame_unwind_append_unwinder (gdbarch, &m68hc11_frame_unwind);
  frame_base_set_default (gdbarch, &m68hc11_frame_base);
  
  /* Methods for saving / extracting a dummy frame's ID.  The ID's
     stack address must match the SP value returned by
     PUSH_DUMMY_CALL, and saved by generic_save_dummy_frame_tos.  */
  set_gdbarch_dummy_id (gdbarch, m68hc11_dummy_id);

  /* Minsymbol frobbing.  */
  set_gdbarch_elf_make_msymbol_special (gdbarch,
					m68hc11_elf_make_msymbol_special);

  set_gdbarch_believe_pcc_promotion (gdbarch, 1);

  return gdbarch;
}

void _initialize_m68hc11_tdep ();
void
_initialize_m68hc11_tdep ()
{
  gdbarch_register (bfd_arch_m68hc11, m68hc11_gdbarch_init);
  gdbarch_register (bfd_arch_m68hc12, m68hc11_gdbarch_init);
  m68hc11_init_reggroups ();
} 
<|MERGE_RESOLUTION|>--- conflicted
+++ resolved
@@ -1,10 +1,6 @@
 /* Target-dependent code for Motorola 68HC11 & 68HC12
 
-<<<<<<< HEAD
-   Copyright (C) 1999-2023 Free Software Foundation, Inc.
-=======
    Copyright (C) 1999-2024 Free Software Foundation, Inc.
->>>>>>> 75e11412
 
    Contributed by Stephane Carrez, stcarrez@nerim.fr
 

--- conflicted
+++ resolved
@@ -1,9 +1,5 @@
 /* Read coff symbol tables and convert to internal format, for GDB.
-<<<<<<< HEAD
-   Copyright (C) 1987-2023 Free Software Foundation, Inc.
-=======
    Copyright (C) 1987-2024 Free Software Foundation, Inc.
->>>>>>> 75e11412
    Contributed by David D. Johnson, Brown University (ddj@cs.brown.edu).
 
    This file is part of GDB.

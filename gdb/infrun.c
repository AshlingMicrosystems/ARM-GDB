--- conflicted
+++ resolved
@@ -1,11 +1,7 @@
 /* Target-struct-independent code to start (run) and stop an inferior
    process.
 
-<<<<<<< HEAD
-   Copyright (C) 1986-2023 Free Software Foundation, Inc.
-=======
    Copyright (C) 1986-2024 Free Software Foundation, Inc.
->>>>>>> 75e11412
 
    This file is part of GDB.
 

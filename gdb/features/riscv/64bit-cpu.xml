<?xml version="1.0"?>
<<<<<<< HEAD
<!-- Copyright (C) 2018-2023 Free Software Foundation, Inc.
=======
<!-- Copyright (C) 2018-2024 Free Software Foundation, Inc.
>>>>>>> 75e11412

     Copying and distribution of this file, with or without modification,
     are permitted in any medium without royalty provided the copyright
     notice and this notice are preserved.  -->

<!-- Register numbers are hard-coded in order to maintain backward
     compatibility with older versions of tools that didn't use xml
     register descriptions.  -->

<!DOCTYPE feature SYSTEM "gdb-target.dtd">
<feature name="org.gnu.gdb.riscv.cpu">
  <reg name="zero" bitsize="64" type="int" regnum="0"/>
  <reg name="ra" bitsize="64" type="code_ptr"/>
  <reg name="sp" bitsize="64" type="data_ptr"/>
  <reg name="gp" bitsize="64" type="data_ptr"/>
  <reg name="tp" bitsize="64" type="data_ptr"/>
  <reg name="t0" bitsize="64" type="int"/>
  <reg name="t1" bitsize="64" type="int"/>
  <reg name="t2" bitsize="64" type="int"/>
  <reg name="fp" bitsize="64" type="data_ptr"/>
  <reg name="s1" bitsize="64" type="int"/>
  <reg name="a0" bitsize="64" type="int"/>
  <reg name="a1" bitsize="64" type="int"/>
  <reg name="a2" bitsize="64" type="int"/>
  <reg name="a3" bitsize="64" type="int"/>
  <reg name="a4" bitsize="64" type="int"/>
  <reg name="a5" bitsize="64" type="int"/>
  <reg name="a6" bitsize="64" type="int"/>
  <reg name="a7" bitsize="64" type="int"/>
  <reg name="s2" bitsize="64" type="int"/>
  <reg name="s3" bitsize="64" type="int"/>
  <reg name="s4" bitsize="64" type="int"/>
  <reg name="s5" bitsize="64" type="int"/>
  <reg name="s6" bitsize="64" type="int"/>
  <reg name="s7" bitsize="64" type="int"/>
  <reg name="s8" bitsize="64" type="int"/>
  <reg name="s9" bitsize="64" type="int"/>
  <reg name="s10" bitsize="64" type="int"/>
  <reg name="s11" bitsize="64" type="int"/>
  <reg name="t3" bitsize="64" type="int"/>
  <reg name="t4" bitsize="64" type="int"/>
  <reg name="t5" bitsize="64" type="int"/>
  <reg name="t6" bitsize="64" type="int"/>
  <reg name="pc" bitsize="64" type="code_ptr"/>
</feature><|MERGE_RESOLUTION|>--- conflicted
+++ resolved
@@ -1,9 +1,5 @@
 <?xml version="1.0"?>
-<<<<<<< HEAD
-<!-- Copyright (C) 2018-2023 Free Software Foundation, Inc.
-=======
 <!-- Copyright (C) 2018-2024 Free Software Foundation, Inc.
->>>>>>> 75e11412
 
      Copying and distribution of this file, with or without modification,
      are permitted in any medium without royalty provided the copyright

--- conflicted
+++ resolved
@@ -2,11 +2,7 @@
 
 # Convert text files to compilable C arrays.
 #
-<<<<<<< HEAD
-# Copyright (C) 2007-2023 Free Software Foundation, Inc.
-=======
 # Copyright (C) 2007-2024 Free Software Foundation, Inc.
->>>>>>> 75e11412
 #
 # This file is part of GDB.
 #

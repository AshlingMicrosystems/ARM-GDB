/* Definitions for symbol-reading containing "stabs", for GDB.
<<<<<<< HEAD
   Copyright (C) 1992-2023 Free Software Foundation, Inc.
=======
   Copyright (C) 1992-2024 Free Software Foundation, Inc.
>>>>>>> 75e11412
   Contributed by Cygnus Support.  Written by John Gilmore.

   This file is part of GDB.

   This program is free software; you can redistribute it and/or modify
   it under the terms of the GNU General Public License as published by
   the Free Software Foundation; either version 3 of the License, or
   (at your option) any later version.

   This program is distributed in the hope that it will be useful,
   but WITHOUT ANY WARRANTY; without even the implied warranty of
   MERCHANTABILITY or FITNESS FOR A PARTICULAR PURPOSE.  See the
   GNU General Public License for more details.

   You should have received a copy of the GNU General Public License
   along with this program.  If not, see <http://www.gnu.org/licenses/>.  */

#ifndef GDB_STABS_H
#define GDB_STABS_H

/* During initial symbol readin, we need to have a structure to keep
   track of which psymtabs have which bincls in them.  This structure
   is used during readin to setup the list of dependencies within each
   partial symbol table.  */
struct legacy_psymtab;

struct header_file_location
{
  header_file_location (const char *name_, int instance_,
			legacy_psymtab *pst_)
    : name (name_),
      instance (instance_),
      pst (pst_)
  {
  }

  const char *name;		/* Name of header file */
  int instance;			/* See above */
  legacy_psymtab *pst;	/* Partial symtab that has the
				   BINCL/EINCL defs for this file.  */
};

/* This file exists to hold the common definitions required of most of
   the symbol-readers that end up using stabs.  The common use of
   these `symbol-type-specific' customizations of the generic data
   structures makes the stabs-oriented symbol readers able to call
   each others' functions as required.  */

struct stabsread_context {
  /* Remember what we deduced to be the source language of this psymtab.  */
  enum language psymtab_language = language_unknown;

  /* The size of each symbol in the symbol file (in external form).
     This is set by dbx_symfile_read when building psymtabs, and by
     dbx_psymtab_to_symtab when building symtabs.  */
  unsigned symbol_size = 0;

  /* This is the offset of the symbol table in the executable file.  */
  unsigned symbol_table_offset = 0;

  /* This is the offset of the string table in the executable file.  */
  unsigned string_table_offset = 0;

  /* For elf+stab executables, the n_strx field is not a simple index
     into the string table.  Instead, each .o file has a base offset in
     the string table, and the associated symbols contain offsets from
     this base.  The following two variables contain the base offset for
     the current and next .o files.  */
  unsigned int file_string_table_offset = 0;

  /* .o and NLM files contain unrelocated addresses which are based at
     0.  When non-zero, this flag disables some of the special cases for
     Solaris elf+stab text addresses at location 0.  */
  int symfile_relocatable = 0;

  /* When set, we are processing a .o file compiled by sun acc.  This is
     misnamed; it refers to all stabs-in-elf implementations which use
     N_UNDF the way Sun does, including Solaris gcc.  Hopefully all
     stabs-in-elf implementations ever invented will choose to be
     compatible.  */
  unsigned char processing_acc_compilation = 0;

  /* The lowest text address we have yet encountered.  This is needed
     because in an a.out file, there is no header field which tells us
     what address the program is actually going to be loaded at, so we
     need to make guesses based on the symbols (which *are* relocated to
     reflect the address it will be loaded at).  */
  unrelocated_addr lowest_text_address;

  /* Non-zero if there is any line number info in the objfile.  Prevents
     dbx_end_psymtab from discarding an otherwise empty psymtab.  */
  int has_line_numbers = 0;

  /* The list of bincls.  */
  std::vector<struct header_file_location> bincl_list;

  /* Name of last function encountered.  Used in Solaris to approximate
     object file boundaries.  */
  const char *last_function_name = nullptr;

  /* The address in memory of the string table of the object file we are
     reading (which might not be the "main" object file, but might be a
     shared library or some other dynamically loaded thing).  This is
     set by read_dbx_symtab when building psymtabs, and by
     read_ofile_symtab when building symtabs, and is used only by
     next_symbol_text.  FIXME: If that is true, we don't need it when
     building psymtabs, right?  */
  char *stringtab_global = nullptr;

  /* These variables are used to control fill_symbuf when the stabs
     symbols are not contiguous (as may be the case when a COFF file is
     linked using --split-by-reloc).  */
  const std::vector<asection *> *symbuf_sections;
  size_t sect_idx = 0;
  unsigned int symbuf_left = 0;
  unsigned int symbuf_read = 0;

  /* This variable stores a global stabs buffer, if we read stabs into
     memory in one chunk in order to process relocations.  */
  bfd_byte *stabs_data = nullptr;
};


/* Information is passed among various dbxread routines for accessing
   symbol files.  A pointer to this structure is kept in the objfile,
   using the dbx_objfile_data_key.  */

struct dbx_symfile_info
  {
    ~dbx_symfile_info ();

    CORE_ADDR text_addr = 0;	/* Start of text section */
    int text_size = 0;		/* Size of text section */
    int symcount = 0;		/* How many symbols are there in the file */
    char *stringtab = nullptr;		/* The actual string table */
    int stringtab_size = 0;		/* Its size */
    file_ptr symtab_offset = 0;	/* Offset in file to symbol table */
    int symbol_size = 0;		/* Bytes in a single symbol */

    stabsread_context ctx; /* Context for the symfile being read.  */

    /* See stabsread.h for the use of the following.  */
    struct header_file *header_files = nullptr;
    int n_header_files = 0;
    int n_allocated_header_files = 0;

    /* Pointers to BFD sections.  These are used to speed up the building of
       minimal symbols.  */
    asection *text_section = nullptr;
    asection *data_section = nullptr;
    asection *bss_section = nullptr;

    /* Pointer to the separate ".stab" section, if there is one.  */
    asection *stab_section = nullptr;
  };

/* The tag used to find the DBX info attached to an objfile.  This is
   global because it is referenced by several modules.  */
extern const registry<objfile>::key<dbx_symfile_info> dbx_objfile_data_key;

#define DBX_SYMFILE_INFO(o)	(dbx_objfile_data_key.get (o))
#define DBX_TEXT_ADDR(o)	(DBX_SYMFILE_INFO(o)->text_addr)
#define DBX_TEXT_SIZE(o)	(DBX_SYMFILE_INFO(o)->text_size)
#define DBX_SYMCOUNT(o)		(DBX_SYMFILE_INFO(o)->symcount)
#define DBX_STRINGTAB(o)	(DBX_SYMFILE_INFO(o)->stringtab)
#define DBX_STRINGTAB_SIZE(o)	(DBX_SYMFILE_INFO(o)->stringtab_size)
#define DBX_SYMTAB_OFFSET(o)	(DBX_SYMFILE_INFO(o)->symtab_offset)
#define DBX_SYMBOL_SIZE(o)	(DBX_SYMFILE_INFO(o)->symbol_size)
#define DBX_TEXT_SECTION(o)	(DBX_SYMFILE_INFO(o)->text_section)
#define DBX_DATA_SECTION(o)	(DBX_SYMFILE_INFO(o)->data_section)
#define DBX_BSS_SECTION(o)	(DBX_SYMFILE_INFO(o)->bss_section)
#define DBX_STAB_SECTION(o)	(DBX_SYMFILE_INFO(o)->stab_section)

#endif /* GDB_STABS_H */<|MERGE_RESOLUTION|>--- conflicted
+++ resolved
@@ -1,9 +1,5 @@
 /* Definitions for symbol-reading containing "stabs", for GDB.
-<<<<<<< HEAD
-   Copyright (C) 1992-2023 Free Software Foundation, Inc.
-=======
    Copyright (C) 1992-2024 Free Software Foundation, Inc.
->>>>>>> 75e11412
    Contributed by Cygnus Support.  Written by John Gilmore.
 
    This file is part of GDB.

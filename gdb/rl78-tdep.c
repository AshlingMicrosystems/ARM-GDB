--- conflicted
+++ resolved
@@ -1,10 +1,6 @@
 /* Target-dependent code for the Renesas RL78 for GDB, the GNU debugger.
 
-<<<<<<< HEAD
-   Copyright (C) 2011-2023 Free Software Foundation, Inc.
-=======
    Copyright (C) 2011-2024 Free Software Foundation, Inc.
->>>>>>> 75e11412
 
    Contributed by Red Hat, Inc.
 

<<<<<<< HEAD
# Copyright (C) 2015-2023 Free Software Foundation, Inc.
=======
# Copyright (C) 2015-2024 Free Software Foundation, Inc.
>>>>>>> 75e11412
#
# This file is free software; the Free Software Foundation gives
# unlimited permission to copy and/or distribute it, with or without
# modifications, as long as this notice is preserved.

# GDB_AC_TRANSFORM([PROGRAM], [VAR])
#
# Transform a tool name to get the installed name of PROGRAM and store
# it in the output variable VAR.
#
# This macro uses the SED command stored in $program_transform_name,
# but it undoes the Makefile-like escaping of $s performed by
# AC_ARG_PROGRAM.

AC_DEFUN([GDB_AC_TRANSFORM], [
  gdb_ac_transform=`echo "$program_transform_name" | sed -e 's/[\\$][\\$]/\\$/g'`
  $2=`echo $1 | sed -e "$gdb_ac_transform"`
  if test "x$$2" = x; then
     $2=$1
  fi
  AC_SUBST($2)
])<|MERGE_RESOLUTION|>--- conflicted
+++ resolved
@@ -1,8 +1,4 @@
-<<<<<<< HEAD
-# Copyright (C) 2015-2023 Free Software Foundation, Inc.
-=======
 # Copyright (C) 2015-2024 Free Software Foundation, Inc.
->>>>>>> 75e11412
 #
 # This file is free software; the Free Software Foundation gives
 # unlimited permission to copy and/or distribute it, with or without

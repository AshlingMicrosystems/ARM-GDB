--- conflicted
+++ resolved
@@ -1,11 +1,7 @@
 /* Target-dependent code for PowerPC systems using the SVR4 ABI
    for GDB, the GNU debugger.
 
-<<<<<<< HEAD
-   Copyright (C) 2000-2023 Free Software Foundation, Inc.
-=======
    Copyright (C) 2000-2024 Free Software Foundation, Inc.
->>>>>>> 75e11412
 
    This file is part of GDB.
 

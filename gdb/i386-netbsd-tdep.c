/* Target-dependent code for NetBSD/i386.

<<<<<<< HEAD
   Copyright (C) 1988-2023 Free Software Foundation, Inc.
=======
   Copyright (C) 1988-2024 Free Software Foundation, Inc.
>>>>>>> 75e11412

   This file is part of GDB.

   This program is free software; you can redistribute it and/or modify
   it under the terms of the GNU General Public License as published by
   the Free Software Foundation; either version 3 of the License, or
   (at your option) any later version.

   This program is distributed in the hope that it will be useful,
   but WITHOUT ANY WARRANTY; without even the implied warranty of
   MERCHANTABILITY or FITNESS FOR A PARTICULAR PURPOSE.  See the
   GNU General Public License for more details.

   You should have received a copy of the GNU General Public License
   along with this program.  If not, see <http://www.gnu.org/licenses/>.  */

#include "arch-utils.h"
#include "frame.h"
#include "gdbcore.h"
#include "regcache.h"
#include "regset.h"
#include "osabi.h"
#include "symtab.h"
#include "trad-frame.h"
#include "tramp-frame.h"

#include "i386-tdep.h"
#include "i387-tdep.h"
#include "netbsd-tdep.h"
#include "solib-svr4.h"

/* From <machine/reg.h>.  */
static int i386nbsd_r_reg_offset[] =
{
  0 * 4,			/* %eax */
  1 * 4,			/* %ecx */
  2 * 4,			/* %edx */
  3 * 4,			/* %ebx */
  4 * 4,			/* %esp */
  5 * 4,			/* %ebp */
  6 * 4,			/* %esi */
  7 * 4,			/* %edi */
  8 * 4,			/* %eip */
  9 * 4,			/* %eflags */
  10 * 4,			/* %cs */
  11 * 4,			/* %ss */
  12 * 4,			/* %ds */
  13 * 4,			/* %es */
  14 * 4,			/* %fs */
  15 * 4			/* %gs */
};

/* From <machine/signal.h>.  */
static int i386nbsd_sc_reg_offset[] =
{
  10 * 4,			/* %eax */
  9 * 4,			/* %ecx */
  8 * 4,			/* %edx */
  7 * 4,			/* %ebx */
  14 * 4,			/* %esp */
  6 * 4,			/* %ebp */
  5 * 4,			/* %esi */
  4 * 4,			/* %edi */
  11 * 4,			/* %eip */
  13 * 4,			/* %eflags */
  12 * 4,			/* %cs */
  15 * 4,			/* %ss */
  3 * 4,			/* %ds */
  2 * 4,			/* %es */
  1 * 4,			/* %fs */
  0 * 4				/* %gs */
};

/* From <machine/mcontext.h>.  */
static int i386nbsd_mc_reg_offset[] =
{
  11 * 4,			/* %eax */
  10 * 4,			/* %ecx */
  9 * 4,			/* %edx */
  8 * 4,			/* %ebx */
  7 * 4,			/* %esp */
  6 * 4,			/* %ebp */
  5 * 4,			/* %esi */
  4 * 4,			/* %edi */
  14 * 4,			/* %eip */
  16 * 4,			/* %eflags */
  15 * 4,			/* %cs */
  18 * 4,			/* %ss */
  3 * 4,			/* %ds */
  2 * 4,			/* %es */
  1 * 4,			/* %fs */
  0 * 4				/* %gs */
};

static void i386nbsd_sigtramp_cache_init (const struct tramp_frame *,
					  const frame_info_ptr &,
					  struct trad_frame_cache *,
					  CORE_ADDR);

static const struct tramp_frame i386nbsd_sigtramp_sc16 =
{
  SIGTRAMP_FRAME,
  1,
  {
   /* leal  0x10(%esp), %eax */
   { 0x8d, ULONGEST_MAX },
   { 0x44, ULONGEST_MAX },
   { 0x24, ULONGEST_MAX },
   { 0x10, ULONGEST_MAX },

   /* pushl %eax */
   { 0x50, ULONGEST_MAX },

   /* pushl %eax */
   { 0x50, ULONGEST_MAX },

   /* movl  $0x127, %eax		# __sigreturn14 */
   { 0xb8, ULONGEST_MAX },
   { 0x27, ULONGEST_MAX },
   {0x01, ULONGEST_MAX },
   {0x00, ULONGEST_MAX },
   {0x00, ULONGEST_MAX },

   /* int   $0x80 */
   { 0xcd, ULONGEST_MAX },
   { 0x80, ULONGEST_MAX},

   /* movl  $0x1, %eax		# exit */
   { 0xb8, ULONGEST_MAX },
   { 0x01, ULONGEST_MAX },
   {0x00, ULONGEST_MAX },
   {0x00, ULONGEST_MAX },
   {0x00, ULONGEST_MAX },

   /* int   $0x80 */
   { 0xcd, ULONGEST_MAX },
   { 0x80, ULONGEST_MAX},

   { TRAMP_SENTINEL_INSN, ULONGEST_MAX }
  },
  i386nbsd_sigtramp_cache_init
};

static const struct tramp_frame i386nbsd_sigtramp_sc2 =
{
  SIGTRAMP_FRAME,
  1,
  {
   /* leal  0x0c(%esp), %eax */
   { 0x8d, ULONGEST_MAX },
   { 0x44, ULONGEST_MAX },
   { 0x24, ULONGEST_MAX },
   { 0x0c, ULONGEST_MAX },
   /* movl  %eax, 0x4(%esp) */
   { 0x89, ULONGEST_MAX },
   { 0x44, ULONGEST_MAX },
   { 0x24, ULONGEST_MAX },
   { 0x04, ULONGEST_MAX },
   /* movl  $0x127, %eax		# __sigreturn14 */
   { 0xb8, ULONGEST_MAX },
   { 0x27, ULONGEST_MAX },
   {0x01, ULONGEST_MAX },
   {0x00, ULONGEST_MAX },
   {0x00, ULONGEST_MAX },
   /* int   $0x80 */
   { 0xcd, ULONGEST_MAX },
   { 0x80, ULONGEST_MAX},
   /* movl  %eax, 0x4(%esp) */
   { 0x89, ULONGEST_MAX },
   { 0x44, ULONGEST_MAX },
   { 0x24, ULONGEST_MAX },
   { 0x04, ULONGEST_MAX },
   /* movl  $0x1, %eax */
   { 0xb8, ULONGEST_MAX },
   { 0x01, ULONGEST_MAX },
   {0x00, ULONGEST_MAX },
   {0x00, ULONGEST_MAX },
   {0x00, ULONGEST_MAX },
   /* int   $0x80 */
   { 0xcd, ULONGEST_MAX },
   { 0x80, ULONGEST_MAX},
   { TRAMP_SENTINEL_INSN, ULONGEST_MAX }
  },
  i386nbsd_sigtramp_cache_init
};

static const struct tramp_frame i386nbsd_sigtramp_si2 =
{
  SIGTRAMP_FRAME,
  1,
  {
   /* movl  8(%esp),%eax */
   { 0x8b, ULONGEST_MAX },
   { 0x44, ULONGEST_MAX },
   { 0x24, ULONGEST_MAX },
   { 0x08, ULONGEST_MAX },
   /* movl  %eax, 0x4(%esp) */
   { 0x89, ULONGEST_MAX },
   { 0x44, ULONGEST_MAX },
   { 0x24, ULONGEST_MAX },
   { 0x04, ULONGEST_MAX },
   /* movl  $0x134, %eax            # setcontext */
   { 0xb8, ULONGEST_MAX },
   { 0x34, ULONGEST_MAX },
   { 0x01, ULONGEST_MAX },
   { 0x00, ULONGEST_MAX },
   { 0x00, ULONGEST_MAX },
   /* int   $0x80 */
   { 0xcd, ULONGEST_MAX },
   { 0x80, ULONGEST_MAX },
   /* movl  %eax, 0x4(%esp) */
   { 0x89, ULONGEST_MAX },
   { 0x44, ULONGEST_MAX },
   { 0x24, ULONGEST_MAX },
   { 0x04, ULONGEST_MAX },
   /* movl  $0x1, %eax */
   { 0xb8, ULONGEST_MAX },
   { 0x01, ULONGEST_MAX },
   { 0x00, ULONGEST_MAX },
   { 0x00, ULONGEST_MAX },
   { 0x00, ULONGEST_MAX },
   /* int   $0x80 */
   { 0xcd, ULONGEST_MAX },
   { 0x80, ULONGEST_MAX },
   { TRAMP_SENTINEL_INSN, ULONGEST_MAX }
  },
  i386nbsd_sigtramp_cache_init
};

static const struct tramp_frame i386nbsd_sigtramp_si31 =
{
  SIGTRAMP_FRAME,
  1,
  {
   /* leal  0x8c(%esp), %eax */
   { 0x8d, ULONGEST_MAX },
   { 0x84, ULONGEST_MAX },
   { 0x24, ULONGEST_MAX },
   { 0x8c, ULONGEST_MAX },
   { 0x00, ULONGEST_MAX },
   { 0x00, ULONGEST_MAX },
   { 0x00, ULONGEST_MAX },
   /* movl  %eax, 0x4(%esp) */
   { 0x89, ULONGEST_MAX },
   { 0x44, ULONGEST_MAX },
   { 0x24, ULONGEST_MAX },
   { 0x04, ULONGEST_MAX },
   /* movl  $0x134, %eax            # setcontext */
   { 0xb8, ULONGEST_MAX },
   { 0x34, ULONGEST_MAX },
   { 0x01, ULONGEST_MAX },
   { 0x00, ULONGEST_MAX },
   { 0x00, ULONGEST_MAX },
   /* int   $0x80 */
   { 0xcd, ULONGEST_MAX },
   { 0x80, ULONGEST_MAX},
   /* movl  %eax, 0x4(%esp) */
   { 0x89, ULONGEST_MAX },
   { 0x44, ULONGEST_MAX },
   { 0x24, ULONGEST_MAX },
   { 0x04, ULONGEST_MAX },
   /* movl  $0x1, %eax */
   { 0xb8, ULONGEST_MAX },
   { 0x01, ULONGEST_MAX },
   {0x00, ULONGEST_MAX },
   {0x00, ULONGEST_MAX },
   {0x00, ULONGEST_MAX },
   /* int   $0x80 */
   { 0xcd, ULONGEST_MAX },
   { 0x80, ULONGEST_MAX},
   { TRAMP_SENTINEL_INSN, ULONGEST_MAX }
  },
  i386nbsd_sigtramp_cache_init
};

static const struct tramp_frame i386nbsd_sigtramp_si4 =
{
  SIGTRAMP_FRAME,
  1,
  {
   /* leal  0x8c(%esp), %eax */
   { 0x8d, ULONGEST_MAX },
   { 0x84, ULONGEST_MAX },
   { 0x24, ULONGEST_MAX },
   { 0x8c, ULONGEST_MAX },
   { 0x00, ULONGEST_MAX },
   { 0x00, ULONGEST_MAX },
   { 0x00, ULONGEST_MAX },
   /* movl  %eax, 0x4(%esp) */
   { 0x89, ULONGEST_MAX },
   { 0x44, ULONGEST_MAX },
   { 0x24, ULONGEST_MAX },
   { 0x04, ULONGEST_MAX },
   /* movl  $0x134, %eax            # setcontext */
   { 0xb8, ULONGEST_MAX },
   { 0x34, ULONGEST_MAX },
   { 0x01, ULONGEST_MAX },
   { 0x00, ULONGEST_MAX },
   { 0x00, ULONGEST_MAX },
   /* int   $0x80 */
   { 0xcd, ULONGEST_MAX },
   { 0x80, ULONGEST_MAX},
   /* movl   $0xffffffff,0x4(%esp) */
   { 0xc7, ULONGEST_MAX },
   { 0x44, ULONGEST_MAX },
   { 0x24, ULONGEST_MAX },
   { 0x04, ULONGEST_MAX },
   { 0xff, ULONGEST_MAX },
   { 0xff, ULONGEST_MAX },
   { 0xff, ULONGEST_MAX },
   { 0xff, ULONGEST_MAX },
   /* movl  $0x1, %eax */
   { 0xb8, ULONGEST_MAX },
   { 0x01, ULONGEST_MAX },
   {0x00, ULONGEST_MAX },
   {0x00, ULONGEST_MAX },
   {0x00, ULONGEST_MAX },
   /* int   $0x80 */
   { 0xcd, ULONGEST_MAX },
   { 0x80, ULONGEST_MAX},
   { TRAMP_SENTINEL_INSN, ULONGEST_MAX }
  },
  i386nbsd_sigtramp_cache_init
};

static void
i386nbsd_sigtramp_cache_init (const struct tramp_frame *self,
			      const frame_info_ptr &this_frame,
			      struct trad_frame_cache *this_cache,
			      CORE_ADDR func)
{
  struct gdbarch *gdbarch = get_frame_arch (this_frame);
  enum bfd_endian byte_order = gdbarch_byte_order (gdbarch);
  CORE_ADDR sp = get_frame_register_unsigned (this_frame, I386_ESP_REGNUM);
  CORE_ADDR base;
  int *reg_offset;
  int num_regs;
  int i;

  if (self == &i386nbsd_sigtramp_sc16 || self == &i386nbsd_sigtramp_sc2)
    {
      reg_offset = i386nbsd_sc_reg_offset;
      num_regs = ARRAY_SIZE (i386nbsd_sc_reg_offset);

      /* Read in the sigcontext address.  */
      base = read_memory_unsigned_integer (sp + 8, 4, byte_order);
    }
  else
    {
      reg_offset = i386nbsd_mc_reg_offset;
      num_regs = ARRAY_SIZE (i386nbsd_mc_reg_offset);

      /* Read in the ucontext address.  */
      base = read_memory_unsigned_integer (sp + 8, 4, byte_order);
      /* offsetof(ucontext_t, uc_mcontext) == 36 */
      base += 36;
    }

  for (i = 0; i < num_regs; i++)
    if (reg_offset[i] != -1)
      trad_frame_set_reg_addr (this_cache, i, base + reg_offset[i]);

  /* Construct the frame ID using the function start.  */
  trad_frame_set_id (this_cache, frame_id_build (sp, func));
}


static void 
i386nbsd_init_abi (struct gdbarch_info info, struct gdbarch *gdbarch)
{
  i386_gdbarch_tdep *tdep = gdbarch_tdep<i386_gdbarch_tdep> (gdbarch);

  /* Obviously NetBSD is BSD-based.  */
  i386bsd_init_abi (info, gdbarch);

  nbsd_init_abi (info, gdbarch);

  /* NetBSD has a different `struct reg'.  */
  tdep->gregset_reg_offset = i386nbsd_r_reg_offset;
  tdep->gregset_num_regs = ARRAY_SIZE (i386nbsd_r_reg_offset);
  tdep->sizeof_gregset = 16 * 4;

  /* NetBSD uses -freg-struct-return by default.  */
  tdep->struct_return = reg_struct_return;

  /* NetBSD uses tramp_frame sniffers for signal trampolines.  */
  tdep->sigcontext_addr= 0;
  tdep->sigtramp_start = 0;
  tdep->sigtramp_end = 0;
  tdep->sigtramp_p = 0;
  tdep->sc_reg_offset = 0;
  tdep->sc_num_regs = 0;

  tramp_frame_prepend_unwinder (gdbarch, &i386nbsd_sigtramp_sc16);
  tramp_frame_prepend_unwinder (gdbarch, &i386nbsd_sigtramp_sc2);
  tramp_frame_prepend_unwinder (gdbarch, &i386nbsd_sigtramp_si2);
  tramp_frame_prepend_unwinder (gdbarch, &i386nbsd_sigtramp_si31);
  tramp_frame_prepend_unwinder (gdbarch, &i386nbsd_sigtramp_si4);
}

/* NetBSD ELF.  */

static void
i386nbsdelf_init_abi (struct gdbarch_info info, struct gdbarch *gdbarch)
{
  i386_gdbarch_tdep *tdep = gdbarch_tdep<i386_gdbarch_tdep> (gdbarch);

  /* It's still NetBSD.  */
  i386nbsd_init_abi (info, gdbarch);

  /* But ELF-based.  */
  i386_elf_init_abi (info, gdbarch);

  /* NetBSD ELF uses SVR4-style shared libraries.  */
  set_solib_svr4_fetch_link_map_offsets
    (gdbarch, svr4_ilp32_fetch_link_map_offsets);

  /* NetBSD ELF uses -fpcc-struct-return by default.  */
  tdep->struct_return = pcc_struct_return;
}

void _initialize_i386nbsd_tdep ();
void
_initialize_i386nbsd_tdep ()
{
  gdbarch_register_osabi (bfd_arch_i386, 0, GDB_OSABI_NETBSD,
			  i386nbsdelf_init_abi);
}<|MERGE_RESOLUTION|>--- conflicted
+++ resolved
@@ -1,10 +1,6 @@
 /* Target-dependent code for NetBSD/i386.
 
-<<<<<<< HEAD
-   Copyright (C) 1988-2023 Free Software Foundation, Inc.
-=======
    Copyright (C) 1988-2024 Free Software Foundation, Inc.
->>>>>>> 75e11412
 
    This file is part of GDB.
 

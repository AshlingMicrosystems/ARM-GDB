--- conflicted
+++ resolved
@@ -3,11 +3,7 @@
 #  Multi-build script for testing compilation of all maintained
 #  configs of GDB.
 
-<<<<<<< HEAD
-#  Copyright (C) 2002-2023 Free Software Foundation, Inc.
-=======
 #  Copyright (C) 2002-2024 Free Software Foundation, Inc.
->>>>>>> 75e11412
 
 #  Contributed by Richard Earnshaw  (rearnsha@arm.com)
 

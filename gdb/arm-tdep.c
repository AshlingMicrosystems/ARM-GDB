--- conflicted
+++ resolved
@@ -1,10 +1,6 @@
 /* Common target dependent code for GDB on ARM systems.
 
-<<<<<<< HEAD
-   Copyright (C) 1988-2023 Free Software Foundation, Inc.
-=======
    Copyright (C) 1988-2024 Free Software Foundation, Inc.
->>>>>>> 75e11412
 
    This file is part of GDB.
 
@@ -3987,11 +3983,7 @@
 
 struct arm_dwarf2_prev_register_cache
 {
-<<<<<<< HEAD
-  /* Cached value of the coresponding stack pointer for the inner frame.  */
-=======
   /* Cached value of the corresponding stack pointer for the inner frame.  */
->>>>>>> 75e11412
   CORE_ADDR sp;
   CORE_ADDR msp;
   CORE_ADDR msp_s;

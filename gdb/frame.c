--- conflicted
+++ resolved
@@ -1,10 +1,6 @@
 /* Cache and manage frames for GDB, the GNU debugger.
 
-<<<<<<< HEAD
-   Copyright (C) 1986-2023 Free Software Foundation, Inc.
-=======
    Copyright (C) 1986-2024 Free Software Foundation, Inc.
->>>>>>> 75e11412
 
    This file is part of GDB.
 
@@ -2605,19 +2601,6 @@
       struct block_symbol bs = lookup_symbol (name, nullptr,
 					      SEARCH_FUNCTION_DOMAIN, nullptr);
 
-<<<<<<< HEAD
-      /* We might have found some unrelated symbol.  For example, the
-	 Rust compiler can emit both a subprogram and a namespace with
-	 the same name in the same scope; and due to how gdb's symbol
-	 tables currently work, we can't request the one we'd
-	 prefer.  */
-      if (bs.symbol->aclass () != LOC_BLOCK)
-	return false;
-
-      const struct block *block = bs.symbol->value_block ();
-      gdb_assert (block != nullptr);
-      sym_addr = block->start ();
-=======
       /* This lookup should always yield a block-valued symbol.  */
       if (bs.symbol != nullptr && bs.symbol->aclass () == LOC_BLOCK)
 	{
@@ -2627,7 +2610,6 @@
 	}
       else if (msymbol.minsym == nullptr)
 	return false;
->>>>>>> 75e11412
     }
 
   /* Convert any function descriptor addresses into the actual function

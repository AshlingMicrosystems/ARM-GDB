/* GDB routines for supporting auto-loaded Guile scripts.

<<<<<<< HEAD
   Copyright (C) 2010-2023 Free Software Foundation, Inc.
=======
   Copyright (C) 2010-2024 Free Software Foundation, Inc.
>>>>>>> 75e11412

   This file is part of GDB.

   This program is free software; you can redistribute it and/or modify
   it under the terms of the GNU General Public License as published by
   the Free Software Foundation; either version 3 of the License, or
   (at your option) any later version.

   This program is distributed in the hope that it will be useful,
   but WITHOUT ANY WARRANTY; without even the implied warranty of
   MERCHANTABILITY or FITNESS FOR A PARTICULAR PURPOSE.  See the
   GNU General Public License for more details.

   You should have received a copy of the GNU General Public License
   along with this program.  If not, see <http://www.gnu.org/licenses/>.  */

#include "top.h"
#include "objfiles.h"
#include "cli/cli-cmds.h"
#include "auto-load.h"
#include "guile.h"
#include "guile-internal.h"

/* User-settable option to enable/disable auto-loading of Guile scripts:
   set auto-load guile-scripts on|off
   This is true if we should auto-load associated Guile scripts when an
   objfile is opened, false otherwise.  */
static bool auto_load_guile_scripts = true;

/* "show" command for the auto_load_guile_scripts configuration variable.  */

static void
show_auto_load_guile_scripts (struct ui_file *file, int from_tty,
			      struct cmd_list_element *c, const char *value)
{
  gdb_printf (file, _("Auto-loading of Guile scripts is %s.\n"), value);
}

/* See guile-internal.h.  */

bool
gdbscm_auto_load_enabled (const struct extension_language_defn *extlang)
{
  return auto_load_guile_scripts;
}

/* Wrapper for "info auto-load guile-scripts".  */

static void
info_auto_load_guile_scripts (const char *pattern, int from_tty)
{
  auto_load_info_scripts (current_program_space, pattern, from_tty,
			  &extension_language_guile);
}

void
gdbscm_initialize_auto_load (void)
{
  add_setshow_boolean_cmd ("guile-scripts", class_support,
			   &auto_load_guile_scripts, _("\
Set the debugger's behaviour regarding auto-loaded Guile scripts."), _("\
Show the debugger's behaviour regarding auto-loaded Guile scripts."), _("\
If enabled, auto-loaded Guile scripts are loaded when the debugger reads\n\
an executable or shared library.\n\
This options has security implications for untrusted inferiors."),
			   NULL, show_auto_load_guile_scripts,
			   auto_load_set_cmdlist_get (),
			   auto_load_show_cmdlist_get ());

  add_cmd ("guile-scripts", class_info, info_auto_load_guile_scripts,
	   _("Print the list of automatically loaded Guile scripts.\n\
Usage: info auto-load guile-scripts [REGEXP]"),
	   auto_load_info_cmdlist_get ());
}<|MERGE_RESOLUTION|>--- conflicted
+++ resolved
@@ -1,10 +1,6 @@
 /* GDB routines for supporting auto-loaded Guile scripts.
 
-<<<<<<< HEAD
-   Copyright (C) 2010-2023 Free Software Foundation, Inc.
-=======
    Copyright (C) 2010-2024 Free Software Foundation, Inc.
->>>>>>> 75e11412
 
    This file is part of GDB.
 

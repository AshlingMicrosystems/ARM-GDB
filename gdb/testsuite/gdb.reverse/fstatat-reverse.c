/* This testcase is part of GDB, the GNU debugger.

<<<<<<< HEAD
   Copyright 2008-2023 Free Software Foundation, Inc.
=======
   Copyright 2008-2024 Free Software Foundation, Inc.
>>>>>>> 75e11412

   This program is free software; you can redistribute it and/or modify
   it under the terms of the GNU General Public License as published by
   the Free Software Foundation; either version 3 of the License, or
   (at your option) any later version.

   This program is distributed in the hope that it will be useful,
   but WITHOUT ANY WARRANTY; without even the implied warranty of
   MERCHANTABILITY or FITNESS FOR A PARTICULAR PURPOSE.  See the
   GNU General Public License for more details.

   You should have received a copy of the GNU General Public License
   along with this program.  If not, see <http://www.gnu.org/licenses/>.  */

#define _GNU_SOURCE
#include <unistd.h>
#include <fcntl.h>
#include <sys/stat.h>

void
marker1 (void)
{
}

void
marker2 (void)
{
}

struct stat buf;

int
main (void)
{
  marker1 ();
  int fd = open ("/", O_PATH);
  fstatat( fd, ".", &buf, 0);
  marker2 ();
  return 0;
}<|MERGE_RESOLUTION|>--- conflicted
+++ resolved
@@ -1,10 +1,6 @@
 /* This testcase is part of GDB, the GNU debugger.
 
-<<<<<<< HEAD
-   Copyright 2008-2023 Free Software Foundation, Inc.
-=======
    Copyright 2008-2024 Free Software Foundation, Inc.
->>>>>>> 75e11412
 
    This program is free software; you can redistribute it and/or modify
    it under the terms of the GNU General Public License as published by

# This testcase is part of GDB, the GNU debugger.
#
<<<<<<< HEAD
# Copyright 2013-2023 Free Software Foundation, Inc.
=======
# Copyright 2013-2024 Free Software Foundation, Inc.
>>>>>>> 75e11412
#
# Contributed by Intel Corp. <markus.t.metzger@intel.com>
#
# This program is free software; you can redistribute it and/or modify
# it under the terms of the GNU General Public License as published by
# the Free Software Foundation; either version 3 of the License, or
# (at your option) any later version.
#
# This program is distributed in the hope that it will be useful,
# but WITHOUT ANY WARRANTY; without even the implied warranty of
# MERCHANTABILITY or FITNESS FOR A PARTICULAR PURPOSE.  See the
# GNU General Public License for more details.
#
# You should have received a copy of the GNU General Public License
# along with this program.  If not, see <http://www.gnu.org/licenses/>.
#
#
# Test that we can reverse-next over the dynamic linker's symbol
# lookup code.

require allow_btrace_tests

standard_testfile
if [prepare_for_testing "failed to prepare" $testfile $srcfile \
	{debug ldflags=-Wl,-z,lazy}] {
    return -1
}

if ![runto_main] {
    return -1
}

# trace the code for the call to test
gdb_test_no_output "record btrace"
gdb_test "next" ".*main\.2.*"

# just dump the function-call-history to help debugging
gdb_test_no_output "set record function-call-history-size 0"
gdb_test "record function-call-history /cli 1" ".*"

# check that we can reverse-next and next
with_test_prefix "main" {
    gdb_test "reverse-next" ".*main\.1.*"
    gdb_test "next" ".*main\.2.*"
}

# now go into test and try to (reverse-)next over the library call
#
# reverse-stepping through the epilogue is not very reliable; depending on
# debug information we may stop at the closing brace or at the return.
#
# instead, run to test
gdb_breakpoint test {temporary}
gdb_test "reverse-continue" ".*test\.1.*"

with_test_prefix "test" {
    gdb_test "next" ".*test\.2.*"
    gdb_test "reverse-next" ".*test\.1.*"
}<|MERGE_RESOLUTION|>--- conflicted
+++ resolved
@@ -1,10 +1,6 @@
 # This testcase is part of GDB, the GNU debugger.
 #
-<<<<<<< HEAD
-# Copyright 2013-2023 Free Software Foundation, Inc.
-=======
 # Copyright 2013-2024 Free Software Foundation, Inc.
->>>>>>> 75e11412
 #
 # Contributed by Intel Corp. <markus.t.metzger@intel.com>
 #

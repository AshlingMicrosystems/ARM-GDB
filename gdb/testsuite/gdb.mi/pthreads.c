--- conflicted
+++ resolved
@@ -1,9 +1,5 @@
 /* Pthreads test program.
-<<<<<<< HEAD
-   Copyright 1996-2023 Free Software Foundation, Inc.
-=======
    Copyright 1996-2024 Free Software Foundation, Inc.
->>>>>>> 75e11412
 
    Written by Keith Seitz of Red Hat.
    Copied from gdb.threads/pthreads.c.

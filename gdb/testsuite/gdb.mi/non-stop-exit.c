/* Test program exit in non-stop mode.
<<<<<<< HEAD
   Copyright 2009-2023 Free Software Foundation, Inc.
=======
   Copyright 2009-2024 Free Software Foundation, Inc.
>>>>>>> 75e11412

   This file is part of GDB.

   This program is free software; you can redistribute it and/or modify
   it under the terms of the GNU General Public License as published by
   the Free Software Foundation; either version 3 of the License, or
   (at your option) any later version.

   This program is distributed in the hope that it will be useful,
   but WITHOUT ANY WARRANTY; without even the implied warranty of
   MERCHANTABILITY or FITNESS FOR A PARTICULAR PURPOSE.  See the
   GNU General Public License for more details.

   You should have received a copy of the GNU General Public License
   along with this program.  If not, see <http://www.gnu.org/licenses/>.  */

#include <pthread.h>
#include <stdio.h>

#define NTHREADS 4
void* thread_function (void*);

void *
thread_function (void *arg)
{
  int x = * (int *) arg;

  printf ("Thread <%d> executing\n", x);

  return NULL;
}

int
main ()
{
  pthread_t thread_id[NTHREADS];
  int args[NTHREADS];
  int i;

  for (i = 0; i < NTHREADS; ++i)
    {
      args[i] = i;
      pthread_create (&thread_id[i], NULL, thread_function, &args[i]);
    }

  for (i = 0; i < NTHREADS; ++i)
    {
      pthread_join (thread_id[i], NULL); 
    }

  return 0;
}<|MERGE_RESOLUTION|>--- conflicted
+++ resolved
@@ -1,9 +1,5 @@
 /* Test program exit in non-stop mode.
-<<<<<<< HEAD
-   Copyright 2009-2023 Free Software Foundation, Inc.
-=======
    Copyright 2009-2024 Free Software Foundation, Inc.
->>>>>>> 75e11412
 
    This file is part of GDB.
 

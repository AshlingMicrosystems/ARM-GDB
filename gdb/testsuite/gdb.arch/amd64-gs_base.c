--- conflicted
+++ resolved
@@ -1,10 +1,6 @@
 /* Test program for fs_base and gs_base.
 
-<<<<<<< HEAD
-   Copyright 2017-2023 Free Software Foundation, Inc.
-=======
    Copyright 2017-2024 Free Software Foundation, Inc.
->>>>>>> 75e11412
 
    This file is part of GDB.
 

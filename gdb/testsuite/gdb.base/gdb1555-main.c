/* Test step/next in a shared library

<<<<<<< HEAD
   Copyright 2004-2023 Free Software Foundation, Inc.
=======
   Copyright 2004-2024 Free Software Foundation, Inc.
>>>>>>> 75e11412

   This file is part of GDB.

   This program is free software; you can redistribute it and/or modify
   it under the terms of the GNU General Public License as published by
   the Free Software Foundation; either version 3 of the License, or
   (at your option) any later version.

   This program is distributed in the hope that it will be useful,
   but WITHOUT ANY WARRANTY; without even the implied warranty of
   MERCHANTABILITY or FITNESS FOR A PARTICULAR PURPOSE.  See the
   GNU General Public License for more details.

   You should have received a copy of the GNU General Public License
   along with this program.  If not, see <http://www.gnu.org/licenses/>.  */

extern int hithere2 ();

int
main()
{
  hithere2();
  return 0;
}<|MERGE_RESOLUTION|>--- conflicted
+++ resolved
@@ -1,10 +1,6 @@
 /* Test step/next in a shared library
 
-<<<<<<< HEAD
-   Copyright 2004-2023 Free Software Foundation, Inc.
-=======
    Copyright 2004-2024 Free Software Foundation, Inc.
->>>>>>> 75e11412
 
    This file is part of GDB.
 

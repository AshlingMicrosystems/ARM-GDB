--- conflicted
+++ resolved
@@ -1,8 +1,4 @@
-<<<<<<< HEAD
-#   Copyright 1988-2023 Free Software Foundation, Inc.
-=======
 #   Copyright 1988-2024 Free Software Foundation, Inc.
->>>>>>> 75e11412
 
 # This program is free software; you can redistribute it and/or modify
 # it under the terms of the GNU General Public License as published by
@@ -695,13 +691,8 @@
 	{$_gdb_maint_setting = <internal function _gdb_maint_setting>} \
 	{$_gdb_setting_str = <internal function _gdb_setting_str>} \
 	{$_gdb_setting = <internal function _gdb_setting>} \
-<<<<<<< HEAD
-	{$_gdb_major = 13} \
-	{$_gdb_minor = 2} \
-=======
 	{$_gdb_major = 16} \
 	{$_gdb_minor = 1} \
->>>>>>> 75e11412
 	{$_shell_exitsignal = void} \
 	{$_shell_exitcode = 0} \
     }

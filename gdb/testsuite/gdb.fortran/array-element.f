--- conflicted
+++ resolved
@@ -1,8 +1,4 @@
-<<<<<<< HEAD
-c Copyright 2005-2023 Free Software Foundation, Inc.
-=======
 c Copyright 2005-2024 Free Software Foundation, Inc.
->>>>>>> 75e11412
 
 c This program is free software; you can redistribute it and/or modify
 c it under the terms of the GNU General Public License as published by

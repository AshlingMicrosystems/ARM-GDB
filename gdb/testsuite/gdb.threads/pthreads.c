/* Pthreads test program.
<<<<<<< HEAD
   Copyright 1996-2023 Free Software Foundation, Inc.
=======
   Copyright 1996-2024 Free Software Foundation, Inc.
>>>>>>> 75e11412

   Written by Fred Fish of Cygnus Support
   Contributed by Cygnus Support

   This file is part of GDB.

   This program is free software; you can redistribute it and/or modify
   it under the terms of the GNU General Public License as published by
   the Free Software Foundation; either version 3 of the License, or
   (at your option) any later version.

   This program is distributed in the hope that it will be useful,
   but WITHOUT ANY WARRANTY; without even the implied warranty of
   MERCHANTABILITY or FITNESS FOR A PARTICULAR PURPOSE.  See the
   GNU General Public License for more details.

   You should have received a copy of the GNU General Public License
   along with this program.  If not, see <http://www.gnu.org/licenses/>.  */

#include <stdio.h>
#include <stdlib.h>
#include <pthread.h>
#include <unistd.h>
#include <string.h>
#include <errno.h>

static int verbose = 0;

static void
common_routine (int arg)
{
  static int from_thread1;
  static int from_thread2;
  static int from_main;
  static int hits;
  static int full_coverage;

  if (verbose)
    printf ("common_routine (%d)\n", arg);
  hits++;
  switch (arg)
    {
    case 0:
      from_main++;
      break;
    case 1:
      from_thread1++;
      break;
    case 2:
      from_thread2++;
      break;
    }
  if (from_main && from_thread1 && from_thread2)
    full_coverage = 1;
}

static void *
thread1 (void *arg)
{
  int i;
  int z = 0;

  if (verbose)
    printf ("thread1 (%0lx) ; pid = %d\n", (long) arg, getpid ());
  for (i = 1; i <= 10000000; i++)
    {
      if (verbose)
	printf ("thread1 %ld\n", (long) pthread_self ());
      z += i;
      common_routine (1);
      sleep (1);
    }
  return (void *) 0;
}

static void *
thread2 (void * arg)
{
  int i;
  int k = 0;

  if (verbose)
    printf ("thread2 (%0lx) ; pid = %d\n", (long) arg, getpid ());
  for (i = 1; i <= 10000000; i++)
    {
      if (verbose)
	printf ("thread2 %ld\n", (long) pthread_self ());
      k += i;
      common_routine (2);
      sleep (1);
    }
  sleep (100);
  return (void *) 0;
}

void
foo (int a, int b, int c)
{
  int d, e, f;

  if (verbose)
    printf ("a=%d\n", a);
}

/* Similar to perror, but use ERR instead of errno.  */

static void
print_error (const char *ctx, int err)
{
  fprintf (stderr, "%s: %s (%d)\n", ctx, strerror (err), err);
}

int
main (int argc, char **argv)
{
  pthread_t tid1, tid2;
  int j;
  int t = 0;
  void (*xxx) ();
  pthread_attr_t attr;
  int res;

  if (verbose)
    printf ("pid = %d\n", getpid ());

  foo (1, 2, 3);

  res = pthread_attr_init (&attr);
  if (res != 0)
    {
      print_error ("pthread_attr_init 1", res);
      exit (1);
    }

#ifdef PTHREAD_SCOPE_SYSTEM
  res = pthread_attr_setscope (&attr, PTHREAD_SCOPE_SYSTEM);
  if (res != 0 && res != ENOTSUP)
    {
      print_error ("pthread_attr_setscope 1", res);
      exit (1);
    }
#endif

  res = pthread_create (&tid1, &attr, thread1, (void *) 0xfeedface);
  if (res != 0)
    {
      print_error ("pthread_create 1", res);
      exit (1);
    }
  if (verbose)
    printf ("Made thread %ld\n", (long) tid1);
  sleep (1);

  res = pthread_create (&tid2, NULL, thread2, (void *) 0xdeadbeef);
  if (res != 0)
    {
      print_error ("pthread_create 2", res);
      exit (1);
    }
  if (verbose)
    printf ("Made thread %ld\n", (long) tid2);

  sleep (1);

  for (j = 1; j <= 10000000; j++)
    {
      if (verbose)
	printf ("top %ld\n", (long) pthread_self ());
      common_routine (0);
      sleep (1);
      t += j;
    }
  
  exit (0);
}<|MERGE_RESOLUTION|>--- conflicted
+++ resolved
@@ -1,9 +1,5 @@
 /* Pthreads test program.
-<<<<<<< HEAD
-   Copyright 1996-2023 Free Software Foundation, Inc.
-=======
    Copyright 1996-2024 Free Software Foundation, Inc.
->>>>>>> 75e11412
 
    Written by Fred Fish of Cygnus Support
    Contributed by Cygnus Support

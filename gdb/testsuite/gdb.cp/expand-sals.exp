--- conflicted
+++ resolved
@@ -1,8 +1,4 @@
-<<<<<<< HEAD
-# Copyright 2009-2023 Free Software Foundation, Inc.
-=======
 # Copyright 2009-2024 Free Software Foundation, Inc.
->>>>>>> 75e11412
 
 # This program is free software; you can redistribute it and/or modify
 # it under the terms of the GNU General Public License as published by

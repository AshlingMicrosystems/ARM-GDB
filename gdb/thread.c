/* Multi-process/thread control for GDB, the GNU debugger.

<<<<<<< HEAD
   Copyright (C) 1986-2023 Free Software Foundation, Inc.
=======
   Copyright (C) 1986-2024 Free Software Foundation, Inc.
>>>>>>> 75e11412

   Contributed by Lynx Real-Time Systems, Inc.  Los Gatos, CA.

   This file is part of GDB.

   This program is free software; you can redistribute it and/or modify
   it under the terms of the GNU General Public License as published by
   the Free Software Foundation; either version 3 of the License, or
   (at your option) any later version.

   This program is distributed in the hope that it will be useful,
   but WITHOUT ANY WARRANTY; without even the implied warranty of
   MERCHANTABILITY or FITNESS FOR A PARTICULAR PURPOSE.  See the
   GNU General Public License for more details.

   You should have received a copy of the GNU General Public License
   along with this program.  If not, see <http://www.gnu.org/licenses/>.  */

#include "language.h"
#include "symtab.h"
#include "frame.h"
#include "inferior.h"
#include "gdbsupport/environ.h"
#include "top.h"
#include "value.h"
#include "target.h"
#include "gdbthread.h"
#include "command.h"
#include "cli/cli-cmds.h"
#include "regcache.h"
#include "btrace.h"

#include <ctype.h>
#include <sys/types.h>
#include <signal.h>
#include "ui-out.h"
#include "observable.h"
#include "annotate.h"
#include "cli/cli-decode.h"
#include "cli/cli-option.h"
#include "gdbsupport/gdb_regex.h"
#include "cli/cli-utils.h"
#include "thread-fsm.h"
#include "tid-parse.h"
#include <algorithm>
#include <optional>
#include "inline-frame.h"
#include "stack.h"
#include "interps.h"
#include "record-full.h"

/* See gdbthread.h.  */

bool debug_threads = false;

/* Implement 'show debug threads'.  */

static void
show_debug_threads (struct ui_file *file, int from_tty,
		    struct cmd_list_element *c, const char *value)
{
  gdb_printf (file, _("Thread debugging is \"%s\".\n"), value);
}

/* Definition of struct thread_info exported to gdbthread.h.  */

/* Prototypes for local functions.  */

static int highest_thread_num;

/* The current/selected thread.  */
static thread_info *current_thread_;

/* Returns true if THR is the current thread.  */

static bool
is_current_thread (const thread_info *thr)
{
  return thr == current_thread_;
}

struct thread_info*
inferior_thread (void)
{
  gdb_assert (current_thread_ != nullptr);
  return current_thread_;
}

/* Delete the breakpoint pointed at by BP_P, if there's one.  */

static void
delete_thread_breakpoint (struct breakpoint **bp_p)
{
  if (*bp_p != NULL)
    {
      delete_breakpoint (*bp_p);
      *bp_p = NULL;
    }
}

void
delete_step_resume_breakpoint (struct thread_info *tp)
{
  if (tp != NULL)
    delete_thread_breakpoint (&tp->control.step_resume_breakpoint);
}

void
delete_exception_resume_breakpoint (struct thread_info *tp)
{
  if (tp != NULL)
    delete_thread_breakpoint (&tp->control.exception_resume_breakpoint);
}

/* See gdbthread.h.  */

void
delete_single_step_breakpoints (struct thread_info *tp)
{
  if (tp != NULL)
    delete_thread_breakpoint (&tp->control.single_step_breakpoints);
}

/* Delete the breakpoint pointed at by BP_P at the next stop, if
   there's one.  */

static void
delete_at_next_stop (struct breakpoint **bp)
{
  if (*bp != NULL)
    {
      (*bp)->disposition = disp_del_at_next_stop;
      *bp = NULL;
    }
}

/* See gdbthread.h.  */

int
thread_has_single_step_breakpoints_set (struct thread_info *tp)
{
  return tp->control.single_step_breakpoints != NULL;
}

/* See gdbthread.h.  */

int
thread_has_single_step_breakpoint_here (struct thread_info *tp,
					const address_space *aspace,
					CORE_ADDR addr)
{
  struct breakpoint *ss_bps = tp->control.single_step_breakpoints;

  return (ss_bps != NULL
	  && breakpoint_has_location_inserted_here (ss_bps, aspace, addr));
}

/* See gdbthread.h.  */

void
thread_cancel_execution_command (struct thread_info *thr)
{
  if (thr->thread_fsm () != nullptr)
    {
      std::unique_ptr<thread_fsm> fsm = thr->release_thread_fsm ();
      fsm->clean_up (thr);
    }
}

static void
clear_thread_inferior_resources (struct thread_info *tp)
{
  /* NOTE: this will take care of any left-over step_resume breakpoints,
     but not any user-specified thread-specific breakpoints.  We can not
     delete the breakpoint straight-off, because the inferior might not
     be stopped at the moment.  */
  delete_at_next_stop (&tp->control.step_resume_breakpoint);
  delete_at_next_stop (&tp->control.exception_resume_breakpoint);
  delete_at_next_stop (&tp->control.single_step_breakpoints);

  delete_longjmp_breakpoint_at_next_stop (tp->global_num);

  bpstat_clear (&tp->control.stop_bpstat);

  btrace_teardown (tp);

  thread_cancel_execution_command (tp);

  clear_inline_frame_state (tp);
}

/* Notify interpreters and observers that thread T has exited.  */

static void
notify_thread_exited (thread_info *t, std::optional<ULONGEST> exit_code,
		      int silent)
{
  if (!silent && print_thread_events)
    {
      if (exit_code.has_value ())
	gdb_printf (_("[%s exited with code %s]\n"),
		    target_pid_to_str (t->ptid).c_str (),
		    pulongest (*exit_code));
      else
	gdb_printf (_("[%s exited]\n"),
		    target_pid_to_str (t->ptid).c_str ());
    }

  interps_notify_thread_exited (t, exit_code, silent);
  gdb::observers::thread_exit.notify (t, exit_code, silent);
}

/* See gdbthread.h.  */

void
set_thread_exited (thread_info *tp, std::optional<ULONGEST> exit_code,
		   bool silent)
{
  /* Dead threads don't need to step-over.  Remove from chain.  */
  if (thread_is_in_step_over_chain (tp))
    global_thread_step_over_chain_remove (tp);

  if (tp->state != THREAD_EXITED)
    {
      process_stratum_target *proc_target = tp->inf->process_target ();

      /* Some targets unpush themselves from the inferior's target stack before
	 clearing the inferior's thread list (which marks all threads as exited,
	 and therefore leads to this function).  In this case, the inferior's
	 process target will be nullptr when we arrive here.

	 See also the comment in inferior::unpush_target.  */
      if (proc_target != nullptr)
	proc_target->maybe_remove_resumed_with_pending_wait_status (tp);

      notify_thread_exited (tp, exit_code, silent);

      /* Tag it as exited.  */
      tp->state = THREAD_EXITED;

      /* Clear breakpoints, etc. associated with this thread.  */
      clear_thread_inferior_resources (tp);

      /* Remove from the ptid_t map.  We don't want for
	 inferior::find_thread to find exited threads.  Also, the target
	 may reuse the ptid for a new thread, and there can only be
	 one value per key; adding a new thread with the same ptid_t
	 would overwrite the exited thread's ptid entry.  */
      size_t nr_deleted = tp->inf->ptid_thread_map.erase (tp->ptid);
      gdb_assert (nr_deleted == 1);
    }
}

void
init_thread_list (void)
{
  highest_thread_num = 0;

  for (inferior *inf : all_inferiors ())
    inf->clear_thread_list ();
}

/* Allocate a new thread of inferior INF with target id PTID and add
   it to the thread list.  */

static struct thread_info *
new_thread (struct inferior *inf, ptid_t ptid)
{
  thread_info *tp = new thread_info (inf, ptid);

  threads_debug_printf ("creating a new thread object, inferior %d, ptid %s",
			inf->num, ptid.to_string ().c_str ());

  inf->thread_list.push_back (*tp);

  /* A thread with this ptid should not exist in the map yet.  */
  gdb_assert (inf->ptid_thread_map.find (ptid) == inf->ptid_thread_map.end ());

  inf->ptid_thread_map[ptid] = tp;

  return tp;
}

/* Notify interpreters and observers that thread T has been created.  */

static void
notify_new_thread (thread_info *t)
{
  interps_notify_new_thread (t);
  gdb::observers::new_thread.notify (t);
}

struct thread_info *
add_thread_silent (process_stratum_target *targ, ptid_t ptid)
{
  gdb_assert (targ != nullptr);

  inferior *inf = find_inferior_ptid (targ, ptid);

  threads_debug_printf ("add thread to inferior %d, ptid %s, target %s",
			inf->num, ptid.to_string ().c_str (),
			targ->shortname ());

  /* We may have an old thread with the same id in the thread list.
     If we do, it must be dead, otherwise we wouldn't be adding a new
     thread with the same id.  The OS is reusing this id --- delete
     the old thread, and create a new one.  */
  thread_info *tp = inf->find_thread (ptid);
  if (tp != nullptr)
    delete_thread (tp);

  tp = new_thread (inf, ptid);
  notify_new_thread (tp);

  return tp;
}

struct thread_info *
add_thread_with_info (process_stratum_target *targ, ptid_t ptid,
		      private_thread_info_up priv)
{
  thread_info *result = add_thread_silent (targ, ptid);

  result->priv = std::move (priv);

  if (print_thread_events)
    gdb_printf (_("[New %s]\n"), target_pid_to_str (ptid).c_str ());

  annotate_new_thread ();
  return result;
}

struct thread_info *
add_thread (process_stratum_target *targ, ptid_t ptid)
{
  return add_thread_with_info (targ, ptid, NULL);
}

private_thread_info::~private_thread_info () = default;

thread_info::thread_info (struct inferior *inf_, ptid_t ptid_)
  : ptid (ptid_), inf (inf_)
{
  gdb_assert (inf_ != NULL);

  this->global_num = ++highest_thread_num;
  this->per_inf_num = ++inf_->highest_thread_num;

  /* Nothing to follow yet.  */
  this->pending_follow.set_spurious ();
}

/* See gdbthread.h.  */

thread_info::~thread_info ()
{
  threads_debug_printf ("thread %s", this->ptid.to_string ().c_str ());
}

/* See gdbthread.h.  */

bool
thread_info::deletable () const
{
  /* If this is the current thread, or there's code out there that
     relies on it existing (refcount > 0) we can't delete yet.  */
  return refcount () == 0 && !is_current_thread (this);
}

/* See gdbthread.h.  */

void
thread_info::set_executing (bool executing)
{
  m_executing = executing;
  if (executing)
    this->clear_stop_pc ();
}

/* See gdbthread.h.  */

void
thread_info::set_resumed (bool resumed)
{
  if (resumed == m_resumed)
    return;

  process_stratum_target *proc_target = this->inf->process_target ();

  /* If we transition from resumed to not resumed, we might need to remove
     the thread from the resumed threads with pending statuses list.  */
  if (!resumed)
    proc_target->maybe_remove_resumed_with_pending_wait_status (this);

  m_resumed = resumed;

  /* If we transition from not resumed to resumed, we might need to add
     the thread to the resumed threads with pending statuses list.  */
  if (resumed)
    proc_target->maybe_add_resumed_with_pending_wait_status (this);
}

/* See gdbthread.h.  */

void
thread_info::set_pending_waitstatus (const target_waitstatus &ws)
{
  gdb_assert (!this->has_pending_waitstatus ());

  m_suspend.waitstatus = ws;
  m_suspend.waitstatus_pending_p = 1;

  process_stratum_target *proc_target = this->inf->process_target ();
  proc_target->maybe_add_resumed_with_pending_wait_status (this);
}

/* See gdbthread.h.  */

void
thread_info::clear_pending_waitstatus ()
{
  gdb_assert (this->has_pending_waitstatus ());

  process_stratum_target *proc_target = this->inf->process_target ();
  proc_target->maybe_remove_resumed_with_pending_wait_status (this);

  m_suspend.waitstatus_pending_p = 0;
}

/* See gdbthread.h.  */

void
thread_info::set_thread_options (gdb_thread_options thread_options)
{
  gdb_assert (this->state != THREAD_EXITED);
  gdb_assert (!this->executing ());

  if (m_thread_options == thread_options)
    return;

  m_thread_options = thread_options;

  infrun_debug_printf ("[options for %s are now %s]",
		       this->ptid.to_string ().c_str (),
		       to_string (thread_options).c_str ());
}

/* See gdbthread.h.  */

int
thread_is_in_step_over_chain (struct thread_info *tp)
{
  return tp->step_over_list_node.is_linked ();
}

/* See gdbthread.h.  */

int
thread_step_over_chain_length (const thread_step_over_list &l)
{
  int num = 0;

  for (const thread_info &thread ATTRIBUTE_UNUSED : l)
    ++num;

  return num;
}

/* See gdbthread.h.  */

void
global_thread_step_over_chain_enqueue (struct thread_info *tp)
{
  infrun_debug_printf ("enqueueing thread %s in global step over chain",
		       tp->ptid.to_string ().c_str ());

  gdb_assert (!thread_is_in_step_over_chain (tp));
  global_thread_step_over_list.push_back (*tp);
}

/* See gdbthread.h.  */

void
global_thread_step_over_chain_enqueue_chain (thread_step_over_list &&list)
{
  global_thread_step_over_list.splice (std::move (list));
}

/* See gdbthread.h.  */

void
global_thread_step_over_chain_remove (struct thread_info *tp)
{
  infrun_debug_printf ("removing thread %s from global step over chain",
		       tp->ptid.to_string ().c_str ());

  gdb_assert (thread_is_in_step_over_chain (tp));
  auto it = global_thread_step_over_list.iterator_to (*tp);
  global_thread_step_over_list.erase (it);
}

/* Helper for the different delete_thread variants.  */

static void
delete_thread_1 (thread_info *thr, std::optional<ULONGEST> exit_code,
		 bool silent)
{
  gdb_assert (thr != nullptr);

  threads_debug_printf ("deleting thread %s, exit_code = %s, silent = %d",
			thr->ptid.to_string ().c_str (),
			(exit_code.has_value ()
			 ? pulongest (*exit_code)
			 : "<none>"),
			silent);

  set_thread_exited (thr, exit_code, silent);

  if (!thr->deletable ())
    {
       /* Will be really deleted some other time.  */
       return;
     }

  auto it = thr->inf->thread_list.iterator_to (*thr);
  thr->inf->thread_list.erase (it);

  gdb::observers::thread_deleted.notify (thr);

  delete thr;
}

/* See gdbthread.h.  */

void
delete_thread_with_exit_code (thread_info *thread, ULONGEST exit_code,
			      bool silent)
{
  delete_thread_1 (thread, exit_code, silent);
}

/* See gdbthread.h.  */

void
delete_thread (thread_info *thread)
{
  delete_thread_1 (thread, {}, false /* not silent */);
}

void
delete_thread_silent (thread_info *thread)
{
  delete_thread_1 (thread, {}, true /* not silent */);
}

struct thread_info *
find_thread_global_id (int global_id)
{
  for (thread_info *tp : all_threads ())
    if (tp->global_num == global_id)
      return tp;

  return NULL;
}

static struct thread_info *
find_thread_id (struct inferior *inf, int thr_num)
{
  for (thread_info *tp : inf->threads ())
    if (tp->per_inf_num == thr_num)
      return tp;

  return NULL;
}

/* See gdbthread.h.  */

struct thread_info *
find_thread_by_handle (gdb::array_view<const gdb_byte> handle,
		       struct inferior *inf)
{
  return target_thread_handle_to_thread_info (handle.data (),
					      handle.size (),
					      inf);
}

/*
 * Thread iterator function.
 *
 * Calls a callback function once for each thread, so long as
 * the callback function returns false.  If the callback function
 * returns true, the iteration will end and the current thread
 * will be returned.  This can be useful for implementing a
 * search for a thread with arbitrary attributes, or for applying
 * some operation to every thread.
 *
 * FIXME: some of the existing functionality, such as
 * "Thread apply all", might be rewritten using this functionality.
 */

struct thread_info *
iterate_over_threads (int (*callback) (struct thread_info *, void *),
		      void *data)
{
  for (thread_info *tp : all_threads_safe ())
    if ((*callback) (tp, data))
      return tp;

  return NULL;
}

/* See gdbthread.h.  */

bool
any_thread_p ()
{
  for (thread_info *tp ATTRIBUTE_UNUSED : all_threads ())
    return true;
  return false;
}

int
thread_count (process_stratum_target *proc_target)
{
  auto rng = all_threads (proc_target);
  return std::distance (rng.begin (), rng.end ());
}

/* Return the number of non-exited threads in the thread list.  */

static int
live_threads_count (void)
{
  auto rng = all_non_exited_threads ();
  return std::distance (rng.begin (), rng.end ());
}

int
valid_global_thread_id (int global_id)
{
  for (thread_info *tp : all_threads ())
    if (tp->global_num == global_id)
      return 1;

  return 0;
}

bool
in_thread_list (process_stratum_target *targ, ptid_t ptid)
{
  return targ->find_thread (ptid) != nullptr;
}

/* Finds the first thread of the inferior.  */

thread_info *
first_thread_of_inferior (inferior *inf)
{
  if (inf->thread_list.empty ())
    return nullptr;

  return &inf->thread_list.front ();
}

thread_info *
any_thread_of_inferior (inferior *inf)
{
  gdb_assert (inf->pid != 0);

  /* Prefer the current thread, if there's one.  */
  if (inf == current_inferior () && inferior_ptid != null_ptid)
    return inferior_thread ();

  for (thread_info *tp : inf->non_exited_threads ())
    return tp;

  return NULL;
}

thread_info *
any_live_thread_of_inferior (inferior *inf)
{
  struct thread_info *curr_tp = NULL;
  struct thread_info *tp_executing = NULL;

  gdb_assert (inf != NULL && inf->pid != 0);

  /* Prefer the current thread if it's not executing.  */
  if (inferior_ptid != null_ptid && current_inferior () == inf)
    {
      /* If the current thread is dead, forget it.  If it's not
	 executing, use it.  Otherwise, still choose it (below), but
	 only if no other non-executing thread is found.  */
      curr_tp = inferior_thread ();
      if (curr_tp->state == THREAD_EXITED)
	curr_tp = NULL;
      else if (!curr_tp->executing ())
	return curr_tp;
    }

  for (thread_info *tp : inf->non_exited_threads ())
    {
      if (!tp->executing ())
	return tp;

      tp_executing = tp;
    }

  /* If both the current thread and all live threads are executing,
     prefer the current thread.  */
  if (curr_tp != NULL)
    return curr_tp;

  /* Otherwise, just return an executing thread, if any.  */
  return tp_executing;
}

/* Return true if TP is an active thread.  */
static bool
thread_alive (thread_info *tp)
{
  if (tp->state == THREAD_EXITED)
    return false;

  /* Ensure we're looking at the right target stack.  */
  gdb_assert (tp->inf == current_inferior ());

  return target_thread_alive (tp->ptid);
}

/* See gdbthreads.h.  */

bool
switch_to_thread_if_alive (thread_info *thr)
{
  scoped_restore_current_thread restore_thread;

  /* Switch inferior first, so that we're looking at the right target
     stack.  */
  switch_to_inferior_no_thread (thr->inf);

  if (thread_alive (thr))
    {
      switch_to_thread (thr);
      restore_thread.dont_restore ();
      return true;
    }

  return false;
}

/* See gdbthreads.h.  */

void
prune_threads (void)
{
  scoped_restore_current_thread restore_thread;

  for (thread_info *tp : all_threads_safe ())
    {
      switch_to_inferior_no_thread (tp->inf);

      if (!thread_alive (tp))
	delete_thread (tp);
    }
}

/* See gdbthreads.h.  */

void
delete_exited_threads (void)
{
  for (thread_info *tp : all_threads_safe ())
    if (tp->state == THREAD_EXITED)
      delete_thread (tp);
}

/* Return true value if stack temporaries are enabled for the thread
   TP.  */

bool
thread_stack_temporaries_enabled_p (thread_info *tp)
{
  if (tp == NULL)
    return false;
  else
    return tp->stack_temporaries_enabled;
}

/* Push V on to the stack temporaries of the thread with id PTID.  */

void
push_thread_stack_temporary (thread_info *tp, struct value *v)
{
  gdb_assert (tp != NULL && tp->stack_temporaries_enabled);
  tp->stack_temporaries.push_back (v);
}

/* Return true if VAL is among the stack temporaries of the thread
   TP.  Return false otherwise.  */

bool
value_in_thread_stack_temporaries (struct value *val, thread_info *tp)
{
  gdb_assert (tp != NULL && tp->stack_temporaries_enabled);
  for (value *v : tp->stack_temporaries)
    if (v == val)
      return true;

  return false;
}

/* Return the last of the stack temporaries for thread with id PTID.
   Return NULL if there are no stack temporaries for the thread.  */

value *
get_last_thread_stack_temporary (thread_info *tp)
{
  struct value *lastval = NULL;

  gdb_assert (tp != NULL);
  if (!tp->stack_temporaries.empty ())
    lastval = tp->stack_temporaries.back ();

  return lastval;
}

void
thread_change_ptid (process_stratum_target *targ,
		    ptid_t old_ptid, ptid_t new_ptid)
{
  struct inferior *inf;
  struct thread_info *tp;

  /* It can happen that what we knew as the target inferior id
     changes.  E.g, target remote may only discover the remote process
     pid after adding the inferior to GDB's list.  */
  inf = find_inferior_ptid (targ, old_ptid);
  inf->pid = new_ptid.pid ();

  tp = inf->find_thread (old_ptid);
  gdb_assert (tp != nullptr);

  int num_erased = inf->ptid_thread_map.erase (old_ptid);
  gdb_assert (num_erased == 1);

  tp->ptid = new_ptid;
  inf->ptid_thread_map[new_ptid] = tp;

  gdb::observers::thread_ptid_changed.notify (targ, old_ptid, new_ptid);
}

/* See gdbthread.h.  */

void
set_resumed (process_stratum_target *targ, ptid_t ptid, bool resumed)
{
  for (thread_info *tp : all_non_exited_threads (targ, ptid))
    tp->set_resumed (resumed);
}

/* Helper for set_running, that marks one thread either running or
   stopped.  */

static bool
set_running_thread (struct thread_info *tp, bool running)
{
  bool started = false;

  if (running && tp->state == THREAD_STOPPED)
    started = true;
  tp->state = running ? THREAD_RUNNING : THREAD_STOPPED;

  threads_debug_printf ("thread: %s, running? %d%s",
			tp->ptid.to_string ().c_str (), running,
			(started ? " (started)" : ""));

  if (!running)
    {
      /* If the thread is now marked stopped, remove it from
	 the step-over queue, so that we don't try to resume
	 it until the user wants it to.  */
      if (thread_is_in_step_over_chain (tp))
	global_thread_step_over_chain_remove (tp);
    }

  return started;
}

/* Notify interpreters and observers that the target was resumed.  */

static void
notify_target_resumed (ptid_t ptid)
{
  interps_notify_target_resumed (ptid);
  gdb::observers::target_resumed.notify (ptid);

  /* We are about to resume the inferior.  Close all cached BFDs so that
     when the inferior next stops, and GDB regains control, we will spot
     any on-disk changes to the BFDs we are using.  */
  bfd_cache_close_all ();
}

/* See gdbthread.h.  */

void
thread_info::set_running (bool running)
{
  if (set_running_thread (this, running))
    notify_target_resumed (this->ptid);
}

void
set_running (process_stratum_target *targ, ptid_t ptid, bool running)
{
  /* We try not to notify the observer if no thread has actually
     changed the running state -- merely to reduce the number of
     messages to the MI frontend.  A frontend is supposed to handle
     multiple *running notifications just fine.  */
  bool any_started = false;

  for (thread_info *tp : all_non_exited_threads (targ, ptid))
    if (set_running_thread (tp, running))
      any_started = true;

  if (any_started)
    notify_target_resumed (ptid);
}

void
set_executing (process_stratum_target *targ, ptid_t ptid, bool executing)
{
  for (thread_info *tp : all_non_exited_threads (targ, ptid))
    tp->set_executing (executing);

  /* It only takes one running thread to spawn more threads.  */
  if (executing)
    targ->threads_executing = true;
  /* Only clear the flag if the caller is telling us everything is
     stopped.  */
  else if (minus_one_ptid == ptid)
    targ->threads_executing = false;
}

/* See gdbthread.h.  */

bool
threads_are_executing (process_stratum_target *target)
{
  return target->threads_executing;
}

void
set_stop_requested (process_stratum_target *targ, ptid_t ptid, bool stop)
{
  for (thread_info *tp : all_non_exited_threads (targ, ptid))
    tp->stop_requested = stop;

  /* Call the stop requested observer so other components of GDB can
     react to this request.  */
  if (stop)
    gdb::observers::thread_stop_requested.notify (ptid);
}

void
finish_thread_state (process_stratum_target *targ, ptid_t ptid)
{
  bool any_started = false;

  for (thread_info *tp : all_non_exited_threads (targ, ptid))
    if (set_running_thread (tp, tp->executing ()))
      any_started = true;

  if (any_started)
    notify_target_resumed (ptid);
}

/* See gdbthread.h.  */

void
validate_registers_access (void)
{
  /* No selected thread, no registers.  */
  if (inferior_ptid == null_ptid)
    error (_("No thread selected."));

  thread_info *tp = inferior_thread ();

  /* Don't try to read from a dead thread.  */
  if (tp->state == THREAD_EXITED)
    error (_("The current thread has terminated"));

  /* ... or from a spinning thread.  FIXME: This isn't actually fully
     correct.  It'll allow an user-requested access (e.g., "print $pc"
     at the prompt) when a thread is not executing for some internal
     reason, but is marked running from the user's perspective.  E.g.,
     the thread is waiting for its turn in the step-over queue.  */
  if (tp->executing ())
    {
      /* If we are replaying with the record-full subsystem, even though
	 the thread is executing, it is always safe to read from it since
	 replay execution is just GDB reading and writing to a regcache.  */
      if (!record_full_is_replaying ())
	error (_("Selected thread is running."));
    }
}

/* See gdbthread.h.  */

bool
can_access_registers_thread (thread_info *thread)
{
  /* No thread, no registers.  */
  if (thread == NULL)
    return false;

  /* Don't try to read from a dead thread.  */
  if (thread->state == THREAD_EXITED)
    return false;

  /* ... or from a spinning thread.  FIXME: see validate_registers_access.  */
  if (thread->executing ())
    {
      /* See validate_registers_access.  */
      if (!record_full_is_replaying ())
	return false;
    }

  return true;
}

bool
pc_in_thread_step_range (CORE_ADDR pc, struct thread_info *thread)
{
  return (pc >= thread->control.step_range_start
	  && pc < thread->control.step_range_end);
}

/* Helper for print_thread_info.  Returns true if THR should be
   printed.  If REQUESTED_THREADS, a list of GDB ids/ranges, is not
   NULL, only print THR if its ID is included in the list.  GLOBAL_IDS
   is true if REQUESTED_THREADS is list of global IDs, false if a list
   of per-inferior thread ids.  If PID is not -1, only print THR if it
   is a thread from the process PID.  Otherwise, threads from all
   attached PIDs are printed.  If both REQUESTED_THREADS is not NULL
   and PID is not -1, then the thread is printed if it belongs to the
   specified process.  Otherwise, an error is raised.  */

static bool
should_print_thread (const char *requested_threads, int default_inf_num,
		     int global_ids, int pid, struct thread_info *thr)
{
  if (requested_threads != NULL && *requested_threads != '\0')
    {
      int in_list;

      if (global_ids)
	in_list = number_is_in_list (requested_threads, thr->global_num);
      else
	in_list = tid_is_in_list (requested_threads, default_inf_num,
				  thr->inf->num, thr->per_inf_num);
      if (!in_list)
	return false;
    }

  if (pid != -1 && thr->ptid.pid () != pid)
    {
      if (requested_threads != NULL && *requested_threads != '\0')
	error (_("Requested thread not found in requested process"));
      return false;
    }

  if (thr->state == THREAD_EXITED)
    return false;

  return true;
}

/* Return the string to display in "info threads"'s "Target Id"
   column, for TP.  */

static std::string
thread_target_id_str (thread_info *tp)
{
  std::string target_id = target_pid_to_str (tp->ptid);
  const char *extra_info = target_extra_thread_info (tp);
  const char *name = thread_name (tp);

  if (extra_info != nullptr && name != nullptr)
    return string_printf ("%s \"%s\" (%s)", target_id.c_str (), name,
			  extra_info);
  else if (extra_info != nullptr)
    return string_printf ("%s (%s)", target_id.c_str (), extra_info);
  else if (name != nullptr)
    return string_printf ("%s \"%s\"", target_id.c_str (), name);
  else
    return target_id;
}

/* Print thread TP.  GLOBAL_IDS indicates whether REQUESTED_THREADS
   is a list of global or per-inferior thread ids.  */

static void
do_print_thread (ui_out *uiout, const char *requested_threads,
		 int global_ids, int pid, int show_global_ids,
		 int default_inf_num, thread_info *tp,
		 thread_info *current_thread)
{
  int core;

  /* In case REQUESTED_THREADS contains $_thread.  */
  if (current_thread != nullptr)
    switch_to_thread (current_thread);

  if (!should_print_thread (requested_threads, default_inf_num,
			    global_ids, pid, tp))
    return;

  ui_out_emit_tuple tuple_emitter (uiout, NULL);

  if (!uiout->is_mi_like_p ())
    {
      if (tp == current_thread)
	uiout->field_string ("current", "*");
      else
	uiout->field_skip ("current");

      uiout->field_string ("id-in-tg", print_thread_id (tp));
    }

  if (show_global_ids || uiout->is_mi_like_p ())
    uiout->field_signed ("id", tp->global_num);

  /* Switch to the thread (and inferior / target).  */
  switch_to_thread (tp);

  /* For the CLI, we stuff everything into the target-id field.
     This is a gross hack to make the output come out looking
     correct.  The underlying problem here is that ui-out has no
     way to specify that a field's space allocation should be
     shared by several fields.  For MI, we do the right thing
     instead.  */

  if (uiout->is_mi_like_p ())
    {
      uiout->field_string ("target-id", target_pid_to_str (tp->ptid));

      const char *extra_info = target_extra_thread_info (tp);
      if (extra_info != nullptr)
	uiout->field_string ("details", extra_info);

      const char *name = thread_name (tp);
      if (name != NULL)
	uiout->field_string ("name", name);
    }
  else
    {
      uiout->field_string ("target-id", thread_target_id_str (tp));
    }

  if (tp->state == THREAD_RUNNING)
    uiout->text ("(running)\n");
  else
    {
      /* The switch above put us at the top of the stack (leaf
	 frame).  */
      print_stack_frame (get_selected_frame (NULL),
			 /* For MI output, print frame level.  */
			 uiout->is_mi_like_p (),
			 LOCATION, 0);
    }

  if (uiout->is_mi_like_p ())
    {
      const char *state = "stopped";

      if (tp->state == THREAD_RUNNING)
	state = "running";
      uiout->field_string ("state", state);
    }

  core = target_core_of_thread (tp->ptid);
  if (uiout->is_mi_like_p () && core != -1)
    uiout->field_signed ("core", core);
}

/* Redirect output to a temporary buffer for the duration
   of do_print_thread.  */

static void
print_thread (ui_out *uiout, const char *requested_threads,
	      int global_ids, int pid, int show_global_ids,
	      int default_inf_num, thread_info *tp, thread_info *current_thread)

{
  do_with_buffered_output (do_print_thread, uiout, requested_threads,
			   global_ids, pid, show_global_ids,
			   default_inf_num, tp, current_thread);
}

/* Like print_thread_info, but in addition, GLOBAL_IDS indicates
   whether REQUESTED_THREADS is a list of global or per-inferior
   thread ids.  */

static void
print_thread_info_1 (struct ui_out *uiout, const char *requested_threads,
		     int global_ids, int pid,
		     int show_global_ids)
{
  int default_inf_num = current_inferior ()->num;

  update_thread_list ();

  /* Whether we saw any thread.  */
  bool any_thread = false;
  /* Whether the current thread is exited.  */
  bool current_exited = false;

  thread_info *current_thread = (inferior_ptid != null_ptid
				 ? inferior_thread () : NULL);

  {
    /* For backward compatibility, we make a list for MI.  A table is
       preferable for the CLI, though, because it shows table
       headers.  */
    std::optional<ui_out_emit_list> list_emitter;
    std::optional<ui_out_emit_table> table_emitter;

    /* We'll be switching threads temporarily below.  */
    scoped_restore_current_thread restore_thread;

    if (uiout->is_mi_like_p ())
      list_emitter.emplace (uiout, "threads");
    else
      {
	int n_threads = 0;
	/* The width of the "Target Id" column.  Grown below to
	   accommodate the largest entry.  */
	size_t target_id_col_width = 17;

	for (thread_info *tp : all_threads ())
	  {
	    /* In case REQUESTED_THREADS contains $_thread.  */
	    if (current_thread != nullptr)
	      switch_to_thread (current_thread);

	    if (!should_print_thread (requested_threads, default_inf_num,
				      global_ids, pid, tp))
	      continue;

	    /* Switch inferiors so we're looking at the right
	       target stack.  */
	    switch_to_inferior_no_thread (tp->inf);

	    target_id_col_width
	      = std::max (target_id_col_width,
			  thread_target_id_str (tp).size ());

	    ++n_threads;
	  }

	if (n_threads == 0)
	  {
	    if (requested_threads == NULL || *requested_threads == '\0')
	      uiout->message (_("No threads.\n"));
	    else
	      uiout->message (_("No threads match '%s'.\n"),
			      requested_threads);
	    return;
	  }

	table_emitter.emplace (uiout, show_global_ids ? 5 : 4,
			       n_threads, "threads");

	uiout->table_header (1, ui_left, "current", "");
	uiout->table_header (4, ui_left, "id-in-tg", "Id");
	if (show_global_ids)
	  uiout->table_header (4, ui_left, "id", "GId");
	uiout->table_header (target_id_col_width, ui_left,
			     "target-id", "Target Id");
	uiout->table_header (1, ui_left, "frame", "Frame");
	uiout->table_body ();
      }

    for (inferior *inf : all_inferiors ())
      for (thread_info *tp : inf->threads ())
	{
	  any_thread = true;

	  if (tp == current_thread && tp->state == THREAD_EXITED)
	    current_exited = true;

	  print_thread (uiout, requested_threads, global_ids, pid,
			show_global_ids, default_inf_num, tp, current_thread);
	}

    /* This end scope restores the current thread and the frame
       selected before the "info threads" command, and it finishes the
       ui-out list or table.  */
  }

  if (pid == -1 && requested_threads == NULL)
    {
      if (uiout->is_mi_like_p () && inferior_ptid != null_ptid)
	uiout->field_signed ("current-thread-id", current_thread->global_num);

      if (inferior_ptid != null_ptid && current_exited)
	uiout->message ("\n\
The current thread <Thread ID %s> has terminated.  See `help thread'.\n",
			print_thread_id (inferior_thread ()));
      else if (any_thread && inferior_ptid == null_ptid)
	uiout->message ("\n\
No selected thread.  See `help thread'.\n");
    }
}

/* See gdbthread.h.  */

void
print_thread_info (struct ui_out *uiout, const char *requested_threads,
		   int pid)
{
  print_thread_info_1 (uiout, requested_threads, 1, pid, 0);
}

/* The options for the "info threads" command.  */

struct info_threads_opts
{
  /* For "-gid".  */
  bool show_global_ids = false;
};

static const gdb::option::option_def info_threads_option_defs[] = {

  gdb::option::flag_option_def<info_threads_opts> {
    "gid",
    [] (info_threads_opts *opts) { return &opts->show_global_ids; },
    N_("Show global thread IDs."),
  },

};

/* Create an option_def_group for the "info threads" options, with
   IT_OPTS as context.  */

static inline gdb::option::option_def_group
make_info_threads_options_def_group (info_threads_opts *it_opts)
{
  return {{info_threads_option_defs}, it_opts};
}

/* Implementation of the "info threads" command.

   Note: this has the drawback that it _really_ switches
	 threads, which frees the frame cache.  A no-side
	 effects info-threads command would be nicer.  */

static void
info_threads_command (const char *arg, int from_tty)
{
  info_threads_opts it_opts;

  auto grp = make_info_threads_options_def_group (&it_opts);
  gdb::option::process_options
    (&arg, gdb::option::PROCESS_OPTIONS_UNKNOWN_IS_ERROR, grp);

  print_thread_info_1 (current_uiout, arg, 0, -1, it_opts.show_global_ids);
}

/* Completer for the "info threads" command.  */

static void
info_threads_command_completer (struct cmd_list_element *ignore,
				completion_tracker &tracker,
				const char *text, const char *word_ignored)
{
  const auto grp = make_info_threads_options_def_group (nullptr);

  if (gdb::option::complete_options
      (tracker, &text, gdb::option::PROCESS_OPTIONS_UNKNOWN_IS_ERROR, grp))
    return;

  /* Convenience to let the user know what the option can accept.  */
  if (*text == '\0')
    {
      gdb::option::complete_on_all_options (tracker, grp);
      /* Keep this "ID" in sync with what "help info threads"
	 says.  */
      tracker.add_completion (make_unique_xstrdup ("ID"));
    }
}

/* See gdbthread.h.  */

void
switch_to_thread_no_regs (struct thread_info *thread)
{
  gdb_assert (thread != nullptr);
  threads_debug_printf ("thread = %s", thread->ptid.to_string ().c_str ());

  struct inferior *inf = thread->inf;

  set_current_program_space (inf->pspace);
  set_current_inferior (inf);

  current_thread_ = thread;
  inferior_ptid = current_thread_->ptid;
}

/* See gdbthread.h.  */

void
switch_to_no_thread ()
{
  if (current_thread_ == nullptr)
    return;

  threads_debug_printf ("thread = NONE");

  current_thread_ = nullptr;
  inferior_ptid = null_ptid;
  reinit_frame_cache ();
}

/* See gdbthread.h.  */

void
switch_to_thread (thread_info *thr)
{
  gdb_assert (thr != NULL);

  if (is_current_thread (thr))
    return;

  switch_to_thread_no_regs (thr);

  reinit_frame_cache ();
}

/* See gdbsupport/common-gdbthread.h.  */

void
switch_to_thread (process_stratum_target *proc_target, ptid_t ptid)
{
  thread_info *thr = proc_target->find_thread (ptid);
  switch_to_thread (thr);
}

/* See frame.h.  */

void
scoped_restore_current_thread::restore ()
{
  /* If an entry of thread_info was previously selected, it won't be
     deleted because we've increased its refcount.  The thread represented
     by this thread_info entry may have already exited (due to normal exit,
     detach, etc), so the thread_info.state is THREAD_EXITED.  */
  if (m_thread != NULL
      /* If the previously selected thread belonged to a process that has
	 in the mean time exited (or killed, detached, etc.), then don't revert
	 back to it, but instead simply drop back to no thread selected.  */
      && m_inf->pid != 0)
    switch_to_thread (m_thread.get ());
  else
    switch_to_inferior_no_thread (m_inf.get ());

  /* The running state of the originally selected thread may have
     changed, so we have to recheck it here.  */
  if (inferior_ptid != null_ptid
      && m_was_stopped
      && m_thread->state == THREAD_STOPPED
      && target_has_registers ()
      && target_has_stack ()
      && target_has_memory ())
    restore_selected_frame (m_selected_frame_id, m_selected_frame_level);
}

scoped_restore_current_thread::~scoped_restore_current_thread ()
{
  if (m_dont_restore)
    m_lang.dont_restore ();
  else
    restore ();
}

scoped_restore_current_thread::scoped_restore_current_thread ()
{
  m_inf = inferior_ref::new_reference (current_inferior ());

  if (inferior_ptid != null_ptid)
    {
      m_thread = thread_info_ref::new_reference (inferior_thread ());

      m_was_stopped = m_thread->state == THREAD_STOPPED;
      save_selected_frame (&m_selected_frame_id, &m_selected_frame_level);
    }
}

scoped_restore_current_thread::scoped_restore_current_thread
  (scoped_restore_current_thread &&rhs)
  : m_dont_restore (std::move (rhs.m_dont_restore)),
    m_thread (std::move (rhs.m_thread)),
    m_inf (std::move (rhs.m_inf)),
    m_selected_frame_id (std::move (rhs.m_selected_frame_id)),
    m_selected_frame_level (std::move (rhs.m_selected_frame_level)),
    m_was_stopped (std::move (rhs.m_was_stopped)),
    m_lang (std::move (rhs.m_lang))
{
  /* Deactivate the rhs.  */
  rhs.m_dont_restore = true;
}

/* See gdbthread.h.  */

int
show_thread_that_caused_stop (void)
{
  return highest_thread_num > 1;
}

/* See gdbthread.h.  */

int
show_inferior_qualified_tids (void)
{
  auto inf = inferior_list.begin ();
  if (inf->num != 1)
    return true;
  ++inf;
  return inf != inferior_list.end ();
}

/* See gdbthread.h.  */

const char *
print_thread_id (struct thread_info *thr)
{
  if (show_inferior_qualified_tids ())
    return print_full_thread_id (thr);

  char *s = get_print_cell ();

  gdb_assert (thr != nullptr);
  xsnprintf (s, PRINT_CELL_SIZE, "%d", thr->per_inf_num);
  return s;
}

/* See gdbthread.h.  */

const char *
print_full_thread_id (struct thread_info *thr)
{
  char *s = get_print_cell ();

  gdb_assert (thr != nullptr);
  xsnprintf (s, PRINT_CELL_SIZE, "%d.%d", thr->inf->num, thr->per_inf_num);
  return s;
}

/* Sort an array of struct thread_info pointers by thread ID (first by
   inferior number, and then by per-inferior thread number).  Sorts in
   ascending order.  */

static bool
tp_array_compar_ascending (const thread_info_ref &a, const thread_info_ref &b)
{
  if (a->inf->num != b->inf->num)
    return a->inf->num < b->inf->num;

  return (a->per_inf_num < b->per_inf_num);
}

/* Sort an array of struct thread_info pointers by thread ID (first by
   inferior number, and then by per-inferior thread number).  Sorts in
   descending order.  */

static bool
tp_array_compar_descending (const thread_info_ref &a, const thread_info_ref &b)
{
  if (a->inf->num != b->inf->num)
    return a->inf->num > b->inf->num;

  return (a->per_inf_num > b->per_inf_num);
}

/* See gdbthread.h.  */

void
thread_try_catch_cmd (thread_info *thr, std::optional<int> ada_task,
		      const char *cmd, int from_tty,
		      const qcs_flags &flags)
{
  gdb_assert (is_current_thread (thr));

  /* The thread header is computed before running the command since
     the command can change the inferior, which is not permitted
     by thread_target_id_str.  */
  std::string thr_header;
  if (ada_task.has_value ())
    thr_header = string_printf (_("\nTask ID %d:\n"), *ada_task);
  else
    thr_header = string_printf (_("\nThread %s (%s):\n"),
				print_thread_id (thr),
				thread_target_id_str (thr).c_str ());

  try
    {
      std::string cmd_result;
      execute_command_to_string
	(cmd_result, cmd, from_tty, gdb_stdout->term_out ());
      if (!flags.silent || cmd_result.length () > 0)
	{
	  if (!flags.quiet)
	    gdb_printf ("%s", thr_header.c_str ());
	  gdb_printf ("%s", cmd_result.c_str ());
	}
    }
  catch (const gdb_exception_error &ex)
    {
      if (!flags.silent)
	{
	  if (!flags.quiet)
	    gdb_printf ("%s", thr_header.c_str ());
	  if (flags.cont)
	    gdb_printf ("%s\n", ex.what ());
	  else
	    throw;
	}
    }
}

/* Option definition of "thread apply"'s "-ascending" option.  */

static const gdb::option::flag_option_def<> ascending_option_def = {
  "ascending",
  N_("\
Call COMMAND for all threads in ascending order.\n\
The default is descending order."),
};

/* The qcs command line flags for the "thread apply" commands.  Keep
   this in sync with the "frame apply" commands.  */

using qcs_flag_option_def
  = gdb::option::flag_option_def<qcs_flags>;

static const gdb::option::option_def thr_qcs_flags_option_defs[] = {
  qcs_flag_option_def {
    "q", [] (qcs_flags *opt) { return &opt->quiet; },
    N_("Disables printing the thread information."),
  },

  qcs_flag_option_def {
    "c", [] (qcs_flags *opt) { return &opt->cont; },
    N_("Print any error raised by COMMAND and continue."),
  },

  qcs_flag_option_def {
    "s", [] (qcs_flags *opt) { return &opt->silent; },
    N_("Silently ignore any errors or empty output produced by COMMAND."),
  },
};

/* Create an option_def_group for the "thread apply all" options, with
   ASCENDING and FLAGS as context.  */

static inline std::array<gdb::option::option_def_group, 2>
make_thread_apply_all_options_def_group (bool *ascending,
					 qcs_flags *flags)
{
  return {{
    { {ascending_option_def.def ()}, ascending},
    { {thr_qcs_flags_option_defs}, flags },
  }};
}

/* Create an option_def_group for the "thread apply" options, with
   FLAGS as context.  */

static inline gdb::option::option_def_group
make_thread_apply_options_def_group (qcs_flags *flags)
{
  return {{thr_qcs_flags_option_defs}, flags};
}

/* Apply a GDB command to a list of threads.  List syntax is a whitespace
   separated list of numbers, or ranges, or the keyword `all'.  Ranges consist
   of two numbers separated by a hyphen.  Examples:

   thread apply 1 2 7 4 backtrace       Apply backtrace cmd to threads 1,2,7,4
   thread apply 2-7 9 p foo(1)  Apply p foo(1) cmd to threads 2->7 & 9
   thread apply all x/i $pc   Apply x/i $pc cmd to all threads.  */

static void
thread_apply_all_command (const char *cmd, int from_tty)
{
  bool ascending = false;
  qcs_flags flags;

  auto group = make_thread_apply_all_options_def_group (&ascending,
							&flags);
  gdb::option::process_options
    (&cmd, gdb::option::PROCESS_OPTIONS_UNKNOWN_IS_OPERAND, group);

  validate_flags_qcs ("thread apply all", &flags);

  if (cmd == NULL || *cmd == '\000')
    error (_("Please specify a command at the end of 'thread apply all'"));

  update_thread_list ();

  int tc = live_threads_count ();
  if (tc != 0)
    {
      /* Save a copy of the thread list and increment each thread's
	 refcount while executing the command in the context of each
	 thread, in case the command is one that wipes threads.  E.g.,
	 detach, kill, disconnect, etc., or even normally continuing
	 over an inferior or thread exit.  */
      std::vector<thread_info_ref> thr_list_cpy;
      thr_list_cpy.reserve (tc);

      for (thread_info *tp : all_non_exited_threads ())
	thr_list_cpy.push_back (thread_info_ref::new_reference (tp));
      gdb_assert (thr_list_cpy.size () == tc);

      auto *sorter = (ascending
		      ? tp_array_compar_ascending
		      : tp_array_compar_descending);
      std::sort (thr_list_cpy.begin (), thr_list_cpy.end (), sorter);

      scoped_restore_current_thread restore_thread;

      for (thread_info_ref &thr : thr_list_cpy)
	if (switch_to_thread_if_alive (thr.get ()))
	  thread_try_catch_cmd (thr.get (), {}, cmd, from_tty, flags);
    }
}

/* Completer for "thread apply [ID list]".  */

static void
thread_apply_command_completer (cmd_list_element *ignore,
				completion_tracker &tracker,
				const char *text, const char * /*word*/)
{
  /* Don't leave this to complete_options because there's an early
     return below.  */
  tracker.set_use_custom_word_point (true);

  tid_range_parser parser;
  parser.init (text, current_inferior ()->num);

  try
    {
      while (!parser.finished ())
	{
	  int inf_num, thr_start, thr_end;

	  if (!parser.get_tid_range (&inf_num, &thr_start, &thr_end))
	    break;

	  if (parser.in_star_range () || parser.in_thread_range ())
	    parser.skip_range ();
	}
    }
  catch (const gdb_exception_error &ex)
    {
      /* get_tid_range throws if it parses a negative number, for
	 example.  But a seemingly negative number may be the start of
	 an option instead.  */
    }

  const char *cmd = parser.cur_tok ();

  if (cmd == text)
    {
      /* No thread ID list yet.  */
      return;
    }

  /* Check if we're past a valid thread ID list already.  */
  if (parser.finished ()
      && cmd > text && !isspace (cmd[-1]))
    return;

  /* We're past the thread ID list, advance word point.  */
  tracker.advance_custom_word_point_by (cmd - text);
  text = cmd;

  const auto group = make_thread_apply_options_def_group (nullptr);
  if (gdb::option::complete_options
      (tracker, &text, gdb::option::PROCESS_OPTIONS_UNKNOWN_IS_OPERAND, group))
    return;

  complete_nested_command_line (tracker, text);
}

/* Completer for "thread apply all".  */

static void
thread_apply_all_command_completer (cmd_list_element *ignore,
				    completion_tracker &tracker,
				    const char *text, const char *word)
{
  const auto group = make_thread_apply_all_options_def_group (nullptr,
							      nullptr);
  if (gdb::option::complete_options
      (tracker, &text, gdb::option::PROCESS_OPTIONS_UNKNOWN_IS_OPERAND, group))
    return;

  complete_nested_command_line (tracker, text);
}

/* Implementation of the "thread apply" command.  */

static void
thread_apply_command (const char *tidlist, int from_tty)
{
  qcs_flags flags;
  const char *cmd = NULL;
  tid_range_parser parser;

  if (tidlist == NULL || *tidlist == '\000')
    error (_("Please specify a thread ID list"));

  parser.init (tidlist, current_inferior ()->num);
  while (!parser.finished ())
    {
      int inf_num, thr_start, thr_end;

      if (!parser.get_tid_range (&inf_num, &thr_start, &thr_end))
	break;
    }

  cmd = parser.cur_tok ();

  auto group = make_thread_apply_options_def_group (&flags);
  gdb::option::process_options
    (&cmd, gdb::option::PROCESS_OPTIONS_UNKNOWN_IS_OPERAND, group);

  validate_flags_qcs ("thread apply", &flags);

  if (*cmd == '\0')
    error (_("Please specify a command following the thread ID list"));

  if (tidlist == cmd || isdigit (cmd[0]))
    invalid_thread_id_error (cmd);

  scoped_restore_current_thread restore_thread;

  parser.init (tidlist, current_inferior ()->num);
  while (!parser.finished ())
    {
      struct thread_info *tp = NULL;
      struct inferior *inf;
      int inf_num, thr_num;

      parser.get_tid (&inf_num, &thr_num);
      inf = find_inferior_id (inf_num);
      if (inf != NULL)
	tp = find_thread_id (inf, thr_num);

      if (parser.in_star_range ())
	{
	  if (inf == NULL)
	    {
	      warning (_("Unknown inferior %d"), inf_num);
	      parser.skip_range ();
	      continue;
	    }

	  /* No use looking for threads past the highest thread number
	     the inferior ever had.  */
	  if (thr_num >= inf->highest_thread_num)
	    parser.skip_range ();

	  /* Be quiet about unknown threads numbers.  */
	  if (tp == NULL)
	    continue;
	}

      if (tp == NULL)
	{
	  if (show_inferior_qualified_tids () || parser.tid_is_qualified ())
	    warning (_("Unknown thread %d.%d"), inf_num, thr_num);
	  else
	    warning (_("Unknown thread %d"), thr_num);
	  continue;
	}

      if (!switch_to_thread_if_alive (tp))
	{
	  warning (_("Thread %s has terminated."), print_thread_id (tp));
	  continue;
	}

      thread_try_catch_cmd (tp, {}, cmd, from_tty, flags);
    }
}


/* Implementation of the "taas" command.  */

static void
taas_command (const char *cmd, int from_tty)
{
  if (cmd == NULL || *cmd == '\0')
    error (_("Please specify a command to apply on all threads"));
  std::string expanded = std::string ("thread apply all -s ") + cmd;
  execute_command (expanded.c_str (), from_tty);
}

/* Implementation of the "tfaas" command.  */

static void
tfaas_command (const char *cmd, int from_tty)
{
  if (cmd == NULL || *cmd == '\0')
    error (_("Please specify a command to apply on all frames of all threads"));
  std::string expanded
    = std::string ("thread apply all -s -- frame apply all -s ") + cmd;
  execute_command (expanded.c_str (), from_tty);
}

/* Switch to the specified thread, or print the current thread.  */

void
thread_command (const char *tidstr, int from_tty)
{
  if (tidstr == NULL)
    {
      if (inferior_ptid == null_ptid)
	error (_("No thread selected"));

      if (target_has_stack ())
	{
	  struct thread_info *tp = inferior_thread ();

	  if (tp->state == THREAD_EXITED)
	    gdb_printf (_("[Current thread is %s (%s) (exited)]\n"),
			print_thread_id (tp),
			target_pid_to_str (inferior_ptid).c_str ());
	  else
	    gdb_printf (_("[Current thread is %s (%s)]\n"),
			print_thread_id (tp),
			target_pid_to_str (inferior_ptid).c_str ());
	}
      else
	error (_("No stack."));
    }
  else
    {
      ptid_t previous_ptid = inferior_ptid;

      thread_select (tidstr, parse_thread_id (tidstr, NULL));

      /* Print if the thread has not changed, otherwise an event will
	 be sent.  */
      if (inferior_ptid == previous_ptid)
	{
	  print_selected_thread_frame (current_uiout,
				       USER_SELECTED_THREAD
				       | USER_SELECTED_FRAME);
	}
      else
	notify_user_selected_context_changed
	  (USER_SELECTED_THREAD | USER_SELECTED_FRAME);
    }
}

/* Implementation of `thread name'.  */

static void
thread_name_command (const char *arg, int from_tty)
{
  struct thread_info *info;

  if (inferior_ptid == null_ptid)
    error (_("No thread selected"));

  arg = skip_spaces (arg);

  info = inferior_thread ();
  info->set_name (arg != nullptr ? make_unique_xstrdup (arg) : nullptr);
}

/* Find thread ids with a name, target pid, or extra info matching ARG.  */

static void
thread_find_command (const char *arg, int from_tty)
{
  const char *tmp;
  unsigned long match = 0;

  if (arg == NULL || *arg == '\0')
    error (_("Command requires an argument."));

  tmp = re_comp (arg);
  if (tmp != 0)
    error (_("Invalid regexp (%s): %s"), tmp, arg);

  /* We're going to be switching threads.  */
  scoped_restore_current_thread restore_thread;

  update_thread_list ();

  for (thread_info *tp : all_threads ())
    {
      switch_to_inferior_no_thread (tp->inf);

      if (tp->name () != nullptr && re_exec (tp->name ()))
	{
	  gdb_printf (_("Thread %s has name '%s'\n"),
		      print_thread_id (tp), tp->name ());
	  match++;
	}

      tmp = target_thread_name (tp);
      if (tmp != NULL && re_exec (tmp))
	{
	  gdb_printf (_("Thread %s has target name '%s'\n"),
		      print_thread_id (tp), tmp);
	  match++;
	}

      std::string name = target_pid_to_str (tp->ptid);
      if (!name.empty () && re_exec (name.c_str ()))
	{
	  gdb_printf (_("Thread %s has target id '%s'\n"),
		      print_thread_id (tp), name.c_str ());
	  match++;
	}

      tmp = target_extra_thread_info (tp);
      if (tmp != NULL && re_exec (tmp))
	{
	  gdb_printf (_("Thread %s has extra info '%s'\n"),
		      print_thread_id (tp), tmp);
	  match++;
	}
    }
  if (!match)
    gdb_printf (_("No threads match '%s'\n"), arg);
}

/* Print notices when new threads are attached and detached.  */
bool print_thread_events = true;
static void
show_print_thread_events (struct ui_file *file, int from_tty,
			  struct cmd_list_element *c, const char *value)
{
  gdb_printf (file,
	      _("Printing of thread events is %s.\n"),
	      value);
}

/* See gdbthread.h.  */

void
thread_select (const char *tidstr, thread_info *tp)
{
  if (!switch_to_thread_if_alive (tp))
    error (_("Thread ID %s has terminated."), tidstr);

  annotate_thread_changed ();

  /* Since the current thread may have changed, see if there is any
     exited thread we can now delete.  */
  delete_exited_threads ();
}

/* Print thread and frame switch command response.  */

void
print_selected_thread_frame (struct ui_out *uiout,
			     user_selected_what selection)
{
  struct thread_info *tp = inferior_thread ();

  if (selection & USER_SELECTED_THREAD)
    {
      if (uiout->is_mi_like_p ())
	{
	  uiout->field_signed ("new-thread-id",
			       inferior_thread ()->global_num);
	}
      else
	{
	  uiout->text ("[Switching to thread ");
	  uiout->field_string ("new-thread-id", print_thread_id (tp));
	  uiout->text (" (");
	  uiout->text (target_pid_to_str (inferior_ptid));
	  uiout->text (")]");
	}
    }

  if (tp->state == THREAD_RUNNING)
    {
      if (selection & USER_SELECTED_THREAD)
	uiout->text ("(running)\n");
    }
  else if (selection & USER_SELECTED_FRAME)
    {
      if (selection & USER_SELECTED_THREAD)
	uiout->text ("\n");

      if (has_stack_frames ())
	print_stack_frame_to_uiout (uiout, get_selected_frame (NULL),
				    1, SRC_AND_LOC, 1);
    }
}

/* Update the 'threads_executing' global based on the threads we know
   about right now.  This is used by infrun to tell whether we should
   pull events out of the current target.  */

static void
update_threads_executing (void)
{
  process_stratum_target *targ = current_inferior ()->process_target ();

  if (targ == NULL)
    return;

  targ->threads_executing = false;

  for (inferior *inf : all_non_exited_inferiors (targ))
    {
      if (!inf->has_execution ())
	continue;

      /* If the process has no threads, then it must be we have a
	 process-exit event pending.  */
      if (inf->thread_list.empty ())
	{
	  targ->threads_executing = true;
	  return;
	}

      for (thread_info *tp : inf->non_exited_threads ())
	{
	  if (tp->executing ())
	    {
	      targ->threads_executing = true;
	      return;
	    }
	}
    }
}

void
update_thread_list (void)
{
  target_update_thread_list ();
  update_threads_executing ();
}

/* See gdbthread.h.  */

const char *
thread_name (thread_info *thread)
{
  /* Use the manually set name if there is one.  */
  const char *name = thread->name ();
  if (name != nullptr)
    return name;

  /* Otherwise, ask the target.  Ensure we query the right target stack.  */
  scoped_restore_current_thread restore_thread;
  if (thread->inf != current_inferior ())
    switch_to_inferior_no_thread (thread->inf);

  return target_thread_name (thread);
}

/* See gdbthread.h.  */

const char *
thread_state_string (enum thread_state state)
{
  switch (state)
    {
    case THREAD_STOPPED:
      return "STOPPED";

    case THREAD_RUNNING:
      return "RUNNING";

    case THREAD_EXITED:
      return "EXITED";
    }

  gdb_assert_not_reached ("unknown thread state");
}

/* Return a new value for the selected thread's id.  Return a value of
   0 if no thread is selected.  If GLOBAL is true, return the thread's
   global number.  Otherwise return the per-inferior number.  */

static struct value *
thread_num_make_value_helper (struct gdbarch *gdbarch, int global)
{
  int int_val;

  if (inferior_ptid == null_ptid)
    int_val = 0;
  else
    {
      thread_info *tp = inferior_thread ();
      if (global)
	int_val = tp->global_num;
      else
	int_val = tp->per_inf_num;
    }

  return value_from_longest (builtin_type (gdbarch)->builtin_int, int_val);
}

/* Return a new value for the selected thread's per-inferior thread
   number.  Return a value of 0 if no thread is selected, or no
   threads exist.  */

static struct value *
thread_id_per_inf_num_make_value (struct gdbarch *gdbarch,
				  struct internalvar *var,
				  void *ignore)
{
  return thread_num_make_value_helper (gdbarch, 0);
}

/* Return a new value for the selected thread's global id.  Return a
   value of 0 if no thread is selected, or no threads exist.  */

static struct value *
global_thread_id_make_value (struct gdbarch *gdbarch, struct internalvar *var,
			     void *ignore)
{
  return thread_num_make_value_helper (gdbarch, 1);
}

/* Return a new value for the number of non-exited threads in the current
   inferior.  If there are no threads in the current inferior return a
   value of 0.  */

static struct value *
inferior_thread_count_make_value (struct gdbarch *gdbarch,
				  struct internalvar *var, void *ignore)
{
  int int_val = 0;

  update_thread_list ();

  if (inferior_ptid != null_ptid)
    int_val = current_inferior ()->non_exited_threads ().size ();

  return value_from_longest (builtin_type (gdbarch)->builtin_int, int_val);
}

/* Commands with a prefix of `thread'.  */
struct cmd_list_element *thread_cmd_list = NULL;

/* Implementation of `thread' variable.  */

static const struct internalvar_funcs thread_funcs =
{
  thread_id_per_inf_num_make_value,
  NULL,
};

/* Implementation of `gthread' variable.  */

static const struct internalvar_funcs gthread_funcs =
{
  global_thread_id_make_value,
  NULL,
};

/* Implementation of `_inferior_thread_count` convenience variable.  */

static const struct internalvar_funcs inferior_thread_count_funcs =
{
  inferior_thread_count_make_value,
  NULL,
};

void _initialize_thread ();
void
_initialize_thread ()
{
  static struct cmd_list_element *thread_apply_list = NULL;
  cmd_list_element *c;

  const auto info_threads_opts = make_info_threads_options_def_group (nullptr);

  /* Note: keep this "ID" in sync with what "info threads [TAB]"
     suggests.  */
  static std::string info_threads_help
    = gdb::option::build_help (_("\
Display currently known threads.\n\
Usage: info threads [OPTION]... [ID]...\n\
If ID is given, it is a space-separated list of IDs of threads to display.\n\
Otherwise, all threads are displayed.\n\
\n\
Options:\n\
%OPTIONS%"),
			       info_threads_opts);

  c = add_info ("threads", info_threads_command, info_threads_help.c_str ());
  set_cmd_completer_handle_brkchars (c, info_threads_command_completer);

  cmd_list_element *thread_cmd
    = add_prefix_cmd ("thread", class_run, thread_command, _("\
Use this command to switch between threads.\n\
The new thread ID must be currently known."),
		      &thread_cmd_list, 1, &cmdlist);

  add_com_alias ("t", thread_cmd, class_run, 1);

#define THREAD_APPLY_OPTION_HELP "\
Prints per-inferior thread number and target system's thread id\n\
followed by COMMAND output.\n\
\n\
By default, an error raised during the execution of COMMAND\n\
aborts \"thread apply\".\n\
\n\
Options:\n\
%OPTIONS%"

  const auto thread_apply_opts = make_thread_apply_options_def_group (nullptr);

  static std::string thread_apply_help = gdb::option::build_help (_("\
Apply a command to a list of threads.\n\
Usage: thread apply ID... [OPTION]... COMMAND\n\
ID is a space-separated list of IDs of threads to apply COMMAND on.\n"
THREAD_APPLY_OPTION_HELP),
			       thread_apply_opts);

  c = add_prefix_cmd ("apply", class_run, thread_apply_command,
		      thread_apply_help.c_str (),
		      &thread_apply_list, 1,
		      &thread_cmd_list);
  set_cmd_completer_handle_brkchars (c, thread_apply_command_completer);

  const auto thread_apply_all_opts
    = make_thread_apply_all_options_def_group (nullptr, nullptr);

  static std::string thread_apply_all_help = gdb::option::build_help (_("\
Apply a command to all threads.\n\
\n\
Usage: thread apply all [OPTION]... COMMAND\n"
THREAD_APPLY_OPTION_HELP),
			       thread_apply_all_opts);

  c = add_cmd ("all", class_run, thread_apply_all_command,
	       thread_apply_all_help.c_str (),
	       &thread_apply_list);
  set_cmd_completer_handle_brkchars (c, thread_apply_all_command_completer);

  c = add_com ("taas", class_run, taas_command, _("\
Apply a command to all threads (ignoring errors and empty output).\n\
Usage: taas [OPTION]... COMMAND\n\
shortcut for 'thread apply all -s [OPTION]... COMMAND'\n\
See \"help thread apply all\" for available options."));
  set_cmd_completer_handle_brkchars (c, thread_apply_all_command_completer);

  c = add_com ("tfaas", class_run, tfaas_command, _("\
Apply a command to all frames of all threads (ignoring errors and empty output).\n\
Usage: tfaas [OPTION]... COMMAND\n\
shortcut for 'thread apply all -s -- frame apply all -s [OPTION]... COMMAND'\n\
See \"help frame apply all\" for available options."));
  set_cmd_completer_handle_brkchars (c, frame_apply_all_cmd_completer);

  add_cmd ("name", class_run, thread_name_command,
	   _("Set the current thread's name.\n\
Usage: thread name [NAME]\n\
If NAME is not given, then any existing name is removed."), &thread_cmd_list);

  add_cmd ("find", class_run, thread_find_command, _("\
Find threads that match a regular expression.\n\
Usage: thread find REGEXP\n\
Will display thread ids whose name, target ID, or extra info matches REGEXP."),
	   &thread_cmd_list);

  add_setshow_boolean_cmd ("thread-events", no_class,
			   &print_thread_events, _("\
Set printing of thread events (such as thread start and exit)."), _("\
Show printing of thread events (such as thread start and exit)."), NULL,
			   NULL,
			   show_print_thread_events,
			   &setprintlist, &showprintlist);

  add_setshow_boolean_cmd ("threads", class_maintenance, &debug_threads, _("\
Set thread debugging."), _("\
Show thread debugging."), _("\
When on messages about thread creation and deletion are printed."),
			   nullptr,
			   show_debug_threads,
			   &setdebuglist, &showdebuglist);

  create_internalvar_type_lazy ("_thread", &thread_funcs, NULL);
  create_internalvar_type_lazy ("_gthread", &gthread_funcs, NULL);
  create_internalvar_type_lazy ("_inferior_thread_count",
				&inferior_thread_count_funcs, NULL);
}<|MERGE_RESOLUTION|>--- conflicted
+++ resolved
@@ -1,10 +1,6 @@
 /* Multi-process/thread control for GDB, the GNU debugger.
 
-<<<<<<< HEAD
-   Copyright (C) 1986-2023 Free Software Foundation, Inc.
-=======
    Copyright (C) 1986-2024 Free Software Foundation, Inc.
->>>>>>> 75e11412
 
    Contributed by Lynx Real-Time Systems, Inc.  Los Gatos, CA.
 

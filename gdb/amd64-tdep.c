--- conflicted
+++ resolved
@@ -1,10 +1,6 @@
 /* Target-dependent code for AMD64.
 
-<<<<<<< HEAD
-   Copyright (C) 2001-2023 Free Software Foundation, Inc.
-=======
    Copyright (C) 2001-2024 Free Software Foundation, Inc.
->>>>>>> 75e11412
 
    Contributed by Jiri Smid, SuSE Labs.
 

#!/bin/sh

# Build script to build GDB with all targets enabled.

<<<<<<< HEAD
# Copyright (C) 2008-2023 Free Software Foundation, Inc.
=======
# Copyright (C) 2008-2024 Free Software Foundation, Inc.
>>>>>>> 75e11412
# This program is free software; you can redistribute it and/or modify
# it under the terms of the GNU General Public License as published by
# the Free Software Foundation; either version 3 of the License, or
# (at your option) any later version.
#
# This program is distributed in the hope that it will be useful,
# but WITHOUT ANY WARRANTY; without even the implied warranty of
# MERCHANTABILITY or FITNESS FOR A PARTICULAR PURPOSE.  See the
# GNU General Public License for more details.
#
# You should have received a copy of the GNU General Public License
# along with this program.  If not, see <http://www.gnu.org/licenses/>.

# Make certain that the script is not running in an internationalized
# environment. The script is grepping for GDB's output.

# Contributed by Markus Deuling <deuling@de.ibm.com>.
# Based on gdb_mbuild.sh from Richard Earnshaw.


LANG=c ; export LANG
LC_ALL=c ; export LC_ALL

# Prints a usage message.
usage()
{
  cat <<EOF
Usage: gdb_buildall.sh [ <options> ... ] <srcdir> <builddir>

Options:

  --bfd64        Enable 64-bit BFD.
  --clean        Delete build directory after check.
  -e <regexp>    Regular expression for selecting the targets to build.
  --force        Force rebuild.
  -j <makejobs>  Run <makejobs> in parallel.  Passed to make.
		 On a single cpu machine, 2 is recommended.
 Arguments:
   <srcdir>       Source code directory.
   <builddir>     Build directory.

 Environment variables examined (with default if not defined):
   MAKE (make)"
EOF
  exit 1
}

### Command line options.
makejobs=
force=false
targexp=""
bfd_flag=""
clean=false
while test $# -gt 0
do
  case "$1" in
  -j )
      # Number of parallel make jobs.
      shift
      test $# -ge 1 || usage
      makejobs="-j $1"
      ;;
      --clean )
	# Shall the build directory be deleted after processing?
	clean=true
	;;
    -e )
      # A regular expression for selecting targets
      shift
      test $# -ge 1 || usage
      targexp="${targexp} -e ${1}"
      ;;
    --force )
      # Force a rebuild
      force=true ;
      ;;
    --bfd64)
      # Enable 64-bit BFD
      bfd_flag="--enable-64-bit-bfd"
      ;;
    -* ) usage ;;
    *) break ;;
  esac
  shift
done

if test $# -ne 2
then
  usage
fi

### Environment.

# Convert these to absolute directory paths.
srcdir=`cd $1 && /bin/pwd` || exit 1
builddir=`cd $2 && /bin/pwd` || exit 1
# Version of make to use
make=${MAKE:-make}
MAKE=${make}
export MAKE
# We don't want GDB do dump cores.
ulimit -c 0

# Just make sure we're in the right directory.
maintainers=${srcdir}/gdb/MAINTAINERS
if [ ! -r ${maintainers} ]
then
    echo Maintainers file ${maintainers} not found
    exit 1
fi


# Build GDB with all targets enabled.
echo "Starting gdb_buildall.sh ..."

trap "exit 1"  1 2 15
dir=${builddir}/ALL

# Should a scratch rebuild be forced, for perhaps the entire build be skipped?
if ${force}
then
  echo ... forcing rebuild
  rm -rf ${dir}
fi

# Did the previous configure attempt fail?  If it did restart from scratch
if test -d ${dir} -a ! -r ${dir}/Makefile
then
  echo ... removing partially configured 
  rm -rf ${dir}
  if test -d ${dir}
  then
    echo "... ERROR: Unable to remove directory ${dir}"
    exit 1
  fi
fi

# Create build directory.
mkdir -p ${dir}
cd ${dir} || exit 1

# Configure GDB.
if test ! -r Makefile
then
  # Default SIMOPTS to GDBOPTS.
  test -z "${simopts}" && simopts="${gdbopts}"

  # The config options.
  __build="--enable-targets=all"
  __enable_gdb_build_warnings=`test -z "${gdbopts}" \
    || echo "--enable-gdb-build-warnings=${gdbopts}"`
  __enable_sim_build_warnings=`test -z "${simopts}" \
    || echo "--enable-sim-build-warnings=${simopts}"`
  __configure="${srcdir}/configure \
    ${__build} ${bfd_flag}\
    ${__enable_gdb_build_warnings} \
    ${__enable_sim_build_warnings}"
  echo ... ${__configure}
  trap "echo Removing partially configured ${dir} directory ...; rm -rf ${dir}; exit 1" 1 2 15
  ${__configure} > Config.log 2>&1
  trap "exit 1"  1 2 15

  # Without Makefile GDB won't build.
  if test ! -r Makefile
  then
    echo "... CONFIG ERROR: GDB couldn't be configured " | tee -a Config.log
    echo "... CONFIG ERROR: see Config.log for details "
    exit 1
  fi
fi

# Build GDB, if not built.
gdb_bin="gdb/gdb"
if test ! -x gdb/gdb -a ! -x gdb/gdb.exe
then
  echo ... ${make} ${makejobs}
  ( ${make} ${makejobs} all-gdb || rm -f gdb/gdb gdb/gdb.exe
  ) > Build.log 2>&1

  # If the build fails, exit.
  if test ! -x gdb/gdb -a ! -x gdb/gdb.exe
  then
    echo "... BUILD ERROR: GDB couldn't be compiled " | tee -a Build.log
    echo "... BUILD ERROR: see Build.log for details "
    exit 1
  fi
  if test -x gdb/gdb.exe
  then
    gdb_bin="gdb/gdb.exe"
  fi
fi


# Retrieve a list of settable architectures by invoking "set architecture"
# without parameters.
cat <<EOF > arch
set architecture
quit
EOF
./gdb/gdb --batch -nx -x arch 2>&1 | cat > gdb_archs
tail -n 1 gdb_archs | sed 's/auto./\n/g' | sed 's/,/\n/g' |  sed 's/Requires an argument. Valid arguments are/\n/g' | sed '/^[ ]*$/d' > arch
mv arch gdb_archs

if test "${targexp}" != ""
then
  alltarg=`cat gdb_archs | grep ${targexp}`
else 
  alltarg=`cat gdb_archs`
fi
rm -f gdb_archs

# Test all architectures available in ALLTARG
echo "maint print architecture for"
echo "$alltarg" | while read target
do
  cat <<EOF > x
set architecture ${target}
maint print architecture
quit
EOF
  log_file=$target.log
  log_file=${log_file//:/_}
  echo -n "... ${target}"
  ./gdb/gdb -batch -nx -x x 2>&1 | cat > $log_file
  # Check GDBs results
  if test ! -s $log_file
  then
    echo " ERR: gdb printed no output" | tee -a $log_file
  elif test `grep -o internal-error $log_file | tail -n 1`
  then
    echo " ERR: gdb panic" | tee -a $log_file
  else
    echo " OK"
  fi
  
  # Create a sed script that cleans up the output from GDB.
  rm -f mbuild.sed
  # Rules to replace <0xNNNN> with the corresponding function's name.
  sed -n -e '/<0x0*>/d' -e 's/^.*<0x\([0-9a-f]*\)>.*$/0x\1/p' $log_file \
  | sort -u \
  | while read addr
  do
    func="`addr2line -f -e ./$gdb_bin -s ${addr} | sed -n -e 1p`"
    echo "s/<${addr}>/<${func}>/g"
  done >> mbuild.sed
  # Rules to strip the leading paths off of file names.
  echo 's/"\/.*\/gdb\//"gdb\//g' >> mbuild.sed
  # Run the script.
  sed -f mbuild.sed $log_file > Mbuild.log

  mv Mbuild.log ${builddir}/$log_file
  rm -rf $log_file x mbuild.sed
done
echo "done."

# Clean up build directory if necessary.
if ${clean}
then
  echo "cleanning up $dir"
  rm -rf ${dir}
fi

exit 0<|MERGE_RESOLUTION|>--- conflicted
+++ resolved
@@ -2,11 +2,7 @@
 
 # Build script to build GDB with all targets enabled.
 
-<<<<<<< HEAD
-# Copyright (C) 2008-2023 Free Software Foundation, Inc.
-=======
 # Copyright (C) 2008-2024 Free Software Foundation, Inc.
->>>>>>> 75e11412
 # This program is free software; you can redistribute it and/or modify
 # it under the terms of the GNU General Public License as published by
 # the Free Software Foundation; either version 3 of the License, or

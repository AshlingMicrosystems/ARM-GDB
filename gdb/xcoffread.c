--- conflicted
+++ resolved
@@ -1,9 +1,5 @@
 /* Read AIX xcoff symbol tables and convert to internal format, for GDB.
-<<<<<<< HEAD
-   Copyright (C) 1986-2023 Free Software Foundation, Inc.
-=======
    Copyright (C) 1986-2024 Free Software Foundation, Inc.
->>>>>>> 75e11412
    Derived from coffread.c, dbxread.c, and a lot of hacking.
    Contributed by IBM Corporation.
 

/* Target-dependent code for GNU/Linux AArch64.

<<<<<<< HEAD
   Copyright (C) 2009-2023 Free Software Foundation, Inc.
=======
   Copyright (C) 2009-2024 Free Software Foundation, Inc.
>>>>>>> 75e11412
   Contributed by ARM Ltd.

   This file is part of GDB.

   This program is free software; you can redistribute it and/or modify
   it under the terms of the GNU General Public License as published by
   the Free Software Foundation; either version 3 of the License, or
   (at your option) any later version.

   This program is distributed in the hope that it will be useful,
   but WITHOUT ANY WARRANTY; without even the implied warranty of
   MERCHANTABILITY or FITNESS FOR A PARTICULAR PURPOSE.  See the
   GNU General Public License for more details.

   You should have received a copy of the GNU General Public License
   along with this program.  If not, see <http://www.gnu.org/licenses/>.  */


#include "exceptions.h"
#include "extract-store-integer.h"
#include "gdbarch.h"
#include "glibc-tdep.h"
#include "linux-tdep.h"
#include "aarch64-tdep.h"
#include "aarch64-linux-tdep.h"
#include "osabi.h"
#include "solib-svr4.h"
#include "symtab.h"
#include "tramp-frame.h"
#include "trad-frame.h"
#include "target.h"
#include "target/target.h"
#include "expop.h"
#include "auxv.h"

#include "regcache.h"
#include "regset.h"

#include "stap-probe.h"
#include "parser-defs.h"
#include "user-regs.h"
#include "xml-syscall.h"
#include <ctype.h>

#include "record-full.h"
#include "linux-record.h"

#include "arch/aarch64-mte.h"
#include "arch/aarch64-mte-linux.h"
#include "arch/aarch64-scalable-linux.h"

#include "arch-utils.h"
#include "value.h"

#include "gdbsupport/selftest.h"

#include "elf/common.h"
#include "elf/aarch64.h"
#include "arch/aarch64-insn.h"

/* For std::pow */
#include <cmath>

/* For inferior_ptid and current_inferior ().  */
#include "inferior.h"

/* Signal frame handling.

      +------------+  ^
      | saved lr   |  |
   +->| saved fp   |--+
   |  |            |
   |  |            |
   |  +------------+
   |  | saved lr   |
   +--| saved fp   |
   ^  |            |
   |  |            |
   |  +------------+
   ^  |            |
   |  | signal     |
   |  |            |        SIGTRAMP_FRAME (struct rt_sigframe)
   |  | saved regs |
   +--| saved sp   |--> interrupted_sp
   |  | saved pc   |--> interrupted_pc
   |  |            |
   |  +------------+
   |  | saved lr   |--> default_restorer (movz x8, NR_sys_rt_sigreturn; svc 0)
   +--| saved fp   |<- FP
      |            |         NORMAL_FRAME
      |            |<- SP
      +------------+

  On signal delivery, the kernel will create a signal handler stack
  frame and setup the return address in LR to point at restorer stub.
  The signal stack frame is defined by:

  struct rt_sigframe
  {
    siginfo_t info;
    struct ucontext uc;
  };

  The ucontext has the following form:
  struct ucontext
  {
    unsigned long uc_flags;
    struct ucontext *uc_link;
    stack_t uc_stack;
    sigset_t uc_sigmask;
    struct sigcontext uc_mcontext;
  };

  struct sigcontext
  {
    unsigned long fault_address;
    unsigned long regs[31];
    unsigned long sp;		/ * 31 * /
    unsigned long pc;		/ * 32 * /
    unsigned long pstate;	/ * 33 * /
    __u8 __reserved[4096]
  };

  The reserved space in sigcontext contains additional structures, each starting
  with a aarch64_ctx, which specifies a unique identifier and the total size of
  the structure.  The final structure in reserved will start will a null
  aarch64_ctx.  The penultimate entry in reserved may be a extra_context which
  then points to a further block of reserved space.

  struct aarch64_ctx {
	u32 magic;
	u32 size;
  };

  The restorer stub will always have the form:

  d28015a8        movz    x8, #0xad
  d4000001        svc     #0x0

  This is a system call sys_rt_sigreturn.

  We detect signal frames by snooping the return code for the restorer
  instruction sequence.

  The handler then needs to recover the saved register set from
  ucontext.uc_mcontext.  */

/* These magic numbers need to reflect the layout of the kernel
   defined struct rt_sigframe and ucontext.  */
#define AARCH64_SIGCONTEXT_REG_SIZE             8
#define AARCH64_RT_SIGFRAME_UCONTEXT_OFFSET     128
#define AARCH64_UCONTEXT_SIGCONTEXT_OFFSET      176
#define AARCH64_SIGCONTEXT_XO_OFFSET            8
#define AARCH64_SIGCONTEXT_RESERVED_OFFSET      288

#define AARCH64_SIGCONTEXT_RESERVED_SIZE	4096

/* Unique identifiers that may be used for aarch64_ctx.magic.  */
#define AARCH64_EXTRA_MAGIC			0x45585401
#define AARCH64_FPSIMD_MAGIC			0x46508001
#define AARCH64_SVE_MAGIC			0x53564501
#define AARCH64_ZA_MAGIC			0x54366345
#define AARCH64_TPIDR2_MAGIC			0x54504902
#define AARCH64_ZT_MAGIC			0x5a544e01

/* Defines for the extra_context that follows an AARCH64_EXTRA_MAGIC.  */
#define AARCH64_EXTRA_DATAP_OFFSET		8

/* Defines for the fpsimd that follows an AARCH64_FPSIMD_MAGIC.  */
#define AARCH64_FPSIMD_FPSR_OFFSET		8
#define AARCH64_FPSIMD_FPCR_OFFSET		12
#define AARCH64_FPSIMD_V0_OFFSET		16
#define AARCH64_FPSIMD_VREG_SIZE		16

/* Defines for the sve structure that follows an AARCH64_SVE_MAGIC.  */
#define AARCH64_SVE_CONTEXT_VL_OFFSET		8
#define AARCH64_SVE_CONTEXT_FLAGS_OFFSET	10
#define AARCH64_SVE_CONTEXT_REGS_OFFSET		16
#define AARCH64_SVE_CONTEXT_P_REGS_OFFSET(vq) (32 * vq * 16)
#define AARCH64_SVE_CONTEXT_FFR_OFFSET(vq) \
  (AARCH64_SVE_CONTEXT_P_REGS_OFFSET (vq) + (16 * vq * 2))
#define AARCH64_SVE_CONTEXT_SIZE(vq) \
  (AARCH64_SVE_CONTEXT_FFR_OFFSET (vq) + (vq * 2))
/* Flag indicating the SVE Context describes streaming mode.  */
#define SVE_SIG_FLAG_SM				0x1

/* SME constants.  */
#define AARCH64_SME_CONTEXT_SVL_OFFSET		8
#define AARCH64_SME_CONTEXT_REGS_OFFSET		16
#define AARCH64_SME_CONTEXT_ZA_SIZE(svq) \
  ((sve_vl_from_vq (svq) * sve_vl_from_vq (svq)))
#define AARCH64_SME_CONTEXT_SIZE(svq) \
  (AARCH64_SME_CONTEXT_REGS_OFFSET + AARCH64_SME_CONTEXT_ZA_SIZE (svq))

/* TPIDR2 register value offset in the TPIDR2 signal frame context.  */
#define AARCH64_TPIDR2_CONTEXT_TPIDR2_OFFSET	8

/* SME2 (ZT) constants.  */
/* Offset of the field containing the number of registers in the SME2 signal
   context state.  */
#define AARCH64_SME2_CONTEXT_NREGS_OFFSET	8
/* Offset of the beginning of the register data for the first ZT register in
   the signal context state.  */
#define AARCH64_SME2_CONTEXT_REGS_OFFSET	16

/* Holds information about the signal frame.  */
struct aarch64_linux_sigframe
{
  /* The stack pointer value.  */
  CORE_ADDR sp = 0;
  /* The sigcontext address.  */
  CORE_ADDR sigcontext_address = 0;
  /* The start/end signal frame section addresses.  */
  CORE_ADDR section = 0;
  CORE_ADDR section_end = 0;

  /* Starting address of the section containing the general purpose
     registers.  */
  CORE_ADDR gpr_section = 0;
  /* Starting address of the section containing the FPSIMD registers.  */
  CORE_ADDR fpsimd_section = 0;
  /* Starting address of the section containing the SVE registers.  */
  CORE_ADDR sve_section = 0;
  /* Starting address of the section containing the ZA register.  */
  CORE_ADDR za_section = 0;
  /* Starting address of the section containing the TPIDR2 register.  */
  CORE_ADDR tpidr2_section = 0;
  /* Starting address of the section containing the ZT registers.  */
  CORE_ADDR zt_section = 0;
  /* Starting address of the section containing extra information.  */
  CORE_ADDR extra_section = 0;

  /* The vector length (SVE or SSVE).  */
  ULONGEST vl = 0;
  /* The streaming vector length (SSVE/ZA).  */
  ULONGEST svl = 0;
  /* Number of ZT registers in this context.  */
  unsigned int zt_register_count = 0;

  /* True if we are in streaming mode, false otherwise.  */
  bool streaming_mode = false;
  /* True if we have a ZA payload, false otherwise.  */
  bool za_payload = false;
  /* True if we have a ZT entry in the signal context, false otherwise.  */
  bool zt_available = false;
};

/* Read an aarch64_ctx, returning the magic value, and setting *SIZE to the
   size, or return 0 on error.  */

static uint32_t
read_aarch64_ctx (CORE_ADDR ctx_addr, enum bfd_endian byte_order,
		  uint32_t *size)
{
  uint32_t magic = 0;
  gdb_byte buf[4];

  if (target_read_memory (ctx_addr, buf, 4) != 0)
    return 0;
  magic = extract_unsigned_integer (buf, 4, byte_order);

  if (target_read_memory (ctx_addr + 4, buf, 4) != 0)
    return 0;
  *size = extract_unsigned_integer (buf, 4, byte_order);

  return magic;
}

/* Given CACHE, use the trad_frame* functions to restore the FPSIMD
   registers from a signal frame.

   FPSIMD_CONTEXT is the address of the signal frame context containing FPSIMD
   data.  */

static void
aarch64_linux_restore_vregs (struct gdbarch *gdbarch,
			     struct trad_frame_cache *cache,
			     CORE_ADDR fpsimd_context)
{
  /* WARNING: SIMD state is laid out in memory in target-endian format.

     So we have a couple cases to consider:

     1 - If the target is big endian, then SIMD state is big endian,
     requiring a byteswap.

     2 - If the target is little endian, then SIMD state is little endian, so
     no byteswap is needed. */

  enum bfd_endian byte_order = gdbarch_byte_order (gdbarch);
  int num_regs = gdbarch_num_regs (gdbarch);
  aarch64_gdbarch_tdep *tdep = gdbarch_tdep<aarch64_gdbarch_tdep> (gdbarch);

  for (int i = 0; i < 32; i++)
    {
      CORE_ADDR offset = (fpsimd_context + AARCH64_FPSIMD_V0_OFFSET
			  + (i * AARCH64_FPSIMD_VREG_SIZE));

      gdb_byte buf[V_REGISTER_SIZE];

      /* Read the contents of the V register.  */
      if (target_read_memory (offset, buf, V_REGISTER_SIZE))
	error (_("Failed to read fpsimd register from signal context."));

      if (byte_order == BFD_ENDIAN_BIG)
	{
	  size_t size = V_REGISTER_SIZE/2;

	  /* Read the two halves of the V register in reverse byte order.  */
	  CORE_ADDR u64 = extract_unsigned_integer (buf, size,
						    byte_order);
	  CORE_ADDR l64 = extract_unsigned_integer (buf + size, size,
						    byte_order);

	  /* Copy the reversed bytes to the buffer.  */
	  store_unsigned_integer (buf, size, BFD_ENDIAN_LITTLE, l64);
	  store_unsigned_integer (buf + size , size, BFD_ENDIAN_LITTLE, u64);

	  /* Now we can store the correct bytes for the V register.  */
	  trad_frame_set_reg_value_bytes (cache, AARCH64_V0_REGNUM + i,
					  {buf, V_REGISTER_SIZE});
	  trad_frame_set_reg_value_bytes (cache,
					  num_regs + AARCH64_Q0_REGNUM
					  + i, {buf, Q_REGISTER_SIZE});
	  trad_frame_set_reg_value_bytes (cache,
					  num_regs + AARCH64_D0_REGNUM
					  + i, {buf, D_REGISTER_SIZE});
	  trad_frame_set_reg_value_bytes (cache,
					  num_regs + AARCH64_S0_REGNUM
					  + i, {buf, S_REGISTER_SIZE});
	  trad_frame_set_reg_value_bytes (cache,
					  num_regs + AARCH64_H0_REGNUM
					  + i, {buf, H_REGISTER_SIZE});
	  trad_frame_set_reg_value_bytes (cache,
					  num_regs + AARCH64_B0_REGNUM
					  + i, {buf, B_REGISTER_SIZE});

	  if (tdep->has_sve ())
	    trad_frame_set_reg_value_bytes (cache,
					    num_regs + AARCH64_SVE_V0_REGNUM
					    + i, {buf, V_REGISTER_SIZE});
	}
      else
	{
	  /* Little endian, just point at the address containing the register
	     value.  */
	  trad_frame_set_reg_addr (cache, AARCH64_V0_REGNUM + i, offset);
	  trad_frame_set_reg_addr (cache, num_regs + AARCH64_Q0_REGNUM + i,
				   offset);
	  trad_frame_set_reg_addr (cache, num_regs + AARCH64_D0_REGNUM + i,
				   offset);
	  trad_frame_set_reg_addr (cache, num_regs + AARCH64_S0_REGNUM + i,
				   offset);
	  trad_frame_set_reg_addr (cache, num_regs + AARCH64_H0_REGNUM + i,
				   offset);
	  trad_frame_set_reg_addr (cache, num_regs + AARCH64_B0_REGNUM + i,
				   offset);

	  if (tdep->has_sve ())
	    trad_frame_set_reg_addr (cache, num_regs + AARCH64_SVE_V0_REGNUM
				     + i, offset);
	}

      if (tdep->has_sve ())
	{
	  /* If SVE is supported for this target, zero out the Z
	     registers then copy the first 16 bytes of each of the V
	     registers to the associated Z register.  Otherwise the Z
	     registers will contain uninitialized data.  */
	  std::vector<gdb_byte> z_buffer (tdep->vq * 16);

	  /* We have already handled the endianness swap above, so we don't need
	     to worry about it here.  */
	  memcpy (z_buffer.data (), buf, V_REGISTER_SIZE);
	  trad_frame_set_reg_value_bytes (cache,
					  AARCH64_SVE_Z0_REGNUM + i,
					  z_buffer);
	}
    }
}

/* Given a signal frame THIS_FRAME, read the signal frame information into
   SIGNAL_FRAME.  */

static void
aarch64_linux_read_signal_frame_info (const frame_info_ptr &this_frame,
				      aarch64_linux_sigframe &signal_frame)
{
  signal_frame.sp = get_frame_register_unsigned (this_frame, AARCH64_SP_REGNUM);
  signal_frame.sigcontext_address
    = signal_frame.sp + AARCH64_RT_SIGFRAME_UCONTEXT_OFFSET
      + AARCH64_UCONTEXT_SIGCONTEXT_OFFSET;
  signal_frame.section
    = signal_frame.sigcontext_address + AARCH64_SIGCONTEXT_RESERVED_OFFSET;
  signal_frame.section_end
    = signal_frame.section + AARCH64_SIGCONTEXT_RESERVED_SIZE;

  signal_frame.gpr_section
    = signal_frame.sigcontext_address + AARCH64_SIGCONTEXT_XO_OFFSET;

  /* Search for all the other sections, stopping at null.  */
  CORE_ADDR section = signal_frame.section;
  CORE_ADDR section_end = signal_frame.section_end;
  uint32_t size, magic;
  bool extra_found = false;
  enum bfd_endian byte_order
    = gdbarch_byte_order (get_frame_arch (this_frame));

  while ((magic = read_aarch64_ctx (section, byte_order, &size)) != 0
	 && size != 0)
    {
      switch (magic)
	{
	case AARCH64_FPSIMD_MAGIC:
	  {
	    signal_frame.fpsimd_section = section;
	    section += size;
	    break;
	  }

	case AARCH64_SVE_MAGIC:
	  {
	    /* Check if the section is followed by a full SVE dump, and set
	       sve_regs if it is.  */
	    gdb_byte buf[4];

	    /* Extract the vector length.  */
	    if (target_read_memory (section + AARCH64_SVE_CONTEXT_VL_OFFSET,
				    buf, 2) != 0)
	      {
		warning (_("Failed to read the vector length from the SVE "
			   "signal frame context."));
		section += size;
		break;
	      }

	    signal_frame.vl = extract_unsigned_integer (buf, 2, byte_order);

	    /* Extract the flags to check if we are in streaming mode.  */
	    if (target_read_memory (section
				    + AARCH64_SVE_CONTEXT_FLAGS_OFFSET,
				    buf, 2) != 0)
	      {
		warning (_("Failed to read the flags from the SVE signal frame"
			   " context."));
		section += size;
		break;
	      }

	    uint16_t flags = extract_unsigned_integer (buf, 2, byte_order);

	    /* Is this SSVE data? If so, we are in streaming mode.  */
	    signal_frame.streaming_mode
	      = (flags & SVE_SIG_FLAG_SM) ? true : false;

	    ULONGEST vq = sve_vq_from_vl (signal_frame.vl);
	    if (size >= AARCH64_SVE_CONTEXT_SIZE (vq))
	      {
		signal_frame.sve_section
		  = section + AARCH64_SVE_CONTEXT_REGS_OFFSET;
	      }
	    section += size;
	    break;
	  }

	case AARCH64_ZA_MAGIC:
	  {
	    /* Check if the section is followed by a full ZA dump, and set
	       za_state if it is.  */
	    gdb_byte buf[2];

	    /* Extract the streaming vector length.  */
	    if (target_read_memory (section + AARCH64_SME_CONTEXT_SVL_OFFSET,
				    buf, 2) != 0)
	      {
		warning (_("Failed to read the streaming vector length from "
			   "ZA signal frame context."));
		section += size;
		break;
	      }

	    signal_frame.svl = extract_unsigned_integer (buf, 2, byte_order);
	    ULONGEST svq = sve_vq_from_vl (signal_frame.svl);

	    if (size >= AARCH64_SME_CONTEXT_SIZE (svq))
	      {
		signal_frame.za_section
		  = section + AARCH64_SME_CONTEXT_REGS_OFFSET;
		signal_frame.za_payload = true;
	      }
	    section += size;
	    break;
	  }

	case AARCH64_TPIDR2_MAGIC:
	  {
	    /* This is context containing the tpidr2 register.  */
	    signal_frame.tpidr2_section = section;
	    section += size;
	    break;
	  }
	case AARCH64_ZT_MAGIC:
	  {
	    gdb_byte buf[2];

	    /* Extract the number of ZT registers available in this
	       context.  */
	    if (target_read_memory (section + AARCH64_SME2_CONTEXT_NREGS_OFFSET,
				    buf, 2) != 0)
	      {
		warning (_("Failed to read the number of ZT registers from the "
			   "ZT signal frame context."));
		section += size;
		break;
	      }

	    signal_frame.zt_register_count
	      = extract_unsigned_integer (buf, 2, byte_order);

	    /* This is a context containing the ZT registers.  This should only
	       exist if we also have the ZA context.  The presence of the ZT
	       context without the ZA context is invalid.  */
	    signal_frame.zt_section = section;
	    signal_frame.zt_available = true;

	    section += size;
	    break;
	  }
	case AARCH64_EXTRA_MAGIC:
	  {
	    /* Extra is always the last valid section in reserved and points to
	       an additional block of memory filled with more sections. Reset
	       the address to the extra section and continue looking for more
	       structures.  */
	    gdb_byte buf[8];

	    if (target_read_memory (section + AARCH64_EXTRA_DATAP_OFFSET,
				    buf, 8) != 0)
	      {
		warning (_("Failed to read the extra section address from the"
			   " signal frame context."));
		section += size;
		break;
	      }

	    section = extract_unsigned_integer (buf, 8, byte_order);
	    signal_frame.extra_section = section;
	    extra_found = true;
	    break;
	  }

	default:
	  section += size;
	  break;
	}

      /* Prevent searching past the end of the reserved section.  The extra
	 section does not have a hard coded limit - we have to rely on it ending
	 with nulls.  */
      if (!extra_found && section > section_end)
	break;
    }

    /* Sanity check that if the ZT entry exists, the ZA entry must also
       exist.  */
    if (signal_frame.zt_available && !signal_frame.za_payload)
      error (_("While reading signal context information, found a ZT context "
	       "without a ZA context, which is invalid."));
}

/* Implement the "init" method of struct tramp_frame.  */

static void
aarch64_linux_sigframe_init (const struct tramp_frame *self,
			     const frame_info_ptr &this_frame,
			     struct trad_frame_cache *this_cache,
			     CORE_ADDR func)
{
  /* Read the signal context information.  */
  struct aarch64_linux_sigframe signal_frame;
  aarch64_linux_read_signal_frame_info (this_frame, signal_frame);

  /* Now we have all the data required to restore the registers from the
     signal frame.  */

  /* Restore the general purpose registers.  */
  CORE_ADDR offset = signal_frame.gpr_section;
  for (int i = 0; i < 31; i++)
    {
      trad_frame_set_reg_addr (this_cache, AARCH64_X0_REGNUM + i, offset);
      offset += AARCH64_SIGCONTEXT_REG_SIZE;
    }
  trad_frame_set_reg_addr (this_cache, AARCH64_SP_REGNUM, offset);
  offset += AARCH64_SIGCONTEXT_REG_SIZE;
  trad_frame_set_reg_addr (this_cache, AARCH64_PC_REGNUM, offset);

  struct gdbarch *gdbarch = get_frame_arch (this_frame);
  aarch64_gdbarch_tdep *tdep = gdbarch_tdep<aarch64_gdbarch_tdep> (gdbarch);

  /* Restore the SVE / FPSIMD registers.  */
  if (tdep->has_sve () && signal_frame.sve_section != 0)
    {
      ULONGEST vq = sve_vq_from_vl (signal_frame.vl);
      CORE_ADDR sve_regs = signal_frame.sve_section;

      /* Restore VG.  */
      trad_frame_set_reg_value (this_cache, AARCH64_SVE_VG_REGNUM,
				sve_vg_from_vl (signal_frame.vl));

      int num_regs = gdbarch_num_regs (gdbarch);
      for (int i = 0; i < 32; i++)
	{
	  offset = sve_regs + (i * vq * 16);
	  trad_frame_set_reg_addr (this_cache, AARCH64_SVE_Z0_REGNUM + i,
				   offset);
	  trad_frame_set_reg_addr (this_cache,
				   num_regs + AARCH64_SVE_V0_REGNUM + i,
				   offset);
	  trad_frame_set_reg_addr (this_cache, num_regs + AARCH64_Q0_REGNUM + i,
				   offset);
	  trad_frame_set_reg_addr (this_cache, num_regs + AARCH64_D0_REGNUM + i,
				   offset);
	  trad_frame_set_reg_addr (this_cache, num_regs + AARCH64_S0_REGNUM + i,
				   offset);
	  trad_frame_set_reg_addr (this_cache, num_regs + AARCH64_H0_REGNUM + i,
				   offset);
	  trad_frame_set_reg_addr (this_cache, num_regs + AARCH64_B0_REGNUM + i,
				   offset);
	}

      offset = sve_regs + AARCH64_SVE_CONTEXT_P_REGS_OFFSET (vq);
      for (int i = 0; i < 16; i++)
	trad_frame_set_reg_addr (this_cache, AARCH64_SVE_P0_REGNUM + i,
				 offset + (i * vq * 2));

      offset = sve_regs + AARCH64_SVE_CONTEXT_FFR_OFFSET (vq);
      trad_frame_set_reg_addr (this_cache, AARCH64_SVE_FFR_REGNUM, offset);
    }

  /* Restore the FPSIMD registers.  */
  if (signal_frame.fpsimd_section != 0)
    {
      CORE_ADDR fpsimd = signal_frame.fpsimd_section;

      trad_frame_set_reg_addr (this_cache, AARCH64_FPSR_REGNUM,
			       fpsimd + AARCH64_FPSIMD_FPSR_OFFSET);
      trad_frame_set_reg_addr (this_cache, AARCH64_FPCR_REGNUM,
			       fpsimd + AARCH64_FPSIMD_FPCR_OFFSET);

      /* If there was no SVE section then set up the V registers.  */
      if (!tdep->has_sve () || signal_frame.sve_section == 0)
	aarch64_linux_restore_vregs (gdbarch, this_cache, fpsimd);
    }

  /* Restore the SME registers.  */
  if (tdep->has_sme ())
    {
      if (signal_frame.za_section != 0)
	{
	  /* Restore the ZA state.  */
	  trad_frame_set_reg_addr (this_cache, tdep->sme_za_regnum,
				   signal_frame.za_section);
	}

      /* Restore/Reconstruct SVCR.  */
      ULONGEST svcr = 0;
      svcr |= signal_frame.za_payload ? SVCR_ZA_BIT : 0;
      svcr |= signal_frame.streaming_mode ? SVCR_SM_BIT : 0;
      trad_frame_set_reg_value (this_cache, tdep->sme_svcr_regnum, svcr);

      /* Restore SVG.  */
      trad_frame_set_reg_value (this_cache, tdep->sme_svg_regnum,
				sve_vg_from_vl (signal_frame.svl));

      /* Handle SME2 (ZT).  */
      if (tdep->has_sme2 ()
	  && signal_frame.za_section != 0
	  && signal_frame.zt_register_count > 0)
	{
	  /* Is ZA state available?  */
	  gdb_assert (svcr & SVCR_ZA_BIT);

	  /* Restore the ZT state.  For now we assume that we only have
	     a single ZT register.  If/When more ZT registers appear, we
	     should update the code to handle that case accordingly.  */
	  trad_frame_set_reg_addr (this_cache, tdep->sme2_zt0_regnum,
				   signal_frame.zt_section
				   + AARCH64_SME2_CONTEXT_REGS_OFFSET);
	}
    }

  /* Restore the tpidr2 register, if the target supports it and if there is
     an entry for it.  */
  if (signal_frame.tpidr2_section != 0 && tdep->has_tls ()
      && tdep->tls_register_count >= 2)
    {
      /* Restore tpidr2.  */
      trad_frame_set_reg_addr (this_cache, tdep->tls_regnum_base + 1,
			       signal_frame.tpidr2_section
			       + AARCH64_TPIDR2_CONTEXT_TPIDR2_OFFSET);
    }

  trad_frame_set_id (this_cache, frame_id_build (signal_frame.sp, func));
}

/* Implements the "prev_arch" method of struct tramp_frame.  */

static struct gdbarch *
aarch64_linux_sigframe_prev_arch (const frame_info_ptr &this_frame,
				  void **frame_cache)
{
  struct trad_frame_cache *cache
    = (struct trad_frame_cache *) *frame_cache;

  gdb_assert (cache != nullptr);

  struct aarch64_linux_sigframe signal_frame;
  aarch64_linux_read_signal_frame_info (this_frame, signal_frame);

  /* The SVE vector length and the SME vector length may change from frame to
     frame.  Make sure we report the correct architecture to the previous
     frame.

     We can reuse the next frame's architecture here, as it should be mostly
     the same, except for potential different vg and svg values.  */
  const struct target_desc *tdesc
    = gdbarch_target_desc (get_frame_arch (this_frame));
  aarch64_features features = aarch64_features_from_target_desc (tdesc);
  features.vq = sve_vq_from_vl (signal_frame.vl);
  features.svq = (uint8_t) sve_vq_from_vl (signal_frame.svl);

  struct gdbarch_info info;
  info.bfd_arch_info = bfd_lookup_arch (bfd_arch_aarch64, bfd_mach_aarch64);
  info.target_desc = aarch64_read_description (features);
  return gdbarch_find_by_info (info);
}

static const struct tramp_frame aarch64_linux_rt_sigframe =
{
  SIGTRAMP_FRAME,
  4,
  {
    /* movz x8, 0x8b (S=1,o=10,h=0,i=0x8b,r=8)
       Soo1 0010 1hhi iiii iiii iiii iiir rrrr  */
    {0xd2801168, ULONGEST_MAX},

    /* svc  0x0      (o=0, l=1)
       1101 0100 oooi iiii iiii iiii iii0 00ll  */
    {0xd4000001, ULONGEST_MAX},
    {TRAMP_SENTINEL_INSN, ULONGEST_MAX}
  },
  aarch64_linux_sigframe_init,
  nullptr, /* validate */
  aarch64_linux_sigframe_prev_arch, /* prev_arch */
};

/* Register maps.  */

static const struct regcache_map_entry aarch64_linux_gregmap[] =
  {
    { 31, AARCH64_X0_REGNUM, 8 }, /* x0 ... x30 */
    { 1, AARCH64_SP_REGNUM, 8 },
    { 1, AARCH64_PC_REGNUM, 8 },
    { 1, AARCH64_CPSR_REGNUM, 8 },
    { 0 }
  };

static const struct regcache_map_entry aarch64_linux_fpregmap[] =
  {
    { 32, AARCH64_V0_REGNUM, 16 }, /* v0 ... v31 */
    { 1, AARCH64_FPSR_REGNUM, 4 },
    { 1, AARCH64_FPCR_REGNUM, 4 },
    { 0 }
  };

/* Register set definitions.  */

const struct regset aarch64_linux_gregset =
  {
    aarch64_linux_gregmap,
    regcache_supply_regset, regcache_collect_regset
  };

const struct regset aarch64_linux_fpregset =
  {
    aarch64_linux_fpregmap,
    regcache_supply_regset, regcache_collect_regset
  };

/* The fields in an SVE header at the start of a SVE regset.  */

#define SVE_HEADER_SIZE_LENGTH		4
#define SVE_HEADER_MAX_SIZE_LENGTH	4
#define SVE_HEADER_VL_LENGTH		2
#define SVE_HEADER_MAX_VL_LENGTH	2
#define SVE_HEADER_FLAGS_LENGTH		2
#define SVE_HEADER_RESERVED_LENGTH	2

#define SVE_HEADER_SIZE_OFFSET		0
#define SVE_HEADER_MAX_SIZE_OFFSET	\
  (SVE_HEADER_SIZE_OFFSET + SVE_HEADER_SIZE_LENGTH)
#define SVE_HEADER_VL_OFFSET		\
  (SVE_HEADER_MAX_SIZE_OFFSET + SVE_HEADER_MAX_SIZE_LENGTH)
#define SVE_HEADER_MAX_VL_OFFSET	\
  (SVE_HEADER_VL_OFFSET + SVE_HEADER_VL_LENGTH)
#define SVE_HEADER_FLAGS_OFFSET		\
  (SVE_HEADER_MAX_VL_OFFSET + SVE_HEADER_MAX_VL_LENGTH)
#define SVE_HEADER_RESERVED_OFFSET	\
  (SVE_HEADER_FLAGS_OFFSET + SVE_HEADER_FLAGS_LENGTH)
#define SVE_HEADER_SIZE			\
  (SVE_HEADER_RESERVED_OFFSET + SVE_HEADER_RESERVED_LENGTH)

#define SVE_HEADER_FLAG_SVE		1

/* Get the vector quotient (VQ) or streaming vector quotient (SVQ) value
   from the section named SECTION_NAME.

   Return non-zero if successful and 0 otherwise.  */

static uint64_t
aarch64_linux_core_read_vq (struct gdbarch *gdbarch, bfd *abfd,
			    const char *section_name)
{
  gdb_assert (section_name != nullptr);

  asection *section = bfd_get_section_by_name (abfd, section_name);

  if (section == nullptr)
    {
      /* No SVE state.  */
      return 0;
    }

  size_t size = bfd_section_size (section);

  /* Check extended state size.  */
  if (size < SVE_HEADER_SIZE)
    {
      warning (_("'%s' core file section is too small. "
		 "Expected %s bytes, got %s bytes"), section_name,
		 pulongest (SVE_HEADER_SIZE), pulongest (size));
      return 0;
    }

  gdb_byte header[SVE_HEADER_SIZE];

  if (!bfd_get_section_contents (abfd, section, header, 0, SVE_HEADER_SIZE))
    {
      warning (_("Couldn't read sve header from "
		 "'%s' core file section."), section_name);
      return 0;
    }

  enum bfd_endian byte_order = gdbarch_byte_order (gdbarch);
  uint64_t vq
    = sve_vq_from_vl (extract_unsigned_integer (header + SVE_HEADER_VL_OFFSET,
						SVE_HEADER_VL_LENGTH,
						byte_order));

  if (vq > AARCH64_MAX_SVE_VQ || vq == 0)
    {
      warning (_("SVE/SSVE vector length in core file is invalid."
		 " (max vq=%d) (detected vq=%s)"), AARCH64_MAX_SVE_VQ,
	       pulongest (vq));
      return 0;
    }

  return vq;
}

/* Get the vector quotient (VQ) value from CORE_BFD's sections.

   Return non-zero if successful and 0 otherwise.  */

static uint64_t
aarch64_linux_core_read_vq_from_sections (struct gdbarch *gdbarch,
					  bfd *core_bfd)
{
  /* First check if we have a SSVE section.  If so, check if it is active.  */
  asection *section = bfd_get_section_by_name (core_bfd, ".reg-aarch-ssve");

  if (section != nullptr)
    {
      /* We've found a SSVE section, so now fetch its data.  */
      gdb_byte header[SVE_HEADER_SIZE];

      if (bfd_get_section_contents (core_bfd, section, header, 0,
				    SVE_HEADER_SIZE))
	{
	  /* Check if the SSVE section has SVE contents.  */
	  enum bfd_endian byte_order = gdbarch_byte_order (gdbarch);
	  uint16_t flags
	    = extract_unsigned_integer (header + SVE_HEADER_FLAGS_OFFSET,
					SVE_HEADER_FLAGS_LENGTH, byte_order);

	  if (flags & SVE_HEADER_FLAG_SVE)
	    {
	      /* The SSVE state is active, so return the vector length from the
		 the SSVE section.  */
	      return aarch64_linux_core_read_vq (gdbarch, core_bfd,
						 ".reg-aarch-ssve");
	    }
	}
    }

  /* No valid SSVE section.  Return the vq from the SVE section (if any).  */
  return aarch64_linux_core_read_vq (gdbarch, core_bfd, ".reg-aarch-sve");
}

/* Supply register REGNUM from BUF to REGCACHE, using the register map
   in REGSET.  If REGNUM is -1, do this for all registers in REGSET.
   If BUF is nullptr, set the registers to "unavailable" status.  */

static void
supply_sve_regset (const struct regset *regset,
		   struct regcache *regcache,
		   int regnum, const void *buf, size_t size)
{
  gdb_byte *header = (gdb_byte *) buf;
  struct gdbarch *gdbarch = regcache->arch ();
  enum bfd_endian byte_order = gdbarch_byte_order (gdbarch);

  if (buf == nullptr)
    return regcache->supply_regset (regset, regnum, nullptr, size);
  gdb_assert (size > SVE_HEADER_SIZE);

  /* BUF contains an SVE header followed by a register dump of either the
     passed in SVE regset or a NEON fpregset.  */

  /* Extract required fields from the header.  */
  ULONGEST vl = extract_unsigned_integer (header + SVE_HEADER_VL_OFFSET,
					  SVE_HEADER_VL_LENGTH, byte_order);
  uint16_t flags = extract_unsigned_integer (header + SVE_HEADER_FLAGS_OFFSET,
					     SVE_HEADER_FLAGS_LENGTH,
					     byte_order);

  if (regnum == -1 || regnum == AARCH64_SVE_VG_REGNUM)
    {
      gdb_byte vg_target[8];
      store_integer ((gdb_byte *)&vg_target, sizeof (uint64_t), byte_order,
		     sve_vg_from_vl (vl));
      regcache->raw_supply (AARCH64_SVE_VG_REGNUM, &vg_target);
    }

  if (flags & SVE_HEADER_FLAG_SVE)
    {
      /* Register dump is a SVE structure.  */
      regcache->supply_regset (regset, regnum,
			       (gdb_byte *) buf + SVE_HEADER_SIZE,
			       size - SVE_HEADER_SIZE);
    }
  else
    {
      /* Register dump is a fpsimd structure.  First clear the SVE
	 registers.  */
      for (int i = 0; i < AARCH64_SVE_Z_REGS_NUM; i++)
	regcache->raw_supply_zeroed (AARCH64_SVE_Z0_REGNUM + i);
      for (int i = 0; i < AARCH64_SVE_P_REGS_NUM; i++)
	regcache->raw_supply_zeroed (AARCH64_SVE_P0_REGNUM + i);
      regcache->raw_supply_zeroed (AARCH64_SVE_FFR_REGNUM);

      /* Then supply the fpsimd registers.  */
      regcache->supply_regset (&aarch64_linux_fpregset, regnum,
			       (gdb_byte *) buf + SVE_HEADER_SIZE,
			       size - SVE_HEADER_SIZE);
    }
}

/* Collect an inactive SVE register set state.  This is equivalent to a
   fpsimd layout.

   Collect the data from REGCACHE to BUF, using the register
   map in REGSET.  */

static void
collect_inactive_sve_regset (const struct regcache *regcache,
			     void *buf, size_t size, int vg_regnum)
{
  gdb_byte *header = (gdb_byte *) buf;
  struct gdbarch *gdbarch = regcache->arch ();
  enum bfd_endian byte_order = gdbarch_byte_order (gdbarch);

  gdb_assert (buf != nullptr);
  gdb_assert (size >= SVE_CORE_DUMMY_SIZE);

  /* Zero out everything first.  */
  memset ((gdb_byte *) buf, 0, SVE_CORE_DUMMY_SIZE);

  /* BUF starts with a SVE header prior to the register dump.  */

  /* Dump the default size of an empty SVE payload.  */
  uint32_t real_size = SVE_CORE_DUMMY_SIZE;
  store_unsigned_integer (header + SVE_HEADER_SIZE_OFFSET,
			  SVE_HEADER_SIZE_LENGTH, byte_order, real_size);

  /* Dump a dummy max size.  */
  uint32_t max_size = SVE_CORE_DUMMY_MAX_SIZE;
  store_unsigned_integer (header + SVE_HEADER_MAX_SIZE_OFFSET,
			  SVE_HEADER_MAX_SIZE_LENGTH, byte_order, max_size);

  /* Dump the vector length.  */
  ULONGEST vg = 0;
  regcache->raw_collect (vg_regnum, &vg);
  uint16_t vl = sve_vl_from_vg (vg);
  store_unsigned_integer (header + SVE_HEADER_VL_OFFSET, SVE_HEADER_VL_LENGTH,
			  byte_order, vl);

  /* Dump the standard maximum vector length.  */
  uint16_t max_vl = SVE_CORE_DUMMY_MAX_VL;
  store_unsigned_integer (header + SVE_HEADER_MAX_VL_OFFSET,
			  SVE_HEADER_MAX_VL_LENGTH, byte_order,
			  max_vl);

  /* The rest of the fields are zero.  */
  uint16_t flags = SVE_CORE_DUMMY_FLAGS;
  store_unsigned_integer (header + SVE_HEADER_FLAGS_OFFSET,
			  SVE_HEADER_FLAGS_LENGTH, byte_order,
			  flags);
  uint16_t reserved = SVE_CORE_DUMMY_RESERVED;
  store_unsigned_integer (header + SVE_HEADER_RESERVED_OFFSET,
			  SVE_HEADER_RESERVED_LENGTH, byte_order, reserved);

  /* We are done with the header part of it.  Now dump the register state
     in the FPSIMD format.  */

  /* Dump the first 128 bits of each of the Z registers.  */
  header += AARCH64_SVE_CONTEXT_REGS_OFFSET;
  for (int i = 0; i < AARCH64_SVE_Z_REGS_NUM; i++)
    regcache->raw_collect_part (AARCH64_SVE_Z0_REGNUM + i, 0, V_REGISTER_SIZE,
				header + V_REGISTER_SIZE * i);

  /* Dump FPSR and FPCR.  */
  header += 32 * V_REGISTER_SIZE;
  regcache->raw_collect (AARCH64_FPSR_REGNUM, header);
  regcache->raw_collect (AARCH64_FPCR_REGNUM, header + 4);

  /* Dump two reserved empty fields of 4 bytes.  */
  header += 8;
  memset (header, 0, 8);

  /* We should have a FPSIMD-formatted register dump now.  */
}

/* Collect register REGNUM from REGCACHE to BUF, using the register
   map in REGSET.  If REGNUM is -1, do this for all registers in
   REGSET.  */

static void
collect_sve_regset (const struct regset *regset,
		    const struct regcache *regcache,
		    int regnum, void *buf, size_t size)
{
  gdb_byte *header = (gdb_byte *) buf;
  struct gdbarch *gdbarch = regcache->arch ();
  enum bfd_endian byte_order = gdbarch_byte_order (gdbarch);
  aarch64_gdbarch_tdep *tdep = gdbarch_tdep<aarch64_gdbarch_tdep> (gdbarch);
  uint64_t vq = tdep->vq;

  gdb_assert (buf != NULL);
  gdb_assert (size > SVE_HEADER_SIZE);

  /* BUF starts with a SVE header prior to the register dump.  */

  store_unsigned_integer (header + SVE_HEADER_SIZE_OFFSET,
			  SVE_HEADER_SIZE_LENGTH, byte_order, size);
  uint32_t max_size = SVE_CORE_DUMMY_MAX_SIZE;
  store_unsigned_integer (header + SVE_HEADER_MAX_SIZE_OFFSET,
			  SVE_HEADER_MAX_SIZE_LENGTH, byte_order, max_size);
  store_unsigned_integer (header + SVE_HEADER_VL_OFFSET, SVE_HEADER_VL_LENGTH,
			  byte_order, sve_vl_from_vq (vq));
  uint16_t max_vl = SVE_CORE_DUMMY_MAX_VL;
  store_unsigned_integer (header + SVE_HEADER_MAX_VL_OFFSET,
			  SVE_HEADER_MAX_VL_LENGTH, byte_order,
			  max_vl);
  uint16_t flags = SVE_HEADER_FLAG_SVE;
  store_unsigned_integer (header + SVE_HEADER_FLAGS_OFFSET,
			  SVE_HEADER_FLAGS_LENGTH, byte_order,
			  flags);
  uint16_t reserved = SVE_CORE_DUMMY_RESERVED;
  store_unsigned_integer (header + SVE_HEADER_RESERVED_OFFSET,
			  SVE_HEADER_RESERVED_LENGTH, byte_order, reserved);

  /* The SVE register dump follows.  */
  regcache->collect_regset (regset, regnum, (gdb_byte *) buf + SVE_HEADER_SIZE,
			    size - SVE_HEADER_SIZE);
}

/* Supply register REGNUM from BUF to REGCACHE, using the register map
   in REGSET.  If REGNUM is -1, do this for all registers in REGSET.
   If BUF is NULL, set the registers to "unavailable" status.  */

static void
aarch64_linux_supply_sve_regset (const struct regset *regset,
				 struct regcache *regcache,
				 int regnum, const void *buf, size_t size)
{
  struct gdbarch *gdbarch = regcache->arch ();
  aarch64_gdbarch_tdep *tdep = gdbarch_tdep<aarch64_gdbarch_tdep> (gdbarch);

  if (tdep->has_sme ())
    {
      ULONGEST svcr = 0;
      regcache->raw_collect (tdep->sme_svcr_regnum, &svcr);

      /* Is streaming mode enabled?  */
      if (svcr & SVCR_SM_BIT)
	/* If so, don't load SVE data from the SVE section.  The data to be
	   used is in the SSVE section.  */
	return;
    }
  /* If streaming mode is not enabled, load the SVE regcache data from the SVE
     section.  */
  supply_sve_regset (regset, regcache, regnum, buf, size);
}

/* Collect register REGNUM from REGCACHE to BUF, using the register
   map in REGSET.  If REGNUM is -1, do this for all registers in
   REGSET.  */

static void
aarch64_linux_collect_sve_regset (const struct regset *regset,
				  const struct regcache *regcache,
				  int regnum, void *buf, size_t size)
{
  struct gdbarch *gdbarch = regcache->arch ();
  aarch64_gdbarch_tdep *tdep = gdbarch_tdep<aarch64_gdbarch_tdep> (gdbarch);
  bool streaming_mode = false;

  if (tdep->has_sme ())
    {
      ULONGEST svcr = 0;
      regcache->raw_collect (tdep->sme_svcr_regnum, &svcr);

      /* Is streaming mode enabled?  */
      if (svcr & SVCR_SM_BIT)
	{
	  /* If so, don't dump SVE regcache data to the SVE section.  The SVE
	     data should be dumped to the SSVE section.  Dump an empty SVE
	     block instead.  */
	  streaming_mode = true;
	}
    }

  /* If streaming mode is not enabled or there is no SME support, dump the
     SVE regcache data to the SVE section.  */

  /* Check if we have an active SVE state (non-zero Z/P/FFR registers).
     If so, then we need to dump registers in the SVE format.

     Otherwise we should dump the registers in the FPSIMD format.  */
  if (sve_state_is_empty (regcache) || streaming_mode)
    collect_inactive_sve_regset (regcache, buf, size, AARCH64_SVE_VG_REGNUM);
  else
    collect_sve_regset (regset, regcache, regnum, buf, size);
}

/* Supply register REGNUM from BUF to REGCACHE, using the register map
   in REGSET.  If REGNUM is -1, do this for all registers in REGSET.
   If BUF is NULL, set the registers to "unavailable" status.  */

static void
aarch64_linux_supply_ssve_regset (const struct regset *regset,
				  struct regcache *regcache,
				  int regnum, const void *buf, size_t size)
{
  gdb_byte *header = (gdb_byte *) buf;
  struct gdbarch *gdbarch = regcache->arch ();
  enum bfd_endian byte_order = gdbarch_byte_order (gdbarch);
  aarch64_gdbarch_tdep *tdep = gdbarch_tdep<aarch64_gdbarch_tdep> (gdbarch);

  uint16_t flags = extract_unsigned_integer (header + SVE_HEADER_FLAGS_OFFSET,
					     SVE_HEADER_FLAGS_LENGTH,
					     byte_order);

  /* Since SVCR's bits are inferred from the data we have in the header of the
     SSVE section, we need to initialize it to zero first, so that it doesn't
     carry garbage data.  */
  ULONGEST svcr = 0;
  regcache->raw_supply (tdep->sme_svcr_regnum, &svcr);

  /* Is streaming mode enabled?  */
  if (flags & SVE_HEADER_FLAG_SVE)
    {
      /* Streaming mode is active, so flip the SM bit.  */
      svcr = SVCR_SM_BIT;
      regcache->raw_supply (tdep->sme_svcr_regnum, &svcr);

      /* Fetch the SVE data from the SSVE section.  */
      supply_sve_regset (regset, regcache, regnum, buf, size);
    }
}

/* Collect register REGNUM from REGCACHE to BUF, using the register
   map in REGSET.  If REGNUM is -1, do this for all registers in
   REGSET.  */

static void
aarch64_linux_collect_ssve_regset (const struct regset *regset,
				   const struct regcache *regcache,
				   int regnum, void *buf, size_t size)
{
  struct gdbarch *gdbarch = regcache->arch ();
  aarch64_gdbarch_tdep *tdep = gdbarch_tdep<aarch64_gdbarch_tdep> (gdbarch);
  ULONGEST svcr = 0;
  regcache->raw_collect (tdep->sme_svcr_regnum, &svcr);

  /* Is streaming mode enabled?  */
  if (svcr & SVCR_SM_BIT)
    {
      /* If so, dump SVE regcache data to the SSVE section.  */
      collect_sve_regset (regset, regcache, regnum, buf, size);
    }
  else
    {
      /* Otherwise dump an empty SVE block to the SSVE section with the
	 streaming vector length.  */
      collect_inactive_sve_regset (regcache, buf, size, tdep->sme_svg_regnum);
    }
}

/* Supply register REGNUM from BUF to REGCACHE, using the register map
   in REGSET.  If REGNUM is -1, do this for all registers in REGSET.
   If BUF is NULL, set the registers to "unavailable" status.  */

static void
aarch64_linux_supply_za_regset (const struct regset *regset,
				struct regcache *regcache,
				int regnum, const void *buf, size_t size)
{
  gdb_byte *header = (gdb_byte *) buf;
  struct gdbarch *gdbarch = regcache->arch ();
  enum bfd_endian byte_order = gdbarch_byte_order (gdbarch);

  /* Handle an empty buffer.  */
  if (buf == nullptr)
    return regcache->supply_regset (regset, regnum, nullptr, size);

  if (size < SVE_HEADER_SIZE)
    error (_("ZA state header size (%s) invalid.  Should be at least %s."),
	   pulongest (size), pulongest (SVE_HEADER_SIZE));

  /* The ZA register note in a core file can have a couple of states:

     1 - Just the header without the payload.  This means that there is no
	 ZA data, and we should populate only SVCR and SVG registers on GDB's
	 side.  The ZA data should be marked as unavailable.

     2 - The header with an additional data payload.  This means there is
	 actual ZA data, and we should populate ZA, SVCR and SVG.  */

  aarch64_gdbarch_tdep *tdep = gdbarch_tdep<aarch64_gdbarch_tdep> (gdbarch);

  /* Populate SVG.  */
  ULONGEST svg
    = sve_vg_from_vl (extract_unsigned_integer (header + SVE_HEADER_VL_OFFSET,
						SVE_HEADER_VL_LENGTH,
						byte_order));
  regcache->raw_supply (tdep->sme_svg_regnum, &svg);

  size_t data_size
    = extract_unsigned_integer (header + SVE_HEADER_SIZE_OFFSET,
				SVE_HEADER_SIZE_LENGTH, byte_order)
      - SVE_HEADER_SIZE;

  /* Populate SVCR.  */
  bool has_za_payload = (data_size > 0);
  ULONGEST svcr;
  regcache->raw_collect (tdep->sme_svcr_regnum, &svcr);

  /* If we have a ZA payload, enable bit 2 of SVCR, otherwise clear it.  This
     register gets updated by the SVE/SSVE-handling functions as well, as they
     report the SM bit 1.  */
  if (has_za_payload)
    svcr |= SVCR_ZA_BIT;
  else
    svcr &= ~SVCR_ZA_BIT;

  /* Update SVCR in the register buffer.  */
  regcache->raw_supply (tdep->sme_svcr_regnum, &svcr);

  /* Populate the register cache with ZA register contents, if we have any.  */
  buf = has_za_payload ? (gdb_byte *) buf + SVE_HEADER_SIZE : nullptr;

  size_t za_bytes = std::pow (sve_vl_from_vg (svg), 2);

  /* Update ZA in the register buffer.  */
  if (has_za_payload)
    {
      /* Check that the payload size is sane.  */
      if (size < SVE_HEADER_SIZE + za_bytes)
	{
	  error (_("ZA header + payload size (%s) invalid.  Should be at "
		   "least %s."),
		 pulongest (size), pulongest (SVE_HEADER_SIZE + za_bytes));
	}

      regcache->raw_supply (tdep->sme_za_regnum, buf);
    }
  else
    regcache->raw_supply_part_zeroed (tdep->sme_za_regnum, 0, za_bytes);
}

/* Collect register REGNUM from REGCACHE to BUF, using the register
   map in REGSET.  If REGNUM is -1, do this for all registers in
   REGSET.  */

static void
aarch64_linux_collect_za_regset (const struct regset *regset,
				 const struct regcache *regcache,
				 int regnum, void *buf, size_t size)
{
  gdb_assert (buf != nullptr);

  /* Sanity check the dump size.  */
  gdb_assert (size >= SVE_HEADER_SIZE);

  /* The ZA register note in a core file can have a couple of states:

     1 - Just the header without the payload.  This means that there is no
	 ZA data, and we should dump just the header.

     2 - The header with an additional data payload.  This means there is
	 actual ZA data, and we should dump both the header and the ZA data
	 payload.  */

  aarch64_gdbarch_tdep *tdep
    = gdbarch_tdep<aarch64_gdbarch_tdep> (regcache->arch ());

  /* Determine if we have ZA state from the SVCR register ZA bit.  */
  ULONGEST svcr;
  regcache->raw_collect (tdep->sme_svcr_regnum, &svcr);

  /* Check the ZA payload.  */
  bool has_za_payload = (svcr & SVCR_ZA_BIT) != 0;
  size = has_za_payload ? size : SVE_HEADER_SIZE;

  /* Write the size and max_size fields.  */
  gdb_byte *header = (gdb_byte *) buf;
  enum bfd_endian byte_order = gdbarch_byte_order (regcache->arch ());
  store_unsigned_integer (header + SVE_HEADER_SIZE_OFFSET,
			  SVE_HEADER_SIZE_LENGTH, byte_order, size);

  uint32_t max_size
    = SVE_HEADER_SIZE + std::pow (sve_vl_from_vq (tdep->sme_svq), 2);
  store_unsigned_integer (header + SVE_HEADER_MAX_SIZE_OFFSET,
			  SVE_HEADER_MAX_SIZE_LENGTH, byte_order, max_size);

  /* Output the other fields of the ZA header (vl, max_vl, flags and
     reserved).  */
  uint64_t svq = tdep->sme_svq;
  store_unsigned_integer (header + SVE_HEADER_VL_OFFSET, SVE_HEADER_VL_LENGTH,
			  byte_order, sve_vl_from_vq (svq));

  uint16_t max_vl = SVE_CORE_DUMMY_MAX_VL;
  store_unsigned_integer (header + SVE_HEADER_MAX_VL_OFFSET,
			  SVE_HEADER_MAX_VL_LENGTH, byte_order,
			  max_vl);

  uint16_t flags = SVE_CORE_DUMMY_FLAGS;
  store_unsigned_integer (header + SVE_HEADER_FLAGS_OFFSET,
			  SVE_HEADER_FLAGS_LENGTH, byte_order, flags);

  uint16_t reserved = SVE_CORE_DUMMY_RESERVED;
  store_unsigned_integer (header + SVE_HEADER_RESERVED_OFFSET,
			  SVE_HEADER_RESERVED_LENGTH, byte_order, reserved);

  buf = has_za_payload ? (gdb_byte *) buf + SVE_HEADER_SIZE : nullptr;

  /* Dump the register cache contents for the ZA register to the buffer.  */
  regcache->collect_regset (regset, regnum, (gdb_byte *) buf,
			    size - SVE_HEADER_SIZE);
}

/* Supply register REGNUM from BUF to REGCACHE, using the register map
   in REGSET.  If REGNUM is -1, do this for all registers in REGSET.
   If BUF is NULL, set the registers to "unavailable" status.  */

static void
aarch64_linux_supply_zt_regset (const struct regset *regset,
				struct regcache *regcache,
				int regnum, const void *buf, size_t size)
{
  /* Read the ZT register note from a core file into the register buffer.  */

  /* Make sure the buffer contains at least the expected amount of data we are
     supposed to get.  */
  gdb_assert (size >= AARCH64_SME2_ZT0_SIZE);

  /* Handle an empty buffer.  */
  if (buf == nullptr)
    return regcache->supply_regset (regset, regnum, nullptr, size);

  aarch64_gdbarch_tdep *tdep
    = gdbarch_tdep<aarch64_gdbarch_tdep> (regcache->arch ());

  /* Supply the ZT0 register contents.  */
  regcache->raw_supply (tdep->sme2_zt0_regnum, buf);
}

/* Collect register REGNUM from REGCACHE to BUF, using the register
   map in REGSET.  If REGNUM is -1, do this for all registers in
   REGSET.  */

static void
aarch64_linux_collect_zt_regset (const struct regset *regset,
				 const struct regcache *regcache,
				 int regnum, void *buf, size_t size)
{
  /* Read the ZT register contents from the register buffer into the core
     file section.  */

  /* Make sure the buffer can hold the data we need to return.  */
  gdb_assert (size >= AARCH64_SME2_ZT0_SIZE);
  gdb_assert (buf != nullptr);

  aarch64_gdbarch_tdep *tdep
    = gdbarch_tdep<aarch64_gdbarch_tdep> (regcache->arch ());

  /* Dump the register cache contents for the ZT register to the buffer.  */
  regcache->collect_regset (regset, tdep->sme2_zt0_regnum, buf,
			    AARCH64_SME2_ZT0_SIZE);
}

/* Implement the "iterate_over_regset_sections" gdbarch method.  */

static void
aarch64_linux_iterate_over_regset_sections (struct gdbarch *gdbarch,
					    iterate_over_regset_sections_cb *cb,
					    void *cb_data,
					    const struct regcache *regcache)
{
  aarch64_gdbarch_tdep *tdep = gdbarch_tdep<aarch64_gdbarch_tdep> (gdbarch);

  cb (".reg", AARCH64_LINUX_SIZEOF_GREGSET, AARCH64_LINUX_SIZEOF_GREGSET,
      &aarch64_linux_gregset, NULL, cb_data);

  if (tdep->has_sve ())
    {
      /* Create this on the fly in order to handle vector register sizes.  */
      const struct regcache_map_entry sve_regmap[] =
	{
	  { 32, AARCH64_SVE_Z0_REGNUM, (int) (tdep->vq * 16) },
	  { 16, AARCH64_SVE_P0_REGNUM, (int) (tdep->vq * 16 / 8) },
	  { 1, AARCH64_SVE_FFR_REGNUM, (int) (tdep->vq * 16 / 8) },
	  { 1, AARCH64_FPSR_REGNUM, 4 },
	  { 1, AARCH64_FPCR_REGNUM, 4 },
	  { 0 }
	};

      const struct regset aarch64_linux_ssve_regset =
	{
	  sve_regmap,
	  aarch64_linux_supply_ssve_regset, aarch64_linux_collect_ssve_regset,
	  REGSET_VARIABLE_SIZE
	};

      /* If SME is supported in the core file, process the SSVE section first,
	 and the SVE section last.  This is because we need information from
	 the SSVE set to determine if streaming mode is active.  If streaming
	 mode is active, we need to extract the data from the SSVE section.

	 Otherwise, if streaming mode is not active, we fetch the data from the
	 SVE section.  */
      if (tdep->has_sme ())
	{
	  cb (".reg-aarch-ssve",
	      SVE_HEADER_SIZE
	      + regcache_map_entry_size (aarch64_linux_fpregmap),
	      SVE_HEADER_SIZE + regcache_map_entry_size (sve_regmap),
	      &aarch64_linux_ssve_regset, "SSVE registers", cb_data);
	}

      /* Handle the SVE register set.  */
      const struct regset aarch64_linux_sve_regset =
	{
	  sve_regmap,
	  aarch64_linux_supply_sve_regset, aarch64_linux_collect_sve_regset,
	  REGSET_VARIABLE_SIZE
	};

      cb (".reg-aarch-sve",
	  SVE_HEADER_SIZE + regcache_map_entry_size (aarch64_linux_fpregmap),
	  SVE_HEADER_SIZE + regcache_map_entry_size (sve_regmap),
	  &aarch64_linux_sve_regset, "SVE registers", cb_data);
    }
  else
    cb (".reg2", AARCH64_LINUX_SIZEOF_FPREGSET, AARCH64_LINUX_SIZEOF_FPREGSET,
	&aarch64_linux_fpregset, NULL, cb_data);

  if (tdep->has_sme ())
    {
      /* Setup the register set information for a ZA register set core
	 dump.  */

      /* Create this on the fly in order to handle the ZA register size.  */
      const struct regcache_map_entry za_regmap[] =
	{
	  { 1, tdep->sme_za_regnum,
	    (int) std::pow (sve_vl_from_vq (tdep->sme_svq), 2) },
	  { 0 }
	};

      const struct regset aarch64_linux_za_regset =
	{
	  za_regmap,
	  aarch64_linux_supply_za_regset, aarch64_linux_collect_za_regset,
	  REGSET_VARIABLE_SIZE
	};

      cb (".reg-aarch-za",
	  SVE_HEADER_SIZE,
	  SVE_HEADER_SIZE + std::pow (sve_vl_from_vq (tdep->sme_svq), 2),
	  &aarch64_linux_za_regset, "ZA register", cb_data);

      /* Handle SME2 (ZT) as well, which is only available if SME is
	 available.  */
      if (tdep->has_sme2 ())
	{
	  const struct regcache_map_entry zt_regmap[] =
	    {
	      { 1, tdep->sme2_zt0_regnum, AARCH64_SME2_ZT0_SIZE },
	      { 0 }
	    };

	  /* We set the register set size to REGSET_VARIABLE_SIZE here because
	     in the future there might be more ZT registers.  */
	  const struct regset aarch64_linux_zt_regset =
	    {
	      zt_regmap,
	      aarch64_linux_supply_zt_regset, aarch64_linux_collect_zt_regset,
	      REGSET_VARIABLE_SIZE
	    };

	  cb (".reg-aarch-zt",
	      AARCH64_SME2_ZT0_SIZE,
	      AARCH64_SME2_ZT0_SIZE,
	      &aarch64_linux_zt_regset, "ZT registers", cb_data);
	}
    }

  if (tdep->has_pauth ())
    {
      /* Create this on the fly in order to handle the variable location.  */
      const struct regcache_map_entry pauth_regmap[] =
	{
	  { 2, AARCH64_PAUTH_DMASK_REGNUM (tdep->pauth_reg_base), 8},
	  { 0 }
	};

      const struct regset aarch64_linux_pauth_regset =
	{
	  pauth_regmap, regcache_supply_regset, regcache_collect_regset
	};

      cb (".reg-aarch-pauth", AARCH64_LINUX_SIZEOF_PAUTH,
	  AARCH64_LINUX_SIZEOF_PAUTH, &aarch64_linux_pauth_regset,
	  "pauth registers", cb_data);
    }

  /* Handle MTE registers.  */
  if (tdep->has_mte ())
    {
      /* Create this on the fly in order to handle the variable location.  */
      const struct regcache_map_entry mte_regmap[] =
	{
	  { 1, tdep->mte_reg_base, 8},
	  { 0 }
	};

      const struct regset aarch64_linux_mte_regset =
	{
	  mte_regmap, regcache_supply_regset, regcache_collect_regset
	};

      cb (".reg-aarch-mte", AARCH64_LINUX_SIZEOF_MTE_REGSET,
	  AARCH64_LINUX_SIZEOF_MTE_REGSET, &aarch64_linux_mte_regset,
	  "MTE registers", cb_data);
    }

  /* Handle the TLS registers.  */
  if (tdep->has_tls ())
    {
      gdb_assert (tdep->tls_regnum_base != -1);
      gdb_assert (tdep->tls_register_count > 0);

      int sizeof_tls_regset
	= AARCH64_TLS_REGISTER_SIZE * tdep->tls_register_count;

      const struct regcache_map_entry tls_regmap[] =
	{
	  { tdep->tls_register_count, tdep->tls_regnum_base,
	    AARCH64_TLS_REGISTER_SIZE },
	  { 0 }
	};

      const struct regset aarch64_linux_tls_regset =
	{
	  tls_regmap, regcache_supply_regset, regcache_collect_regset,
	  REGSET_VARIABLE_SIZE
	};

      cb (".reg-aarch-tls", sizeof_tls_regset, sizeof_tls_regset,
	  &aarch64_linux_tls_regset, "TLS register", cb_data);
    }
}

/* Implement the "core_read_description" gdbarch method.  */

static const struct target_desc *
aarch64_linux_core_read_description (struct gdbarch *gdbarch,
				     struct target_ops *target, bfd *abfd)
{
  std::optional<gdb::byte_vector> auxv = target_read_auxv_raw (target);
  CORE_ADDR hwcap = linux_get_hwcap (auxv, target, gdbarch);
  CORE_ADDR hwcap2 = linux_get_hwcap2 (auxv, target, gdbarch);

  aarch64_features features;

  /* We need to extract the SVE data from the .reg-aarch-sve section or the
     .reg-aarch-ssve section depending on which one was active when the core
     file was generated.

     If the SSVE section contains SVE data, then it is considered active.
     Otherwise the SVE section is considered active.  This guarantees we will
     have the correct target description with the correct SVE vector
     length.  */
  features.vq = aarch64_linux_core_read_vq_from_sections (gdbarch, abfd);
  features.pauth = hwcap & AARCH64_HWCAP_PACA;
  features.mte = hwcap2 & HWCAP2_MTE;

  /* Handle the TLS section.  */
  asection *tls = bfd_get_section_by_name (abfd, ".reg-aarch-tls");
  if (tls != nullptr)
    {
      size_t size = bfd_section_size (tls);
      /* Convert the size to the number of actual registers, by
	 dividing by 8.  */
      features.tls = size / AARCH64_TLS_REGISTER_SIZE;
    }

  features.svq
    = aarch64_linux_core_read_vq (gdbarch, abfd, ".reg-aarch-za");

  /* Are the ZT registers available?  */
  if (bfd_get_section_by_name (abfd, ".reg-aarch-zt") != nullptr)
    {
      /* Check if ZA is also available, otherwise this is an invalid
	 combination.  */
      if (bfd_get_section_by_name (abfd, ".reg-aarch-za") != nullptr)
	features.sme2 = true;
      else
	warning (_("While reading core file sections, found ZT registers entry "
		   "but no ZA register entry.  The ZT contents will be "
		   "ignored"));
    }

  return aarch64_read_description (features);
}

/* Implementation of `gdbarch_stap_is_single_operand', as defined in
   gdbarch.h.  */

static int
aarch64_stap_is_single_operand (struct gdbarch *gdbarch, const char *s)
{
  return (*s == '#' || isdigit (*s) /* Literal number.  */
	  || *s == '[' /* Register indirection.  */
	  || isalpha (*s)); /* Register value.  */
}

/* This routine is used to parse a special token in AArch64's assembly.

   The special tokens parsed by it are:

      - Register displacement (e.g, [fp, #-8])

   It returns one if the special token has been parsed successfully,
   or zero if the current token is not considered special.  */

static expr::operation_up
aarch64_stap_parse_special_token (struct gdbarch *gdbarch,
				  struct stap_parse_info *p)
{
  if (*p->arg == '[')
    {
      /* Temporary holder for lookahead.  */
      const char *tmp = p->arg;
      char *endp;
      /* Used to save the register name.  */
      const char *start;
      int len;
      int got_minus = 0;
      long displacement;

      ++tmp;
      start = tmp;

      /* Register name.  */
      while (isalnum (*tmp))
	++tmp;

      if (*tmp != ',')
	return {};

      len = tmp - start;
      std::string regname (start, len);

      if (user_reg_map_name_to_regnum (gdbarch, regname.c_str (), len) == -1)
	error (_("Invalid register name `%s' on expression `%s'."),
	       regname.c_str (), p->saved_arg);

      ++tmp;
      tmp = skip_spaces (tmp);
      /* Now we expect a number.  It can begin with '#' or simply
	 a digit.  */
      if (*tmp == '#')
	++tmp;

      if (*tmp == '-')
	{
	  ++tmp;
	  got_minus = 1;
	}
      else if (*tmp == '+')
	++tmp;

      if (!isdigit (*tmp))
	return {};

      displacement = strtol (tmp, &endp, 10);
      tmp = endp;

      /* Skipping last `]'.  */
      if (*tmp++ != ']')
	return {};
      p->arg = tmp;

      using namespace expr;

      /* The displacement.  */
      struct type *long_type = builtin_type (gdbarch)->builtin_long;
      if (got_minus)
	displacement = -displacement;
      operation_up disp = make_operation<long_const_operation> (long_type,
								displacement);

      /* The register name.  */
      operation_up reg
	= make_operation<register_operation> (std::move (regname));

      operation_up sum
	= make_operation<add_operation> (std::move (reg), std::move (disp));

      /* Casting to the expected type.  */
      struct type *arg_ptr_type = lookup_pointer_type (p->arg_type);
      sum = make_operation<unop_cast_operation> (std::move (sum),
						 arg_ptr_type);
      return make_operation<unop_ind_operation> (std::move (sum));
    }
  return {};
}

/* AArch64 process record-replay constructs: syscall, signal etc.  */

static linux_record_tdep aarch64_linux_record_tdep;

/* Enum that defines the AArch64 linux specific syscall identifiers used for
   process record/replay.  */

enum aarch64_syscall {
  aarch64_sys_io_setup = 0,
  aarch64_sys_io_destroy = 1,
  aarch64_sys_io_submit = 2,
  aarch64_sys_io_cancel = 3,
  aarch64_sys_io_getevents = 4,
  aarch64_sys_setxattr = 5,
  aarch64_sys_lsetxattr = 6,
  aarch64_sys_fsetxattr = 7,
  aarch64_sys_getxattr = 8,
  aarch64_sys_lgetxattr = 9,
  aarch64_sys_fgetxattr = 10,
  aarch64_sys_listxattr = 11,
  aarch64_sys_llistxattr = 12,
  aarch64_sys_flistxattr = 13,
  aarch64_sys_removexattr = 14,
  aarch64_sys_lremovexattr = 15,
  aarch64_sys_fremovexattr = 16,
  aarch64_sys_getcwd = 17,
  aarch64_sys_lookup_dcookie = 18,
  aarch64_sys_eventfd2 = 19,
  aarch64_sys_epoll_create1 = 20,
  aarch64_sys_epoll_ctl = 21,
  aarch64_sys_epoll_pwait = 22,
  aarch64_sys_dup = 23,
  aarch64_sys_dup3 = 24,
  aarch64_sys_fcntl = 25,
  aarch64_sys_inotify_init1 = 26,
  aarch64_sys_inotify_add_watch = 27,
  aarch64_sys_inotify_rm_watch = 28,
  aarch64_sys_ioctl = 29,
  aarch64_sys_ioprio_set = 30,
  aarch64_sys_ioprio_get = 31,
  aarch64_sys_flock = 32,
  aarch64_sys_mknodat = 33,
  aarch64_sys_mkdirat = 34,
  aarch64_sys_unlinkat = 35,
  aarch64_sys_symlinkat = 36,
  aarch64_sys_linkat = 37,
  aarch64_sys_renameat = 38,
  aarch64_sys_umount2 = 39,
  aarch64_sys_mount = 40,
  aarch64_sys_pivot_root = 41,
  aarch64_sys_nfsservctl = 42,
  aarch64_sys_statfs = 43,
  aarch64_sys_fstatfs = 44,
  aarch64_sys_truncate = 45,
  aarch64_sys_ftruncate = 46,
  aarch64_sys_fallocate = 47,
  aarch64_sys_faccessat = 48,
  aarch64_sys_chdir = 49,
  aarch64_sys_fchdir = 50,
  aarch64_sys_chroot = 51,
  aarch64_sys_fchmod = 52,
  aarch64_sys_fchmodat = 53,
  aarch64_sys_fchownat = 54,
  aarch64_sys_fchown = 55,
  aarch64_sys_openat = 56,
  aarch64_sys_close = 57,
  aarch64_sys_vhangup = 58,
  aarch64_sys_pipe2 = 59,
  aarch64_sys_quotactl = 60,
  aarch64_sys_getdents64 = 61,
  aarch64_sys_lseek = 62,
  aarch64_sys_read = 63,
  aarch64_sys_write = 64,
  aarch64_sys_readv = 65,
  aarch64_sys_writev = 66,
  aarch64_sys_pread64 = 67,
  aarch64_sys_pwrite64 = 68,
  aarch64_sys_preadv = 69,
  aarch64_sys_pwritev = 70,
  aarch64_sys_sendfile = 71,
  aarch64_sys_pselect6 = 72,
  aarch64_sys_ppoll = 73,
  aarch64_sys_signalfd4 = 74,
  aarch64_sys_vmsplice = 75,
  aarch64_sys_splice = 76,
  aarch64_sys_tee = 77,
  aarch64_sys_readlinkat = 78,
  aarch64_sys_newfstatat = 79,
  aarch64_sys_fstat = 80,
  aarch64_sys_sync = 81,
  aarch64_sys_fsync = 82,
  aarch64_sys_fdatasync = 83,
  aarch64_sys_sync_file_range2 = 84,
  aarch64_sys_sync_file_range = 84,
  aarch64_sys_timerfd_create = 85,
  aarch64_sys_timerfd_settime = 86,
  aarch64_sys_timerfd_gettime = 87,
  aarch64_sys_utimensat = 88,
  aarch64_sys_acct = 89,
  aarch64_sys_capget = 90,
  aarch64_sys_capset = 91,
  aarch64_sys_personality = 92,
  aarch64_sys_exit = 93,
  aarch64_sys_exit_group = 94,
  aarch64_sys_waitid = 95,
  aarch64_sys_set_tid_address = 96,
  aarch64_sys_unshare = 97,
  aarch64_sys_futex = 98,
  aarch64_sys_set_robust_list = 99,
  aarch64_sys_get_robust_list = 100,
  aarch64_sys_nanosleep = 101,
  aarch64_sys_getitimer = 102,
  aarch64_sys_setitimer = 103,
  aarch64_sys_kexec_load = 104,
  aarch64_sys_init_module = 105,
  aarch64_sys_delete_module = 106,
  aarch64_sys_timer_create = 107,
  aarch64_sys_timer_gettime = 108,
  aarch64_sys_timer_getoverrun = 109,
  aarch64_sys_timer_settime = 110,
  aarch64_sys_timer_delete = 111,
  aarch64_sys_clock_settime = 112,
  aarch64_sys_clock_gettime = 113,
  aarch64_sys_clock_getres = 114,
  aarch64_sys_clock_nanosleep = 115,
  aarch64_sys_syslog = 116,
  aarch64_sys_ptrace = 117,
  aarch64_sys_sched_setparam = 118,
  aarch64_sys_sched_setscheduler = 119,
  aarch64_sys_sched_getscheduler = 120,
  aarch64_sys_sched_getparam = 121,
  aarch64_sys_sched_setaffinity = 122,
  aarch64_sys_sched_getaffinity = 123,
  aarch64_sys_sched_yield = 124,
  aarch64_sys_sched_get_priority_max = 125,
  aarch64_sys_sched_get_priority_min = 126,
  aarch64_sys_sched_rr_get_interval = 127,
  aarch64_sys_kill = 129,
  aarch64_sys_tkill = 130,
  aarch64_sys_tgkill = 131,
  aarch64_sys_sigaltstack = 132,
  aarch64_sys_rt_sigsuspend = 133,
  aarch64_sys_rt_sigaction = 134,
  aarch64_sys_rt_sigprocmask = 135,
  aarch64_sys_rt_sigpending = 136,
  aarch64_sys_rt_sigtimedwait = 137,
  aarch64_sys_rt_sigqueueinfo = 138,
  aarch64_sys_rt_sigreturn = 139,
  aarch64_sys_setpriority = 140,
  aarch64_sys_getpriority = 141,
  aarch64_sys_reboot = 142,
  aarch64_sys_setregid = 143,
  aarch64_sys_setgid = 144,
  aarch64_sys_setreuid = 145,
  aarch64_sys_setuid = 146,
  aarch64_sys_setresuid = 147,
  aarch64_sys_getresuid = 148,
  aarch64_sys_setresgid = 149,
  aarch64_sys_getresgid = 150,
  aarch64_sys_setfsuid = 151,
  aarch64_sys_setfsgid = 152,
  aarch64_sys_times = 153,
  aarch64_sys_setpgid = 154,
  aarch64_sys_getpgid = 155,
  aarch64_sys_getsid = 156,
  aarch64_sys_setsid = 157,
  aarch64_sys_getgroups = 158,
  aarch64_sys_setgroups = 159,
  aarch64_sys_uname = 160,
  aarch64_sys_sethostname = 161,
  aarch64_sys_setdomainname = 162,
  aarch64_sys_getrlimit = 163,
  aarch64_sys_setrlimit = 164,
  aarch64_sys_getrusage = 165,
  aarch64_sys_umask = 166,
  aarch64_sys_prctl = 167,
  aarch64_sys_getcpu = 168,
  aarch64_sys_gettimeofday = 169,
  aarch64_sys_settimeofday = 170,
  aarch64_sys_adjtimex = 171,
  aarch64_sys_getpid = 172,
  aarch64_sys_getppid = 173,
  aarch64_sys_getuid = 174,
  aarch64_sys_geteuid = 175,
  aarch64_sys_getgid = 176,
  aarch64_sys_getegid = 177,
  aarch64_sys_gettid = 178,
  aarch64_sys_sysinfo = 179,
  aarch64_sys_mq_open = 180,
  aarch64_sys_mq_unlink = 181,
  aarch64_sys_mq_timedsend = 182,
  aarch64_sys_mq_timedreceive = 183,
  aarch64_sys_mq_notify = 184,
  aarch64_sys_mq_getsetattr = 185,
  aarch64_sys_msgget = 186,
  aarch64_sys_msgctl = 187,
  aarch64_sys_msgrcv = 188,
  aarch64_sys_msgsnd = 189,
  aarch64_sys_semget = 190,
  aarch64_sys_semctl = 191,
  aarch64_sys_semtimedop = 192,
  aarch64_sys_semop = 193,
  aarch64_sys_shmget = 194,
  aarch64_sys_shmctl = 195,
  aarch64_sys_shmat = 196,
  aarch64_sys_shmdt = 197,
  aarch64_sys_socket = 198,
  aarch64_sys_socketpair = 199,
  aarch64_sys_bind = 200,
  aarch64_sys_listen = 201,
  aarch64_sys_accept = 202,
  aarch64_sys_connect = 203,
  aarch64_sys_getsockname = 204,
  aarch64_sys_getpeername = 205,
  aarch64_sys_sendto = 206,
  aarch64_sys_recvfrom = 207,
  aarch64_sys_setsockopt = 208,
  aarch64_sys_getsockopt = 209,
  aarch64_sys_shutdown = 210,
  aarch64_sys_sendmsg = 211,
  aarch64_sys_recvmsg = 212,
  aarch64_sys_readahead = 213,
  aarch64_sys_brk = 214,
  aarch64_sys_munmap = 215,
  aarch64_sys_mremap = 216,
  aarch64_sys_add_key = 217,
  aarch64_sys_request_key = 218,
  aarch64_sys_keyctl = 219,
  aarch64_sys_clone = 220,
  aarch64_sys_execve = 221,
  aarch64_sys_mmap = 222,
  aarch64_sys_fadvise64 = 223,
  aarch64_sys_swapon = 224,
  aarch64_sys_swapoff = 225,
  aarch64_sys_mprotect = 226,
  aarch64_sys_msync = 227,
  aarch64_sys_mlock = 228,
  aarch64_sys_munlock = 229,
  aarch64_sys_mlockall = 230,
  aarch64_sys_munlockall = 231,
  aarch64_sys_mincore = 232,
  aarch64_sys_madvise = 233,
  aarch64_sys_remap_file_pages = 234,
  aarch64_sys_mbind = 235,
  aarch64_sys_get_mempolicy = 236,
  aarch64_sys_set_mempolicy = 237,
  aarch64_sys_migrate_pages = 238,
  aarch64_sys_move_pages = 239,
  aarch64_sys_rt_tgsigqueueinfo = 240,
  aarch64_sys_perf_event_open = 241,
  aarch64_sys_accept4 = 242,
  aarch64_sys_recvmmsg = 243,
  aarch64_sys_wait4 = 260,
  aarch64_sys_prlimit64 = 261,
  aarch64_sys_fanotify_init = 262,
  aarch64_sys_fanotify_mark = 263,
  aarch64_sys_name_to_handle_at = 264,
  aarch64_sys_open_by_handle_at = 265,
  aarch64_sys_clock_adjtime = 266,
  aarch64_sys_syncfs = 267,
  aarch64_sys_setns = 268,
  aarch64_sys_sendmmsg = 269,
  aarch64_sys_process_vm_readv = 270,
  aarch64_sys_process_vm_writev = 271,
  aarch64_sys_kcmp = 272,
  aarch64_sys_finit_module = 273,
  aarch64_sys_sched_setattr = 274,
  aarch64_sys_sched_getattr = 275,
  aarch64_sys_getrandom = 278
};

/* aarch64_canonicalize_syscall maps syscall ids from the native AArch64
   linux set of syscall ids into a canonical set of syscall ids used by
   process record.  */

static enum gdb_syscall
aarch64_canonicalize_syscall (enum aarch64_syscall syscall_number)
{
#define SYSCALL_MAP(SYSCALL) case aarch64_sys_##SYSCALL: \
  return gdb_sys_##SYSCALL

#define UNSUPPORTED_SYSCALL_MAP(SYSCALL) case aarch64_sys_##SYSCALL: \
  return gdb_sys_no_syscall

  switch (syscall_number)
    {
      SYSCALL_MAP (io_setup);
      SYSCALL_MAP (io_destroy);
      SYSCALL_MAP (io_submit);
      SYSCALL_MAP (io_cancel);
      SYSCALL_MAP (io_getevents);

      SYSCALL_MAP (setxattr);
      SYSCALL_MAP (lsetxattr);
      SYSCALL_MAP (fsetxattr);
      SYSCALL_MAP (getxattr);
      SYSCALL_MAP (lgetxattr);
      SYSCALL_MAP (fgetxattr);
      SYSCALL_MAP (listxattr);
      SYSCALL_MAP (llistxattr);
      SYSCALL_MAP (flistxattr);
      SYSCALL_MAP (removexattr);
      SYSCALL_MAP (lremovexattr);
      SYSCALL_MAP (fremovexattr);
      SYSCALL_MAP (getcwd);
      SYSCALL_MAP (lookup_dcookie);
      SYSCALL_MAP (eventfd2);
      SYSCALL_MAP (epoll_create1);
      SYSCALL_MAP (epoll_ctl);
      SYSCALL_MAP (epoll_pwait);
      SYSCALL_MAP (dup);
      SYSCALL_MAP (dup3);
      SYSCALL_MAP (fcntl);
      SYSCALL_MAP (inotify_init1);
      SYSCALL_MAP (inotify_add_watch);
      SYSCALL_MAP (inotify_rm_watch);
      SYSCALL_MAP (ioctl);
      SYSCALL_MAP (ioprio_set);
      SYSCALL_MAP (ioprio_get);
      SYSCALL_MAP (flock);
      SYSCALL_MAP (mknodat);
      SYSCALL_MAP (mkdirat);
      SYSCALL_MAP (unlinkat);
      SYSCALL_MAP (symlinkat);
      SYSCALL_MAP (linkat);
      SYSCALL_MAP (renameat);
      UNSUPPORTED_SYSCALL_MAP (umount2);
      SYSCALL_MAP (mount);
      SYSCALL_MAP (pivot_root);
      SYSCALL_MAP (nfsservctl);
      SYSCALL_MAP (statfs);
      SYSCALL_MAP (truncate);
      SYSCALL_MAP (ftruncate);
      SYSCALL_MAP (fallocate);
      SYSCALL_MAP (faccessat);
      SYSCALL_MAP (fchdir);
      SYSCALL_MAP (chroot);
      SYSCALL_MAP (fchmod);
      SYSCALL_MAP (fchmodat);
      SYSCALL_MAP (fchownat);
      SYSCALL_MAP (fchown);
      SYSCALL_MAP (openat);
      SYSCALL_MAP (close);
      SYSCALL_MAP (vhangup);
      SYSCALL_MAP (pipe2);
      SYSCALL_MAP (quotactl);
      SYSCALL_MAP (getdents64);
      SYSCALL_MAP (lseek);
      SYSCALL_MAP (read);
      SYSCALL_MAP (write);
      SYSCALL_MAP (readv);
      SYSCALL_MAP (writev);
      SYSCALL_MAP (pread64);
      SYSCALL_MAP (pwrite64);
      UNSUPPORTED_SYSCALL_MAP (preadv);
      UNSUPPORTED_SYSCALL_MAP (pwritev);
      SYSCALL_MAP (sendfile);
      SYSCALL_MAP (pselect6);
      SYSCALL_MAP (ppoll);
      UNSUPPORTED_SYSCALL_MAP (signalfd4);
      SYSCALL_MAP (vmsplice);
      SYSCALL_MAP (splice);
      SYSCALL_MAP (tee);
      SYSCALL_MAP (readlinkat);
      SYSCALL_MAP (newfstatat);

      SYSCALL_MAP (fstat);
      SYSCALL_MAP (sync);
      SYSCALL_MAP (fsync);
      SYSCALL_MAP (fdatasync);
      SYSCALL_MAP (sync_file_range);
      UNSUPPORTED_SYSCALL_MAP (timerfd_create);
      UNSUPPORTED_SYSCALL_MAP (timerfd_settime);
      UNSUPPORTED_SYSCALL_MAP (timerfd_gettime);
      UNSUPPORTED_SYSCALL_MAP (utimensat);
      SYSCALL_MAP (acct);
      SYSCALL_MAP (capget);
      SYSCALL_MAP (capset);
      SYSCALL_MAP (personality);
      SYSCALL_MAP (exit);
      SYSCALL_MAP (exit_group);
      SYSCALL_MAP (waitid);
      SYSCALL_MAP (set_tid_address);
      SYSCALL_MAP (unshare);
      SYSCALL_MAP (futex);
      SYSCALL_MAP (set_robust_list);
      SYSCALL_MAP (get_robust_list);
      SYSCALL_MAP (nanosleep);

      SYSCALL_MAP (getitimer);
      SYSCALL_MAP (setitimer);
      SYSCALL_MAP (kexec_load);
      SYSCALL_MAP (init_module);
      SYSCALL_MAP (delete_module);
      SYSCALL_MAP (timer_create);
      SYSCALL_MAP (timer_settime);
      SYSCALL_MAP (timer_gettime);
      SYSCALL_MAP (timer_getoverrun);
      SYSCALL_MAP (timer_delete);
      SYSCALL_MAP (clock_settime);
      SYSCALL_MAP (clock_gettime);
      SYSCALL_MAP (clock_getres);
      SYSCALL_MAP (clock_nanosleep);
      SYSCALL_MAP (syslog);
      SYSCALL_MAP (ptrace);
      SYSCALL_MAP (sched_setparam);
      SYSCALL_MAP (sched_setscheduler);
      SYSCALL_MAP (sched_getscheduler);
      SYSCALL_MAP (sched_getparam);
      SYSCALL_MAP (sched_setaffinity);
      SYSCALL_MAP (sched_getaffinity);
      SYSCALL_MAP (sched_yield);
      SYSCALL_MAP (sched_get_priority_max);
      SYSCALL_MAP (sched_get_priority_min);
      SYSCALL_MAP (sched_rr_get_interval);
      SYSCALL_MAP (kill);
      SYSCALL_MAP (tkill);
      SYSCALL_MAP (tgkill);
      SYSCALL_MAP (sigaltstack);
      SYSCALL_MAP (rt_sigsuspend);
      SYSCALL_MAP (rt_sigaction);
      SYSCALL_MAP (rt_sigprocmask);
      SYSCALL_MAP (rt_sigpending);
      SYSCALL_MAP (rt_sigtimedwait);
      SYSCALL_MAP (rt_sigqueueinfo);
      SYSCALL_MAP (rt_sigreturn);
      SYSCALL_MAP (setpriority);
      SYSCALL_MAP (getpriority);
      SYSCALL_MAP (reboot);
      SYSCALL_MAP (setregid);
      SYSCALL_MAP (setgid);
      SYSCALL_MAP (setreuid);
      SYSCALL_MAP (setuid);
      SYSCALL_MAP (setresuid);
      SYSCALL_MAP (getresuid);
      SYSCALL_MAP (setresgid);
      SYSCALL_MAP (getresgid);
      SYSCALL_MAP (setfsuid);
      SYSCALL_MAP (setfsgid);
      SYSCALL_MAP (times);
      SYSCALL_MAP (setpgid);
      SYSCALL_MAP (getpgid);
      SYSCALL_MAP (getsid);
      SYSCALL_MAP (setsid);
      SYSCALL_MAP (getgroups);
      SYSCALL_MAP (setgroups);
      SYSCALL_MAP (uname);
      SYSCALL_MAP (sethostname);
      SYSCALL_MAP (setdomainname);
      SYSCALL_MAP (getrlimit);
      SYSCALL_MAP (setrlimit);
      SYSCALL_MAP (getrusage);
      SYSCALL_MAP (umask);
      SYSCALL_MAP (prctl);
      SYSCALL_MAP (getcpu);
      SYSCALL_MAP (gettimeofday);
      SYSCALL_MAP (settimeofday);
      SYSCALL_MAP (adjtimex);
      SYSCALL_MAP (getpid);
      SYSCALL_MAP (getppid);
      SYSCALL_MAP (getuid);
      SYSCALL_MAP (geteuid);
      SYSCALL_MAP (getgid);
      SYSCALL_MAP (getegid);
      SYSCALL_MAP (gettid);
      SYSCALL_MAP (sysinfo);
      SYSCALL_MAP (mq_open);
      SYSCALL_MAP (mq_unlink);
      SYSCALL_MAP (mq_timedsend);
      SYSCALL_MAP (mq_timedreceive);
      SYSCALL_MAP (mq_notify);
      SYSCALL_MAP (mq_getsetattr);
      SYSCALL_MAP (msgget);
      SYSCALL_MAP (msgctl);
      SYSCALL_MAP (msgrcv);
      SYSCALL_MAP (msgsnd);
      SYSCALL_MAP (semget);
      SYSCALL_MAP (semctl);
      SYSCALL_MAP (semtimedop);
      SYSCALL_MAP (semop);
      SYSCALL_MAP (shmget);
      SYSCALL_MAP (shmctl);
      SYSCALL_MAP (shmat);
      SYSCALL_MAP (shmdt);
      SYSCALL_MAP (socket);
      SYSCALL_MAP (socketpair);
      SYSCALL_MAP (bind);
      SYSCALL_MAP (listen);
      SYSCALL_MAP (accept);
      SYSCALL_MAP (connect);
      SYSCALL_MAP (getsockname);
      SYSCALL_MAP (getpeername);
      SYSCALL_MAP (sendto);
      SYSCALL_MAP (recvfrom);
      SYSCALL_MAP (setsockopt);
      SYSCALL_MAP (getsockopt);
      SYSCALL_MAP (shutdown);
      SYSCALL_MAP (sendmsg);
      SYSCALL_MAP (recvmsg);
      SYSCALL_MAP (readahead);
      SYSCALL_MAP (brk);
      SYSCALL_MAP (munmap);
      SYSCALL_MAP (mremap);
      SYSCALL_MAP (add_key);
      SYSCALL_MAP (request_key);
      SYSCALL_MAP (keyctl);
      SYSCALL_MAP (clone);
      SYSCALL_MAP (execve);

    case aarch64_sys_mmap:
      return gdb_sys_mmap2;

      SYSCALL_MAP (fadvise64);
      SYSCALL_MAP (swapon);
      SYSCALL_MAP (swapoff);
      SYSCALL_MAP (mprotect);
      SYSCALL_MAP (msync);
      SYSCALL_MAP (mlock);
      SYSCALL_MAP (munlock);
      SYSCALL_MAP (mlockall);
      SYSCALL_MAP (munlockall);
      SYSCALL_MAP (mincore);
      SYSCALL_MAP (madvise);
      SYSCALL_MAP (remap_file_pages);
      SYSCALL_MAP (mbind);
      SYSCALL_MAP (get_mempolicy);
      SYSCALL_MAP (set_mempolicy);
      SYSCALL_MAP (migrate_pages);
      SYSCALL_MAP (move_pages);
      UNSUPPORTED_SYSCALL_MAP (rt_tgsigqueueinfo);
      UNSUPPORTED_SYSCALL_MAP (perf_event_open);
      UNSUPPORTED_SYSCALL_MAP (accept4);
      UNSUPPORTED_SYSCALL_MAP (recvmmsg);

      SYSCALL_MAP (wait4);

      UNSUPPORTED_SYSCALL_MAP (prlimit64);
      UNSUPPORTED_SYSCALL_MAP (fanotify_init);
      UNSUPPORTED_SYSCALL_MAP (fanotify_mark);
      UNSUPPORTED_SYSCALL_MAP (name_to_handle_at);
      UNSUPPORTED_SYSCALL_MAP (open_by_handle_at);
      UNSUPPORTED_SYSCALL_MAP (clock_adjtime);
      UNSUPPORTED_SYSCALL_MAP (syncfs);
      UNSUPPORTED_SYSCALL_MAP (setns);
      UNSUPPORTED_SYSCALL_MAP (sendmmsg);
      UNSUPPORTED_SYSCALL_MAP (process_vm_readv);
      UNSUPPORTED_SYSCALL_MAP (process_vm_writev);
      UNSUPPORTED_SYSCALL_MAP (kcmp);
      UNSUPPORTED_SYSCALL_MAP (finit_module);
      UNSUPPORTED_SYSCALL_MAP (sched_setattr);
      UNSUPPORTED_SYSCALL_MAP (sched_getattr);
      SYSCALL_MAP (getrandom);
  default:
    return gdb_sys_no_syscall;
  }
}

/* Retrieve the syscall number at a ptrace syscall-stop, either on syscall entry
   or exit.  Return -1 upon error.  */

static LONGEST
aarch64_linux_get_syscall_number (struct gdbarch *gdbarch, thread_info *thread)
{
  struct regcache *regs = get_thread_regcache (thread);
  LONGEST ret;

  /* Get the system call number from register x8.  */
  regs->cooked_read (AARCH64_X0_REGNUM + 8, &ret);

  /* On exit from a successful execve, we will be in a new process and all the
     registers will be cleared - x0 to x30 will be 0, except for a 1 in x7.
     This function will only ever get called when stopped at the entry or exit
     of a syscall, so by checking for 0 in x0 (arg0/retval), x1 (arg1), x8
     (syscall), x29 (FP) and x30 (LR) we can infer:
     1) Either inferior is at exit from successful execve.
     2) Or inferior is at entry to a call to io_setup with invalid arguments and
	a corrupted FP and LR.
     It should be safe enough to assume case 1.  */
  if (ret == 0)
    {
      LONGEST x1 = -1, fp = -1, lr = -1;
      regs->cooked_read (AARCH64_X0_REGNUM + 1, &x1);
      regs->cooked_read (AARCH64_FP_REGNUM, &fp);
      regs->cooked_read (AARCH64_LR_REGNUM, &lr);
      if (x1 == 0 && fp ==0 && lr == 0)
	return aarch64_sys_execve;
    }

  return ret;
}

/* Record all registers but PC register for process-record.  */

static int
aarch64_all_but_pc_registers_record (struct regcache *regcache)
{
  int i;

  for (i = AARCH64_X0_REGNUM; i < AARCH64_PC_REGNUM; i++)
    if (record_full_arch_list_add_reg (regcache, i))
      return -1;

  if (record_full_arch_list_add_reg (regcache, AARCH64_CPSR_REGNUM))
    return -1;

  return 0;
}

/* Handler for aarch64 system call instruction recording.  */

static int
aarch64_linux_syscall_record (struct regcache *regcache,
			      unsigned long svc_number)
{
  int ret = 0;
  enum gdb_syscall syscall_gdb;

  syscall_gdb =
    aarch64_canonicalize_syscall ((enum aarch64_syscall) svc_number);

  if (syscall_gdb < 0)
    {
      gdb_printf (gdb_stderr,
		  _("Process record and replay target doesn't "
		    "support syscall number %s\n"),
		  plongest (svc_number));
      return -1;
    }

  if (syscall_gdb == gdb_sys_sigreturn
      || syscall_gdb == gdb_sys_rt_sigreturn)
   {
     if (aarch64_all_but_pc_registers_record (regcache))
       return -1;
     return 0;
   }

  ret = record_linux_system_call (syscall_gdb, regcache,
				  &aarch64_linux_record_tdep);
  if (ret != 0)
    return ret;

  /* Record the return value of the system call.  */
  if (record_full_arch_list_add_reg (regcache, AARCH64_X0_REGNUM))
    return -1;
  /* Record LR.  */
  if (record_full_arch_list_add_reg (regcache, AARCH64_LR_REGNUM))
    return -1;
  /* Record CPSR.  */
  if (record_full_arch_list_add_reg (regcache, AARCH64_CPSR_REGNUM))
    return -1;

  return 0;
}

/* Implement the "gcc_target_options" gdbarch method.  */

static std::string
aarch64_linux_gcc_target_options (struct gdbarch *gdbarch)
{
  /* GCC doesn't know "-m64".  */
  return {};
}

/* Implement the tagged_address_p gdbarch method.  */

static bool
aarch64_linux_tagged_address_p (struct gdbarch *gdbarch, CORE_ADDR address)
{
  /* Remove the top byte for the memory range check.  */
  address = gdbarch_remove_non_address_bits (gdbarch, address);

  /* Check if the page that contains ADDRESS is mapped with PROT_MTE.  */
  if (!linux_address_in_memtag_page (address))
    return false;

  /* We have a valid tag in the top byte of the 64-bit address.  */
  return true;
}


/* AArch64 Linux implementation of the report_signal_info gdbarch
   hook.  Displays information about possible memory tag violations.  */

static void
aarch64_linux_report_signal_info (struct gdbarch *gdbarch,
				  struct ui_out *uiout,
				  enum gdb_signal siggnal)
{
  aarch64_gdbarch_tdep *tdep = gdbarch_tdep<aarch64_gdbarch_tdep> (gdbarch);

  if (!tdep->has_mte () || siggnal != GDB_SIGNAL_SEGV)
    return;

  CORE_ADDR fault_addr = 0;
  long si_code = 0;

  try
    {
      /* Sigcode tells us if the segfault is actually a memory tag
	 violation.  */
      si_code = parse_and_eval_long ("$_siginfo.si_code");

      fault_addr
	= parse_and_eval_long ("$_siginfo._sifields._sigfault.si_addr");
    }
  catch (const gdb_exception_error &exception)
    {
      exception_print (gdb_stderr, exception);
      return;
    }

  /* If this is not a memory tag violation, just return.  */
  if (si_code != SEGV_MTEAERR && si_code != SEGV_MTESERR)
    return;

  uiout->text ("\n");

  uiout->field_string ("sigcode-meaning", _("Memory tag violation"));

  /* For synchronous faults, show additional information.  */
  if (si_code == SEGV_MTESERR)
    {
      uiout->text (_(" while accessing address "));
      uiout->field_core_addr ("fault-addr", gdbarch, fault_addr);
      uiout->text ("\n");

      std::optional<CORE_ADDR> atag
	= aarch64_mte_get_atag (gdbarch_remove_non_address_bits (gdbarch,
								 fault_addr));
      gdb_byte ltag = aarch64_mte_get_ltag (fault_addr);

      if (!atag.has_value ())
	uiout->text (_("Allocation tag unavailable"));
      else
	{
	  uiout->text (_("Allocation tag "));
	  uiout->field_string ("allocation-tag", hex_string (*atag));
	  uiout->text ("\n");
	  uiout->text (_("Logical tag "));
	  uiout->field_string ("logical-tag", hex_string (ltag));
	}
    }
  else
    {
      uiout->text ("\n");
      uiout->text (_("Fault address unavailable"));
    }
}

/* AArch64 Linux implementation of the gdbarch_create_memtag_section hook.  */

static asection *
aarch64_linux_create_memtag_section (struct gdbarch *gdbarch, bfd *obfd,
				     CORE_ADDR address, size_t size)
{
  gdb_assert (obfd != nullptr);
  gdb_assert (size > 0);

  /* Create the section and associated program header.

     Make sure the section's flags has SEC_HAS_CONTENTS, otherwise BFD will
     refuse to write data to this section.  */
  asection *mte_section
    = bfd_make_section_anyway_with_flags (obfd, "memtag", SEC_HAS_CONTENTS);

  if (mte_section == nullptr)
    return nullptr;

  bfd_set_section_vma (mte_section, address);
  /* The size of the memory range covered by the memory tags.  We reuse the
     section's rawsize field for this purpose.  */
  mte_section->rawsize = size;

  /* Fetch the number of tags we need to save.  */
  size_t tags_count
    = aarch64_mte_get_tag_granules (address, size, AARCH64_MTE_GRANULE_SIZE);
  /* Tags are stored packed as 2 tags per byte.  */
  bfd_set_section_size (mte_section, (tags_count + 1) >> 1);
  /* Store program header information.  */
  bfd_record_phdr (obfd, PT_AARCH64_MEMTAG_MTE, 1, 0, 0, 0, 0, 0, 1,
		   &mte_section);

  return mte_section;
}

/* Maximum number of tags to request.  */
#define MAX_TAGS_TO_TRANSFER 1024

/* AArch64 Linux implementation of the gdbarch_fill_memtag_section hook.  */

static bool
aarch64_linux_fill_memtag_section (struct gdbarch *gdbarch, asection *osec)
{
  /* We only handle MTE tags for now.  */

  size_t segment_size = osec->rawsize;
  CORE_ADDR start_address = bfd_section_vma (osec);
  CORE_ADDR end_address = start_address + segment_size;

  /* Figure out how many tags we need to store in this memory range.  */
  size_t granules = aarch64_mte_get_tag_granules (start_address, segment_size,
						  AARCH64_MTE_GRANULE_SIZE);

  /* If there are no tag granules to fetch, just return.  */
  if (granules == 0)
    return true;

  CORE_ADDR address = start_address;

  /* Vector of tags.  */
  gdb::byte_vector tags;

  while (granules > 0)
    {
      /* Transfer tags in chunks.  */
      gdb::byte_vector tags_read;
      size_t xfer_len
	= ((granules >= MAX_TAGS_TO_TRANSFER)
	  ? MAX_TAGS_TO_TRANSFER * AARCH64_MTE_GRANULE_SIZE
	  : granules * AARCH64_MTE_GRANULE_SIZE);

      if (!target_fetch_memtags (address, xfer_len, tags_read,
				 static_cast<int> (memtag_type::allocation)))
	{
	  warning (_("Failed to read MTE tags from memory range [%s,%s)."),
		     phex_nz (start_address, sizeof (start_address)),
		     phex_nz (end_address, sizeof (end_address)));
	  return false;
	}

      /* Transfer over the tags that have been read.  */
      tags.insert (tags.end (), tags_read.begin (), tags_read.end ());

      /* Adjust the remaining granules and starting address.  */
      granules -= tags_read.size ();
      address += tags_read.size () * AARCH64_MTE_GRANULE_SIZE;
    }

  /* Pack the MTE tag bits.  */
  aarch64_mte_pack_tags (tags);

  if (!bfd_set_section_contents (osec->owner, osec, tags.data (),
				 0, tags.size ()))
    {
      warning (_("Failed to write %s bytes of corefile memory "
		 "tag content (%s)."),
	       pulongest (tags.size ()),
	       bfd_errmsg (bfd_get_error ()));
    }
  return true;
}

/* AArch64 Linux implementation of the gdbarch_decode_memtag_section
   hook.  Decode a memory tag section and return the requested tags.

   The section is guaranteed to cover the [ADDRESS, ADDRESS + length)
   range.  */

static gdb::byte_vector
aarch64_linux_decode_memtag_section (struct gdbarch *gdbarch,
				     bfd_section *section,
				     int type,
				     CORE_ADDR address, size_t length)
{
  gdb_assert (section != nullptr);

  /* The requested address must not be less than section->vma.  */
  gdb_assert (section->vma <= address);

  /* Figure out how many tags we need to fetch in this memory range.  */
  size_t granules = aarch64_mte_get_tag_granules (address, length,
						  AARCH64_MTE_GRANULE_SIZE);
  /* Sanity check.  */
  gdb_assert (granules > 0);

  /* Fetch the total number of tags in the range [VMA, address + length).  */
  size_t granules_from_vma
    = aarch64_mte_get_tag_granules (section->vma,
				    address - section->vma + length,
				    AARCH64_MTE_GRANULE_SIZE);

  /* Adjust the tags vector to contain the exact number of packed bytes.  */
  gdb::byte_vector tags (((granules - 1) >> 1) + 1);

  /* Figure out the starting offset into the packed tags data.  */
  file_ptr offset = ((granules_from_vma - granules) >> 1);

  if (!bfd_get_section_contents (section->owner, section, tags.data (),
				 offset, tags.size ()))
    error (_("Couldn't read contents from memtag section."));

  /* At this point, the tags are packed 2 per byte.  Unpack them before
     returning.  */
  bool skip_first = ((granules_from_vma - granules) % 2) != 0;
  aarch64_mte_unpack_tags (tags, skip_first);

  /* Resize to the exact number of tags that was requested.  */
  tags.resize (granules);

  return tags;
}

/* AArch64 Linux implementation of the
   gdbarch_use_target_description_from_corefile_notes hook.  */

static bool
aarch64_use_target_description_from_corefile_notes (gdbarch *gdbarch,
						    bfd *obfd)
{
<<<<<<< HEAD
  /* By default, we assume TBI and discard the top 8 bits plus the VA range
     select bit (55).  Below we try to fetch information about pointer
     authentication masks in order to make non-address removal more
     precise.  */
  CORE_ADDR mask = AARCH64_TOP_BITS_MASK;

  /* Check if we have an inferior first.  If not, just use the default
     mask.

     We use the inferior_ptid here because the pointer authentication masks
     should be the same across threads of a process.  Since we may not have
     access to the current thread (gdb may have switched to no inferiors
     momentarily), we use the inferior ptid.  */
  if (inferior_ptid != null_ptid)
    {
      /* If we do have an inferior, attempt to fetch its thread's thread_info
	 struct.  */
      thread_info *thread
	= find_thread_ptid (current_inferior ()->process_target (),
			    inferior_ptid);

      /* If the thread is running, we will not be able to fetch the mask
	 registers.  */
      if (thread != nullptr && thread->state != THREAD_RUNNING)
	{
	  /* Otherwise, fetch the register cache and the masks.  */
	  struct regcache *regs
	    = get_thread_regcache (current_inferior ()->process_target (),
				   inferior_ptid);

	  /* Use the gdbarch from the register cache to check for pointer
	     authentication support, as it matches the features found in
	     that particular thread.  */
	  aarch64_gdbarch_tdep *tdep
	    = gdbarch_tdep<aarch64_gdbarch_tdep> (regs->arch ());

	  /* Is there pointer authentication support?  */
	  if (tdep->has_pauth ())
	    {
	      /* We have both a code mask and a data mask.  For now they are
		 the same, but this may change in the future.  */
	      CORE_ADDR cmask, dmask;

	      if (regs->cooked_read (tdep->pauth_reg_base, &dmask)
		  != REG_VALID)
		dmask = mask;

	      if (regs->cooked_read (tdep->pauth_reg_base + 1, &cmask)
		  != REG_VALID)
		cmask = mask;

	      mask |= aarch64_mask_from_pac_registers (cmask, dmask);
	    }
	}
    }
=======
  /* Sanity check.  */
  gdb_assert (obfd != nullptr);

  /* If the corefile contains any SVE or SME register data, we don't want to
     use the target description note, as it may be incorrect.

     Currently the target description note contains a potentially incorrect
     target description if the originating program changed the SVE or SME
     vector lengths mid-execution.

     Once we support per-thread target description notes in the corefiles, we
     can always trust those notes whenever they are available.  */
  if (bfd_get_section_by_name (obfd, ".reg-aarch-sve") != nullptr
      || bfd_get_section_by_name (obfd, ".reg-aarch-za") != nullptr
      || bfd_get_section_by_name (obfd, ".reg-aarch-zt") != nullptr)
    return false;
>>>>>>> 75e11412

  return true;
}

static void
aarch64_linux_init_abi (struct gdbarch_info info, struct gdbarch *gdbarch)
{
  static const char *const stap_integer_prefixes[] = { "#", "", NULL };
  static const char *const stap_register_prefixes[] = { "", NULL };
  static const char *const stap_register_indirection_prefixes[] = { "[",
								    NULL };
  static const char *const stap_register_indirection_suffixes[] = { "]",
								    NULL };
  aarch64_gdbarch_tdep *tdep = gdbarch_tdep<aarch64_gdbarch_tdep> (gdbarch);

  tdep->lowest_pc = 0x8000;

  linux_init_abi (info, gdbarch, 1);

  set_solib_svr4_fetch_link_map_offsets (gdbarch,
					 linux_lp64_fetch_link_map_offsets);

  /* Enable TLS support.  */
  set_gdbarch_fetch_tls_load_module_address (gdbarch,
					     svr4_fetch_objfile_link_map);

  /* Shared library handling.  */
  set_gdbarch_skip_trampoline_code (gdbarch, find_solib_trampoline_target);
  set_gdbarch_skip_solib_resolver (gdbarch, glibc_skip_solib_resolver);

  tramp_frame_prepend_unwinder (gdbarch, &aarch64_linux_rt_sigframe);

  /* Enable longjmp.  */
  tdep->jb_pc = 11;

  set_gdbarch_iterate_over_regset_sections
    (gdbarch, aarch64_linux_iterate_over_regset_sections);
  set_gdbarch_core_read_description
    (gdbarch, aarch64_linux_core_read_description);

  /* SystemTap related.  */
  set_gdbarch_stap_integer_prefixes (gdbarch, stap_integer_prefixes);
  set_gdbarch_stap_register_prefixes (gdbarch, stap_register_prefixes);
  set_gdbarch_stap_register_indirection_prefixes (gdbarch,
					    stap_register_indirection_prefixes);
  set_gdbarch_stap_register_indirection_suffixes (gdbarch,
					    stap_register_indirection_suffixes);
  set_gdbarch_stap_is_single_operand (gdbarch, aarch64_stap_is_single_operand);
  set_gdbarch_stap_parse_special_token (gdbarch,
					aarch64_stap_parse_special_token);

  /* Reversible debugging, process record.  */
  set_gdbarch_process_record (gdbarch, aarch64_process_record);
  /* Syscall record.  */
  tdep->aarch64_syscall_record = aarch64_linux_syscall_record;

  /* MTE-specific settings and hooks.  */
  if (tdep->has_mte ())
    {
      /* Register a hook for checking if an address is tagged or not.  */
      set_gdbarch_tagged_address_p (gdbarch, aarch64_linux_tagged_address_p);

      set_gdbarch_report_signal_info (gdbarch,
				      aarch64_linux_report_signal_info);

      /* Core file helpers.  */

      /* Core file helper to create a memory tag section for a particular
	 PT_LOAD segment.  */
      set_gdbarch_create_memtag_section
	(gdbarch, aarch64_linux_create_memtag_section);

      /* Core file helper to fill a memory tag section with tag data.  */
      set_gdbarch_fill_memtag_section
	(gdbarch, aarch64_linux_fill_memtag_section);

      /* Core file helper to decode a memory tag section.  */
      set_gdbarch_decode_memtag_section (gdbarch,
					 aarch64_linux_decode_memtag_section);
    }

  /* Initialize the aarch64_linux_record_tdep.  */
  /* These values are the size of the type that will be used in a system
     call.  They are obtained from Linux Kernel source.  */
  aarch64_linux_record_tdep.size_pointer
    = gdbarch_ptr_bit (gdbarch) / TARGET_CHAR_BIT;
  aarch64_linux_record_tdep.size__old_kernel_stat = 32;
  aarch64_linux_record_tdep.size_tms = 32;
  aarch64_linux_record_tdep.size_loff_t = 8;
  aarch64_linux_record_tdep.size_flock = 32;
  aarch64_linux_record_tdep.size_oldold_utsname = 45;
  aarch64_linux_record_tdep.size_ustat = 32;
  aarch64_linux_record_tdep.size_old_sigaction = 32;
  aarch64_linux_record_tdep.size_old_sigset_t = 8;
  aarch64_linux_record_tdep.size_rlimit = 16;
  aarch64_linux_record_tdep.size_rusage = 144;
  aarch64_linux_record_tdep.size_timeval = 16;
  aarch64_linux_record_tdep.size_timezone = 8;
  aarch64_linux_record_tdep.size_old_gid_t = 2;
  aarch64_linux_record_tdep.size_old_uid_t = 2;
  aarch64_linux_record_tdep.size_fd_set = 128;
  aarch64_linux_record_tdep.size_old_dirent = 280;
  aarch64_linux_record_tdep.size_statfs = 120;
  aarch64_linux_record_tdep.size_statfs64 = 120;
  aarch64_linux_record_tdep.size_sockaddr = 16;
  aarch64_linux_record_tdep.size_int
    = gdbarch_int_bit (gdbarch) / TARGET_CHAR_BIT;
  aarch64_linux_record_tdep.size_long
    = gdbarch_long_bit (gdbarch) / TARGET_CHAR_BIT;
  aarch64_linux_record_tdep.size_ulong
    = gdbarch_long_bit (gdbarch) / TARGET_CHAR_BIT;
  aarch64_linux_record_tdep.size_msghdr = 56;
  aarch64_linux_record_tdep.size_itimerval = 32;
  aarch64_linux_record_tdep.size_stat = 144;
  aarch64_linux_record_tdep.size_old_utsname = 325;
  aarch64_linux_record_tdep.size_sysinfo = 112;
  aarch64_linux_record_tdep.size_msqid_ds = 120;
  aarch64_linux_record_tdep.size_shmid_ds = 112;
  aarch64_linux_record_tdep.size_new_utsname = 390;
  aarch64_linux_record_tdep.size_timex = 208;
  aarch64_linux_record_tdep.size_mem_dqinfo = 24;
  aarch64_linux_record_tdep.size_if_dqblk = 72;
  aarch64_linux_record_tdep.size_fs_quota_stat = 80;
  aarch64_linux_record_tdep.size_timespec = 16;
  aarch64_linux_record_tdep.size_pollfd = 8;
  aarch64_linux_record_tdep.size_NFS_FHSIZE = 32;
  aarch64_linux_record_tdep.size_knfsd_fh = 132;
  aarch64_linux_record_tdep.size_TASK_COMM_LEN = 16;
  aarch64_linux_record_tdep.size_sigaction = 32;
  aarch64_linux_record_tdep.size_sigset_t = 8;
  aarch64_linux_record_tdep.size_siginfo_t = 128;
  aarch64_linux_record_tdep.size_cap_user_data_t = 8;
  aarch64_linux_record_tdep.size_stack_t = 24;
  aarch64_linux_record_tdep.size_off_t = 8;
  aarch64_linux_record_tdep.size_stat64 = 144;
  aarch64_linux_record_tdep.size_gid_t = 4;
  aarch64_linux_record_tdep.size_uid_t = 4;
  aarch64_linux_record_tdep.size_PAGE_SIZE = 4096;
  aarch64_linux_record_tdep.size_flock64 = 32;
  aarch64_linux_record_tdep.size_user_desc = 16;
  aarch64_linux_record_tdep.size_io_event = 32;
  aarch64_linux_record_tdep.size_iocb = 64;
  aarch64_linux_record_tdep.size_epoll_event = 12;
  aarch64_linux_record_tdep.size_itimerspec = 32;
  aarch64_linux_record_tdep.size_mq_attr = 64;
  aarch64_linux_record_tdep.size_termios = 36;
  aarch64_linux_record_tdep.size_termios2 = 44;
  aarch64_linux_record_tdep.size_pid_t = 4;
  aarch64_linux_record_tdep.size_winsize = 8;
  aarch64_linux_record_tdep.size_serial_struct = 72;
  aarch64_linux_record_tdep.size_serial_icounter_struct = 80;
  aarch64_linux_record_tdep.size_hayes_esp_config = 12;
  aarch64_linux_record_tdep.size_size_t = 8;
  aarch64_linux_record_tdep.size_iovec = 16;
  aarch64_linux_record_tdep.size_time_t = 8;

  /* These values are the second argument of system call "sys_ioctl".
     They are obtained from Linux Kernel source.  */
  aarch64_linux_record_tdep.ioctl_TCGETS = 0x5401;
  aarch64_linux_record_tdep.ioctl_TCSETS = 0x5402;
  aarch64_linux_record_tdep.ioctl_TCSETSW = 0x5403;
  aarch64_linux_record_tdep.ioctl_TCSETSF = 0x5404;
  aarch64_linux_record_tdep.ioctl_TCGETA = 0x5405;
  aarch64_linux_record_tdep.ioctl_TCSETA = 0x5406;
  aarch64_linux_record_tdep.ioctl_TCSETAW = 0x5407;
  aarch64_linux_record_tdep.ioctl_TCSETAF = 0x5408;
  aarch64_linux_record_tdep.ioctl_TCSBRK = 0x5409;
  aarch64_linux_record_tdep.ioctl_TCXONC = 0x540a;
  aarch64_linux_record_tdep.ioctl_TCFLSH = 0x540b;
  aarch64_linux_record_tdep.ioctl_TIOCEXCL = 0x540c;
  aarch64_linux_record_tdep.ioctl_TIOCNXCL = 0x540d;
  aarch64_linux_record_tdep.ioctl_TIOCSCTTY = 0x540e;
  aarch64_linux_record_tdep.ioctl_TIOCGPGRP = 0x540f;
  aarch64_linux_record_tdep.ioctl_TIOCSPGRP = 0x5410;
  aarch64_linux_record_tdep.ioctl_TIOCOUTQ = 0x5411;
  aarch64_linux_record_tdep.ioctl_TIOCSTI = 0x5412;
  aarch64_linux_record_tdep.ioctl_TIOCGWINSZ = 0x5413;
  aarch64_linux_record_tdep.ioctl_TIOCSWINSZ = 0x5414;
  aarch64_linux_record_tdep.ioctl_TIOCMGET = 0x5415;
  aarch64_linux_record_tdep.ioctl_TIOCMBIS = 0x5416;
  aarch64_linux_record_tdep.ioctl_TIOCMBIC = 0x5417;
  aarch64_linux_record_tdep.ioctl_TIOCMSET = 0x5418;
  aarch64_linux_record_tdep.ioctl_TIOCGSOFTCAR = 0x5419;
  aarch64_linux_record_tdep.ioctl_TIOCSSOFTCAR = 0x541a;
  aarch64_linux_record_tdep.ioctl_FIONREAD = 0x541b;
  aarch64_linux_record_tdep.ioctl_TIOCINQ = 0x541b;
  aarch64_linux_record_tdep.ioctl_TIOCLINUX = 0x541c;
  aarch64_linux_record_tdep.ioctl_TIOCCONS = 0x541d;
  aarch64_linux_record_tdep.ioctl_TIOCGSERIAL = 0x541e;
  aarch64_linux_record_tdep.ioctl_TIOCSSERIAL = 0x541f;
  aarch64_linux_record_tdep.ioctl_TIOCPKT = 0x5420;
  aarch64_linux_record_tdep.ioctl_FIONBIO = 0x5421;
  aarch64_linux_record_tdep.ioctl_TIOCNOTTY = 0x5422;
  aarch64_linux_record_tdep.ioctl_TIOCSETD = 0x5423;
  aarch64_linux_record_tdep.ioctl_TIOCGETD = 0x5424;
  aarch64_linux_record_tdep.ioctl_TCSBRKP = 0x5425;
  aarch64_linux_record_tdep.ioctl_TIOCTTYGSTRUCT = 0x5426;
  aarch64_linux_record_tdep.ioctl_TIOCSBRK = 0x5427;
  aarch64_linux_record_tdep.ioctl_TIOCCBRK = 0x5428;
  aarch64_linux_record_tdep.ioctl_TIOCGSID = 0x5429;
  aarch64_linux_record_tdep.ioctl_TCGETS2 = 0x802c542a;
  aarch64_linux_record_tdep.ioctl_TCSETS2 = 0x402c542b;
  aarch64_linux_record_tdep.ioctl_TCSETSW2 = 0x402c542c;
  aarch64_linux_record_tdep.ioctl_TCSETSF2 = 0x402c542d;
  aarch64_linux_record_tdep.ioctl_TIOCGPTN = 0x80045430;
  aarch64_linux_record_tdep.ioctl_TIOCSPTLCK = 0x40045431;
  aarch64_linux_record_tdep.ioctl_FIONCLEX = 0x5450;
  aarch64_linux_record_tdep.ioctl_FIOCLEX = 0x5451;
  aarch64_linux_record_tdep.ioctl_FIOASYNC = 0x5452;
  aarch64_linux_record_tdep.ioctl_TIOCSERCONFIG = 0x5453;
  aarch64_linux_record_tdep.ioctl_TIOCSERGWILD = 0x5454;
  aarch64_linux_record_tdep.ioctl_TIOCSERSWILD = 0x5455;
  aarch64_linux_record_tdep.ioctl_TIOCGLCKTRMIOS = 0x5456;
  aarch64_linux_record_tdep.ioctl_TIOCSLCKTRMIOS = 0x5457;
  aarch64_linux_record_tdep.ioctl_TIOCSERGSTRUCT = 0x5458;
  aarch64_linux_record_tdep.ioctl_TIOCSERGETLSR = 0x5459;
  aarch64_linux_record_tdep.ioctl_TIOCSERGETMULTI = 0x545a;
  aarch64_linux_record_tdep.ioctl_TIOCSERSETMULTI = 0x545b;
  aarch64_linux_record_tdep.ioctl_TIOCMIWAIT = 0x545c;
  aarch64_linux_record_tdep.ioctl_TIOCGICOUNT = 0x545d;
  aarch64_linux_record_tdep.ioctl_TIOCGHAYESESP = 0x545e;
  aarch64_linux_record_tdep.ioctl_TIOCSHAYESESP = 0x545f;
  aarch64_linux_record_tdep.ioctl_FIOQSIZE = 0x5460;

  /* These values are the second argument of system call "sys_fcntl"
     and "sys_fcntl64".  They are obtained from Linux Kernel source.  */
  aarch64_linux_record_tdep.fcntl_F_GETLK = 5;
  aarch64_linux_record_tdep.fcntl_F_GETLK64 = 12;
  aarch64_linux_record_tdep.fcntl_F_SETLK64 = 13;
  aarch64_linux_record_tdep.fcntl_F_SETLKW64 = 14;

  /* The AArch64 syscall calling convention: reg x0-x6 for arguments,
     reg x8 for syscall number and return value in reg x0.  */
  aarch64_linux_record_tdep.arg1 = AARCH64_X0_REGNUM + 0;
  aarch64_linux_record_tdep.arg2 = AARCH64_X0_REGNUM + 1;
  aarch64_linux_record_tdep.arg3 = AARCH64_X0_REGNUM + 2;
  aarch64_linux_record_tdep.arg4 = AARCH64_X0_REGNUM + 3;
  aarch64_linux_record_tdep.arg5 = AARCH64_X0_REGNUM + 4;
  aarch64_linux_record_tdep.arg6 = AARCH64_X0_REGNUM + 5;
  aarch64_linux_record_tdep.arg7 = AARCH64_X0_REGNUM + 6;

  /* `catch syscall' */
  set_xml_syscall_file_name (gdbarch, "syscalls/aarch64-linux.xml");
  set_gdbarch_get_syscall_number (gdbarch, aarch64_linux_get_syscall_number);

  /* Displaced stepping.  */
  set_gdbarch_max_insn_length (gdbarch, 4);
  set_gdbarch_displaced_step_buffer_length
    (gdbarch, 4 * AARCH64_DISPLACED_MODIFIED_INSNS);
  set_gdbarch_displaced_step_copy_insn (gdbarch,
					aarch64_displaced_step_copy_insn);
  set_gdbarch_displaced_step_fixup (gdbarch, aarch64_displaced_step_fixup);
  set_gdbarch_displaced_step_hw_singlestep (gdbarch,
					    aarch64_displaced_step_hw_singlestep);

  set_gdbarch_gcc_target_options (gdbarch, aarch64_linux_gcc_target_options);

  /* Hook to decide if the target description should be obtained from
     corefile target description note(s) or inferred from the corefile
     sections.  */
  set_gdbarch_use_target_description_from_corefile_notes (gdbarch,
			    aarch64_use_target_description_from_corefile_notes);
}

#if GDB_SELF_TEST

namespace selftests {

/* Verify functions to read and write logical tags.  */

static void
aarch64_linux_ltag_tests (void)
{
  /* We have 4 bits of tags, but we test writing all the bits of the top
     byte of address.  */
  for (int i = 0; i < 1 << 8; i++)
    {
      CORE_ADDR addr = ((CORE_ADDR) i << 56) | 0xdeadbeef;
      SELF_CHECK (aarch64_mte_get_ltag (addr) == (i & 0xf));

      addr = aarch64_mte_set_ltag (0xdeadbeef, i);
      SELF_CHECK (addr = ((CORE_ADDR) (i & 0xf) << 56) | 0xdeadbeef);
    }
}

} // namespace selftests
#endif /* GDB_SELF_TEST */

void _initialize_aarch64_linux_tdep ();
void
_initialize_aarch64_linux_tdep ()
{
  gdbarch_register_osabi (bfd_arch_aarch64, 0, GDB_OSABI_LINUX,
			  aarch64_linux_init_abi);

#if GDB_SELF_TEST
  selftests::register_test ("aarch64-linux-tagged-address",
			    selftests::aarch64_linux_ltag_tests);
#endif
}<|MERGE_RESOLUTION|>--- conflicted
+++ resolved
@@ -1,10 +1,6 @@
 /* Target-dependent code for GNU/Linux AArch64.
 
-<<<<<<< HEAD
-   Copyright (C) 2009-2023 Free Software Foundation, Inc.
-=======
    Copyright (C) 2009-2024 Free Software Foundation, Inc.
->>>>>>> 75e11412
    Contributed by ARM Ltd.
 
    This file is part of GDB.
@@ -67,9 +63,6 @@
 
 /* For std::pow */
 #include <cmath>
-
-/* For inferior_ptid and current_inferior ().  */
-#include "inferior.h"
 
 /* Signal frame handling.
 
@@ -2677,63 +2670,6 @@
 aarch64_use_target_description_from_corefile_notes (gdbarch *gdbarch,
 						    bfd *obfd)
 {
-<<<<<<< HEAD
-  /* By default, we assume TBI and discard the top 8 bits plus the VA range
-     select bit (55).  Below we try to fetch information about pointer
-     authentication masks in order to make non-address removal more
-     precise.  */
-  CORE_ADDR mask = AARCH64_TOP_BITS_MASK;
-
-  /* Check if we have an inferior first.  If not, just use the default
-     mask.
-
-     We use the inferior_ptid here because the pointer authentication masks
-     should be the same across threads of a process.  Since we may not have
-     access to the current thread (gdb may have switched to no inferiors
-     momentarily), we use the inferior ptid.  */
-  if (inferior_ptid != null_ptid)
-    {
-      /* If we do have an inferior, attempt to fetch its thread's thread_info
-	 struct.  */
-      thread_info *thread
-	= find_thread_ptid (current_inferior ()->process_target (),
-			    inferior_ptid);
-
-      /* If the thread is running, we will not be able to fetch the mask
-	 registers.  */
-      if (thread != nullptr && thread->state != THREAD_RUNNING)
-	{
-	  /* Otherwise, fetch the register cache and the masks.  */
-	  struct regcache *regs
-	    = get_thread_regcache (current_inferior ()->process_target (),
-				   inferior_ptid);
-
-	  /* Use the gdbarch from the register cache to check for pointer
-	     authentication support, as it matches the features found in
-	     that particular thread.  */
-	  aarch64_gdbarch_tdep *tdep
-	    = gdbarch_tdep<aarch64_gdbarch_tdep> (regs->arch ());
-
-	  /* Is there pointer authentication support?  */
-	  if (tdep->has_pauth ())
-	    {
-	      /* We have both a code mask and a data mask.  For now they are
-		 the same, but this may change in the future.  */
-	      CORE_ADDR cmask, dmask;
-
-	      if (regs->cooked_read (tdep->pauth_reg_base, &dmask)
-		  != REG_VALID)
-		dmask = mask;
-
-	      if (regs->cooked_read (tdep->pauth_reg_base + 1, &cmask)
-		  != REG_VALID)
-		cmask = mask;
-
-	      mask |= aarch64_mask_from_pac_registers (cmask, dmask);
-	    }
-	}
-    }
-=======
   /* Sanity check.  */
   gdb_assert (obfd != nullptr);
 
@@ -2750,7 +2686,6 @@
       || bfd_get_section_by_name (obfd, ".reg-aarch-za") != nullptr
       || bfd_get_section_by_name (obfd, ".reg-aarch-zt") != nullptr)
     return false;
->>>>>>> 75e11412
 
   return true;
 }

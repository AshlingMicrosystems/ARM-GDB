--- conflicted
+++ resolved
@@ -1,10 +1,6 @@
 <?xml version="1.0"?> <!-- THIS FILE IS GENERATED -*- buffer-read-only: t -*-  -->
 <!-- vi:set ro: -->
-<<<<<<< HEAD
-<!-- Copyright (C) 2020-2023 Free Software Foundation, Inc.
-=======
 <!-- Copyright (C) 2020-2024 Free Software Foundation, Inc.
->>>>>>> 75e11412
 
      Copying and distribution of this file, with or without modification,
      are permitted in any medium without royalty provided the copyright

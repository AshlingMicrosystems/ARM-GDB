<!-- Generate syscall XML files based on defaults template.
<<<<<<< HEAD
     Copyright (C) 2016-2023 Free Software Foundation, Inc.
=======
     Copyright (C) 2016-2024 Free Software Foundation, Inc.
>>>>>>> 75e11412

     This file is part of GDB.

     This program is free software; you can redistribute it and/or modify
     it under the terms of the GNU General Public License as published by
     the Free Software Foundation; either version 3 of the License, or
     (at your option) any later version.

     This program is distributed in the hope that it will be useful,
     but WITHOUT ANY WARRANTY; without even the implied warranty of
     MERCHANTABILITY or FITNESS FOR A PARTICULAR PURPOSE.  See the
     GNU General Public License for more details.

     You should have received a copy of the GNU General Public License
     along with this program.  If not, see <http://www.gnu.org/licenses/>. -->

<xsl:stylesheet version="1.0"
		xmlns:xsl="http://www.w3.org/1999/XSL/Transform">
  <xsl:output method="xml" doctype-system="gdb-syscalls.dtd"/>

  <xsl:template match="node()|@*" name="identity">
    <xsl:copy>
      <xsl:apply-templates select="node()|@*"/>
    </xsl:copy>
  </xsl:template>

  <xsl:template match="/syscalls_info/syscall">
    <xsl:copy>
      <xsl:apply-templates select="@*|node()"/>
      <xsl:variable name="syscall"><xsl:value-of select="@name"/></xsl:variable>
      <xsl:variable name="tgroups"><xsl:value-of select="@groups"/></xsl:variable>
      <xsl:for-each select="document('linux-defaults.xml.in')/syscalls_defaults/child::*[@name=$syscall]">
	<xsl:attribute name="groups">
	  <xsl:value-of select="@groups"/>
	  <xsl:if test="$tgroups != '' ">,<xsl:value-of select="$tgroups"/></xsl:if>
	</xsl:attribute>
      </xsl:for-each>
    </xsl:copy>
  </xsl:template>

</xsl:stylesheet><|MERGE_RESOLUTION|>--- conflicted
+++ resolved
@@ -1,9 +1,5 @@
 <!-- Generate syscall XML files based on defaults template.
-<<<<<<< HEAD
-     Copyright (C) 2016-2023 Free Software Foundation, Inc.
-=======
      Copyright (C) 2016-2024 Free Software Foundation, Inc.
->>>>>>> 75e11412
 
      This file is part of GDB.
 

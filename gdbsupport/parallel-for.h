--- conflicted
+++ resolved
@@ -1,10 +1,6 @@
 /* Parallel for loops
 
-<<<<<<< HEAD
-   Copyright (C) 2019-2023 Free Software Foundation, Inc.
-=======
    Copyright (C) 2019-2024 Free Software Foundation, Inc.
->>>>>>> 75e11412
 
    This file is part of GDB.
 
@@ -32,107 +28,6 @@
 namespace gdb
 {
 
-<<<<<<< HEAD
-namespace detail
-{
-
-/* This is a helper class that is used to accumulate results for
-   parallel_for.  There is a specialization for 'void', below.  */
-template<typename T>
-struct par_for_accumulator
-{
-public:
-
-  explicit par_for_accumulator (size_t n_threads)
-    : m_futures (n_threads)
-  {
-  }
-
-  /* The result type that is accumulated.  */
-  typedef std::vector<T> result_type;
-
-  /* Post the Ith task to a background thread, and store a future for
-     later.  */
-  void post (size_t i, std::function<T ()> task)
-  {
-    m_futures[i]
-      = gdb::thread_pool::g_thread_pool->post_task (std::move (task));
-  }
-
-  /* Invoke TASK in the current thread, then compute all the results
-     from all background tasks and put them into a result vector,
-     which is returned.  */
-  result_type finish (gdb::function_view<T ()> task)
-  {
-    result_type result (m_futures.size () + 1);
-
-    result.back () = task ();
-
-    for (size_t i = 0; i < m_futures.size (); ++i)
-      result[i] = m_futures[i].get ();
-
-    return result;
-  }
-
-  /* Resize the results to N.  */
-  void resize (size_t n)
-  {
-    m_futures.resize (n);
-  }
-
-private:
-  
-  /* A vector of futures coming from the tasks run in the
-     background.  */
-  std::vector<gdb::future<T>> m_futures;
-};
-
-/* See the generic template.  */
-template<>
-struct par_for_accumulator<void>
-{
-public:
-
-  explicit par_for_accumulator (size_t n_threads)
-    : m_futures (n_threads)
-  {
-  }
-
-  /* This specialization does not compute results.  */
-  typedef void result_type;
-
-  void post (size_t i, std::function<void ()> task)
-  {
-    m_futures[i]
-      = gdb::thread_pool::g_thread_pool->post_task (std::move (task));
-  }
-
-  result_type finish (gdb::function_view<void ()> task)
-  {
-    task ();
-
-    for (auto &future : m_futures)
-      {
-	/* Use 'get' and not 'wait', to propagate any exception.  */
-	future.get ();
-      }
-  }
-
-  /* Resize the results to N.  */
-  void resize (size_t n)
-  {
-    m_futures.resize (n);
-  }
-
-private:
-
-  std::vector<gdb::future<void>> m_futures;
-};
-
-}
-
-=======
->>>>>>> 75e11412
 /* A very simple "parallel for".  This splits the range of iterators
    into subranges, and then passes each subrange to the callback.  The
    work may or may not be done in separate threads.
@@ -207,26 +102,6 @@
 	  break;
 	}
 
-<<<<<<< HEAD
-      /* This case means we don't have enough elements to really
-	 distribute them.  Rather than ever submit a task that does
-	 nothing, we short-circuit here.  */
-      if (first == end)
-	end = last;
-
-      if (end == last)
-	{
-	  /* We're about to dispatch the last batch of elements, which
-	     we normally process in the main thread.  So just truncate
-	     the result list here.  This avoids submitting empty tasks
-	     to the thread pool.  */
-	  count = i;
-	  results.resize (count);
-	  break;
-	}
-
-=======
->>>>>>> 75e11412
       if (parallel_for_each_debug)
 	{
 	  debug_printf (_("Parallel for: elements on worker thread %i\t: %zu"),

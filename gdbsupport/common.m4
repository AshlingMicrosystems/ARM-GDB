--- conflicted
+++ resolved
@@ -1,9 +1,5 @@
 dnl Autoconf configure snippets for common.
-<<<<<<< HEAD
-dnl Copyright (C) 1995-2023 Free Software Foundation, Inc.
-=======
 dnl Copyright (C) 1995-2024 Free Software Foundation, Inc.
->>>>>>> 75e11412
 dnl
 dnl This file is part of GDB.
 dnl 
@@ -119,10 +115,7 @@
     # endif
     #endif	/* __MINGW32__ || __CYGWIN__ */
     #include <thread>
-<<<<<<< HEAD
-=======
     #include <mutex>
->>>>>>> 75e11412
     void callback() { }]],
   [[std::thread t(callback);]])],
 				gdb_cv_cxx_std_thread=yes,

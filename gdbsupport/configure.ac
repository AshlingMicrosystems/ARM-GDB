--- conflicted
+++ resolved
@@ -1,9 +1,5 @@
 dnl Autoconf configure script for GDB support library
-<<<<<<< HEAD
-dnl Copyright (C) 2020-2023 Free Software Foundation, Inc.
-=======
 dnl Copyright (C) 2020-2024 Free Software Foundation, Inc.
->>>>>>> 75e11412
 dnl
 dnl This program is free software; you can redistribute it and/or modify
 dnl it under the terms of the GNU General Public License as published by

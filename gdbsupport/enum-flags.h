<<<<<<< HEAD
/* Copyright (C) 2015-2023 Free Software Foundation, Inc.
=======
/* Copyright (C) 2015-2024 Free Software Foundation, Inc.
>>>>>>> 75e11412

   This file is part of GDB.

   This program is free software; you can redistribute it and/or modify
   it under the terms of the GNU General Public License as published by
   the Free Software Foundation; either version 3 of the License, or
   (at your option) any later version.

   This program is distributed in the hope that it will be useful,
   but WITHOUT ANY WARRANTY; without even the implied warranty of
   MERCHANTABILITY or FITNESS FOR A PARTICULAR PURPOSE.  See the
   GNU General Public License for more details.

   You should have received a copy of the GNU General Public License
   along with this program.  If not, see <http://www.gnu.org/licenses/>.  */

#ifndef COMMON_ENUM_FLAGS_H
#define COMMON_ENUM_FLAGS_H

#include "traits.h"

/* Type-safe wrapper for enum flags.  enum flags are enums where the
   values are bits that are meant to be ORed together.

   This allows writing code like the below, while with raw enums this
   would fail to compile without casts to enum type at the assignments
   to 'f':

    enum some_flag
    {
       flag_val1 = 1 << 1,
       flag_val2 = 1 << 2,
       flag_val3 = 1 << 3,
       flag_val4 = 1 << 4,
    };
    DEF_ENUM_FLAGS_TYPE(enum some_flag, some_flags);

    some_flags f = flag_val1 | flag_val2;
    f |= flag_val3;

   It's also possible to assign literal zero to an enum flags variable
   (meaning, no flags), dispensing adding an awkward explicit "no
   value" value to the enumeration.  For example:

    some_flags f = 0;
    f |= flag_val3 | flag_val4;

   Note that literal integers other than zero fail to compile:

    some_flags f = 1; // error
*/

/* Use this to mark an enum as flags enum.  It defines FLAGS_TYPE as
   enum_flags wrapper class for ENUM, and enables the global operator
   overloads for ENUM.  */
#define DEF_ENUM_FLAGS_TYPE(enum_type, flags_type)	\
  using flags_type = enum_flags<enum_type>;		\
  void is_enum_flags_enum_type (enum_type *)

/* To enable the global enum_flags operators for enum, declare an
   "is_enum_flags_enum_type" overload that has exactly one parameter,
   of type a pointer to that enum class.  E.g.,:

     void is_enum_flags_enum_type (enum some_flag *);

   The function does not need to be defined, only declared.
   DEF_ENUM_FLAGS_TYPE declares this.

   A function declaration is preferred over a traits type, because the
   former allows calling the DEF_ENUM_FLAGS_TYPE macro inside a
   namespace to define the corresponding enum flags type in that
   namespace.  The compiler finds the corresponding
   is_enum_flags_enum_type function via ADL.  */

/* Note that std::underlying_type<enum_type> is not what we want here,
   since that returns unsigned int even when the enum decays to signed
   int.  */
template<int size, bool sign> class integer_for_size { using type = void; };
template<> struct integer_for_size<1, 0> { using type = uint8_t; };
template<> struct integer_for_size<2, 0> { using type = uint16_t; };
template<> struct integer_for_size<4, 0> { using type = uint32_t; };
template<> struct integer_for_size<8, 0> { using type = uint64_t; };
template<> struct integer_for_size<1, 1> { using type = int8_t; };
template<> struct integer_for_size<2, 1> { using type = int16_t; };
template<> struct integer_for_size<4, 1> { using type = int32_t; };
template<> struct integer_for_size<8, 1> { using type = int64_t; };

template<typename T>
struct enum_underlying_type
{
  DIAGNOSTIC_PUSH
  DIAGNOSTIC_IGNORE_ENUM_CONSTEXPR_CONVERSION
<<<<<<< HEAD
  typedef typename
    integer_for_size<sizeof (T), static_cast<bool>(T (-1) < T (0))>::type
    type;
=======
  using type
    = typename integer_for_size<sizeof (T),
				static_cast<bool>(T (-1) < T (0))>::type;
>>>>>>> 75e11412
  DIAGNOSTIC_POP
};

namespace enum_flags_detail
{

/* Private type used to support initializing flag types with zero:

   foo_flags f = 0;

   but not other integers:

   foo_flags f = 1;

   The way this works is that we define an implicit constructor that
   takes a pointer to this private type.  Since nothing can
   instantiate an object of this type, the only possible pointer to
   pass to the constructor is the NULL pointer, or, zero.  */
struct zero_type;

/* gdb::Requires trait helpers.  */
template <typename enum_type>
using EnumIsUnsigned
  = std::is_unsigned<typename enum_underlying_type<enum_type>::type>;
template <typename enum_type>
using EnumIsSigned
  = std::is_signed<typename enum_underlying_type<enum_type>::type>;

}

template <typename E>
class enum_flags
{
public:
  using enum_type = E;
  using underlying_type = typename enum_underlying_type<enum_type>::type;

  /* For to_string.  Maps one enumerator of E to a string.  */
  struct string_mapping
  {
    E flag;
    const char *str;
  };

  /* Convenience for to_string implementations, to build a
     string_mapping array.  */
#define MAP_ENUM_FLAG(ENUM_FLAG) { ENUM_FLAG, #ENUM_FLAG }

public:
  /* Allow default construction.  */
  constexpr enum_flags ()
    : m_enum_value ((enum_type) 0)
  {}

  /* The default move/copy ctor/assignment do the right thing.  */

  /* If you get an error saying these two overloads are ambiguous,
     then you tried to mix values of different enum types.  */
  constexpr enum_flags (enum_type e)
    : m_enum_value (e)
  {}
  constexpr enum_flags (enum_flags_detail::zero_type *zero)
    : m_enum_value ((enum_type) 0)
  {}

  enum_flags &operator&= (enum_flags e) &
  {
    m_enum_value = (enum_type) (m_enum_value & e.m_enum_value);
    return *this;
  }
  enum_flags &operator|= (enum_flags e) &
  {
    m_enum_value = (enum_type) (m_enum_value | e.m_enum_value);
    return *this;
  }
  enum_flags &operator^= (enum_flags e) &
  {
    m_enum_value = (enum_type) (m_enum_value ^ e.m_enum_value);
    return *this;
  }

  /* Delete rval versions.  */
  void operator&= (enum_flags e) && = delete;
  void operator|= (enum_flags e) && = delete;
  void operator^= (enum_flags e) && = delete;

  /* Like raw enums, allow conversion to the underlying type.  */
  constexpr operator underlying_type () const
  {
    return m_enum_value;
  }

  /* Get the underlying value as a raw enum.  */
  constexpr enum_type raw () const
  {
    return m_enum_value;
  }

  /* Binary operations involving some unrelated type (which would be a
     bug) are implemented as non-members, and deleted.  */

  /* Convert this object to a std::string, using MAPPING as
     enumerator-to-string mapping array.  This is not meant to be
     called directly.  Instead, enum_flags specializations should have
     their own to_string function wrapping this one, thus hiding the
     mapping array from callers.

     Note: this is defined outside the template class so it can use
     the global operators for enum_type, which are only defined after
     the template class.  */
  template<size_t N>
  std::string to_string (const string_mapping (&mapping)[N]) const;

private:
  /* Stored as enum_type because GDB knows to print the bit flags
     neatly if the enum values look like bit flags.  */
  enum_type m_enum_value;
};

template <typename E>
using is_enum_flags_enum_type_t
  = decltype (is_enum_flags_enum_type (std::declval<E *> ()));

/* Global operator overloads.  */

/* Generate binary operators.  */

#define ENUM_FLAGS_GEN_BINOP(OPERATOR_OP, OP)				\
									\
  /* Raw enum on both LHS/RHS.  Returns raw enum type.  */		\
  template <typename enum_type,						\
	    typename = is_enum_flags_enum_type_t<enum_type>>		\
  constexpr enum_type							\
  OPERATOR_OP (enum_type e1, enum_type e2)				\
  {									\
    using underlying = typename enum_flags<enum_type>::underlying_type;	\
    return (enum_type) (underlying (e1) OP underlying (e2));		\
  }									\
									\
  /* enum_flags on the LHS.  */						\
  template <typename enum_type,						\
	    typename = is_enum_flags_enum_type_t<enum_type>>		\
  constexpr enum_flags<enum_type>					\
  OPERATOR_OP (enum_flags<enum_type> e1, enum_type e2)			\
  { return e1.raw () OP e2; }						\
									\
  /* enum_flags on the RHS.  */						\
  template <typename enum_type,						\
	    typename = is_enum_flags_enum_type_t<enum_type>>		\
  constexpr enum_flags<enum_type>					\
  OPERATOR_OP (enum_type e1, enum_flags<enum_type> e2)			\
  { return e1 OP e2.raw (); }						\
									\
  /* enum_flags on both LHS/RHS.  */					\
  template <typename enum_type,						\
	    typename = is_enum_flags_enum_type_t<enum_type>>		\
  constexpr enum_flags<enum_type>					\
  OPERATOR_OP (enum_flags<enum_type> e1, enum_flags<enum_type> e2)	\
  { return e1.raw () OP e2.raw (); }					\
									\
  /* Delete cases involving unrelated types.  */			\
									\
  template <typename enum_type, typename unrelated_type,		\
	    typename = is_enum_flags_enum_type_t<enum_type>>		\
  constexpr enum_flags<enum_type>					\
  OPERATOR_OP (enum_type e1, unrelated_type e2) = delete;		\
									\
  template <typename enum_type, typename unrelated_type,		\
	    typename = is_enum_flags_enum_type_t<enum_type>>		\
  constexpr enum_flags<enum_type>					\
  OPERATOR_OP (unrelated_type e1, enum_type e2) = delete;		\
									\
  template <typename enum_type, typename unrelated_type,		\
	    typename = is_enum_flags_enum_type_t<enum_type>>		\
  constexpr enum_flags<enum_type>					\
  OPERATOR_OP (enum_flags<enum_type> e1, unrelated_type e2) = delete;	\
									\
  template <typename enum_type, typename unrelated_type,		\
	    typename = is_enum_flags_enum_type_t<enum_type>>		\
  constexpr enum_flags<enum_type>					\
  OPERATOR_OP (unrelated_type e1, enum_flags<enum_type> e2) = delete;

/* Generate non-member compound assignment operators.  Only the raw
   enum versions are defined here.  The enum_flags versions are
   defined as member functions, simply because it's less code that
   way.

   Note we delete operators that would allow e.g.,

     "enum_type | 1" or "enum_type1 | enum_type2"

   because that would allow a mistake like :
     enum flags1 { F1_FLAGS1 = 1 };
     enum flags2 { F2_FLAGS2 = 2 };
     enum flags1 val;
     switch (val) {
       case F1_FLAGS1 | F2_FLAGS2:
     ...

   If you really need to 'or' enumerators of different flag types,
   cast to integer first.
*/
#define ENUM_FLAGS_GEN_COMPOUND_ASSIGN(OPERATOR_OP, OP)			\
  /* lval reference version.  */					\
  template <typename enum_type,						\
	    typename = is_enum_flags_enum_type_t<enum_type>>		\
  constexpr enum_type &							\
  OPERATOR_OP (enum_type &e1, enum_type e2)				\
  { return e1 = e1 OP e2; }						\
									\
  /* rval reference version.  */					\
  template <typename enum_type,						\
	    typename = is_enum_flags_enum_type_t<enum_type>>		\
  void									\
  OPERATOR_OP (enum_type &&e1, enum_type e2) = delete;			\
									\
  /* Delete compound assignment from unrelated types.  */		\
									\
  template <typename enum_type, typename other_enum_type,		\
	    typename = is_enum_flags_enum_type_t<enum_type>>		\
  constexpr enum_type &							\
  OPERATOR_OP (enum_type &e1, other_enum_type e2) = delete;		\
									\
  template <typename enum_type, typename other_enum_type,		\
	    typename = is_enum_flags_enum_type_t<enum_type>>		\
  void									\
  OPERATOR_OP (enum_type &&e1, other_enum_type e2) = delete;

ENUM_FLAGS_GEN_BINOP (operator|, |)
ENUM_FLAGS_GEN_BINOP (operator&, &)
ENUM_FLAGS_GEN_BINOP (operator^, ^)

ENUM_FLAGS_GEN_COMPOUND_ASSIGN (operator|=, |)
ENUM_FLAGS_GEN_COMPOUND_ASSIGN (operator&=, &)
ENUM_FLAGS_GEN_COMPOUND_ASSIGN (operator^=, ^)

/* Allow comparison with enum_flags, raw enum, and integers, only.
   The latter case allows "== 0".  As side effect, it allows comparing
   with integer variables too, but that's not a common mistake to
   make.  It's important to disable comparison with unrelated types to
   prevent accidentally comparing with unrelated enum values, which
   are convertible to integer, and thus coupled with enum_flags
   conversion to underlying type too, would trigger the built-in 'bool
   operator==(unsigned, int)' operator.  */

#define ENUM_FLAGS_GEN_COMP(OPERATOR_OP, OP)				\
									\
  /* enum_flags OP enum_flags */					\
									\
  template <typename enum_type>						\
  constexpr bool							\
  OPERATOR_OP (enum_flags<enum_type> lhs, enum_flags<enum_type> rhs)	\
  { return lhs.raw () OP rhs.raw (); }					\
									\
  /* enum_flags OP other */						\
									\
  template <typename enum_type>						\
  constexpr bool							\
  OPERATOR_OP (enum_flags<enum_type> lhs, enum_type rhs)		\
  { return lhs.raw () OP rhs; }						\
									\
  template <typename enum_type>						\
  constexpr bool							\
  OPERATOR_OP (enum_flags<enum_type> lhs, int rhs)			\
  { return lhs.raw () OP rhs; }						\
									\
  template <typename enum_type, typename U>				\
  constexpr bool							\
  OPERATOR_OP (enum_flags<enum_type> lhs, U rhs) = delete;		\
									\
  /* other OP enum_flags */						\
									\
  template <typename enum_type>						\
  constexpr bool							\
  OPERATOR_OP (enum_type lhs, enum_flags<enum_type> rhs)		\
  { return lhs OP rhs.raw (); }						\
									\
  template <typename enum_type>						\
  constexpr bool							\
  OPERATOR_OP (int lhs, enum_flags<enum_type> rhs)			\
  { return lhs OP rhs.raw (); }						\
									\
  template <typename enum_type, typename U>				\
  constexpr bool							\
  OPERATOR_OP (U lhs, enum_flags<enum_type> rhs) = delete;

ENUM_FLAGS_GEN_COMP (operator==, ==)
ENUM_FLAGS_GEN_COMP (operator!=, !=)

/* Unary operators for the raw flags enum.  */

/* We require underlying type to be unsigned when using operator~ --
   if it were not unsigned, undefined behavior could result.  However,
   asserting this in the class itself would require too many
   unnecessary changes to usages of otherwise OK enum types.  */
template <typename enum_type,
	  typename = is_enum_flags_enum_type_t<enum_type>,
	  typename
	    = gdb::Requires<enum_flags_detail::EnumIsUnsigned<enum_type>>>
constexpr enum_type
operator~ (enum_type e)
{
  using underlying = typename enum_flags<enum_type>::underlying_type;
  return (enum_type) ~underlying (e);
}

template <typename enum_type,
	  typename = is_enum_flags_enum_type_t<enum_type>,
	  typename = gdb::Requires<enum_flags_detail::EnumIsSigned<enum_type>>>
constexpr void operator~ (enum_type e) = delete;

template <typename enum_type,
	  typename = is_enum_flags_enum_type_t<enum_type>,
	  typename
	    = gdb::Requires<enum_flags_detail::EnumIsUnsigned<enum_type>>>
constexpr enum_flags<enum_type>
operator~ (enum_flags<enum_type> e)
{
  using underlying = typename enum_flags<enum_type>::underlying_type;
  return (enum_type) ~underlying (e);
}

template <typename enum_type,
	  typename = is_enum_flags_enum_type_t<enum_type>,
	  typename = gdb::Requires<enum_flags_detail::EnumIsSigned<enum_type>>>
constexpr void operator~ (enum_flags<enum_type> e) = delete;

/* Delete operator<< and operator>>.  */

template <typename enum_type, typename any_type,
	  typename = is_enum_flags_enum_type_t<enum_type>>
void operator<< (const enum_type &, const any_type &) = delete;

template <typename enum_type, typename any_type,
	  typename = is_enum_flags_enum_type_t<enum_type>>
void operator<< (const enum_flags<enum_type> &, const any_type &) = delete;

template <typename enum_type, typename any_type,
	  typename = is_enum_flags_enum_type_t<enum_type>>
void operator>> (const enum_type &, const any_type &) = delete;

template <typename enum_type, typename any_type,
	  typename = is_enum_flags_enum_type_t<enum_type>>
void operator>> (const enum_flags<enum_type> &, const any_type &) = delete;

template<typename E>
template<size_t N>
std::string
enum_flags<E>::to_string (const string_mapping (&mapping)[N]) const
{
  enum_type flags = raw ();
  std::string res = hex_string (flags);
  res += " [";

  bool need_space = false;
  for (const auto &entry : mapping)
    {
      if ((flags & entry.flag) != 0)
	{
	  /* Work with an unsigned version of the underlying type,
	     because if enum_type's underlying type is signed, op~
	     won't be defined for it, and, bitwise operations on
	     signed types are implementation defined.  */
	  using uns = typename std::make_unsigned<underlying_type>::type;
	  flags &= (enum_type) ~(uns) entry.flag;

	  if (need_space)
	    res += " ";
	  res += entry.str;

	  need_space = true;
	}
    }

  /* If there were flags not included in the mapping, print them as
     a hex number.  */
  if (flags != 0)
    {
      if (need_space)
	res += " ";
      res += hex_string (flags);
    }

  res += "]";

  return res;
}

#endif /* COMMON_ENUM_FLAGS_H */<|MERGE_RESOLUTION|>--- conflicted
+++ resolved
@@ -1,8 +1,4 @@
-<<<<<<< HEAD
-/* Copyright (C) 2015-2023 Free Software Foundation, Inc.
-=======
 /* Copyright (C) 2015-2024 Free Software Foundation, Inc.
->>>>>>> 75e11412
 
    This file is part of GDB.
 
@@ -95,15 +91,9 @@
 {
   DIAGNOSTIC_PUSH
   DIAGNOSTIC_IGNORE_ENUM_CONSTEXPR_CONVERSION
-<<<<<<< HEAD
-  typedef typename
-    integer_for_size<sizeof (T), static_cast<bool>(T (-1) < T (0))>::type
-    type;
-=======
   using type
     = typename integer_for_size<sizeof (T),
 				static_cast<bool>(T (-1) < T (0))>::type;
->>>>>>> 75e11412
   DIAGNOSTIC_POP
 };
 

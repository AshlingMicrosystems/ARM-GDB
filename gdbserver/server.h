/* Common definitions for remote server for GDB.
<<<<<<< HEAD
   Copyright (C) 1993-2023 Free Software Foundation, Inc.
=======
   Copyright (C) 1993-2024 Free Software Foundation, Inc.
>>>>>>> 75e11412

   This file is part of GDB.

   This program is free software; you can redistribute it and/or modify
   it under the terms of the GNU General Public License as published by
   the Free Software Foundation; either version 3 of the License, or
   (at your option) any later version.

   This program is distributed in the hope that it will be useful,
   but WITHOUT ANY WARRANTY; without even the implied warranty of
   MERCHANTABILITY or FITNESS FOR A PARTICULAR PURPOSE.  See the
   GNU General Public License for more details.

   You should have received a copy of the GNU General Public License
   along with this program.  If not, see <http://www.gnu.org/licenses/>.  */

#ifndef GDBSERVER_SERVER_H
#define GDBSERVER_SERVER_H

#include "gdbsupport/common-defs.h"

#undef PACKAGE
#undef PACKAGE_NAME
#undef PACKAGE_VERSION
#undef PACKAGE_STRING
#undef PACKAGE_TARNAME

#include <config.h>

static_assert (sizeof (CORE_ADDR) >= sizeof (void *));

#include "gdbsupport/version.h"

#if !HAVE_DECL_PERROR
#ifndef perror
extern void perror (const char *);
#endif
#endif

#if !HAVE_DECL_VASPRINTF
extern int vasprintf(char **strp, const char *fmt, va_list ap);
#endif
#if !HAVE_DECL_VSNPRINTF
int vsnprintf(char *str, size_t size, const char *format, va_list ap);
#endif

#ifdef IN_PROCESS_AGENT
#  define PROG "ipa"
#else
#  define PROG "gdbserver"
#endif

#include "gdbsupport/xml-utils.h"
#include "regcache.h"
#include "gdbsupport/gdb_signals.h"
#include "target.h"
#include "mem-break.h"
#include "gdbsupport/environ.h"

/* Target-specific functions */

void initialize_low ();

/* Public variables in server.c */

extern bool server_waiting;

extern bool disable_packet_vCont;
extern bool disable_packet_Tthread;
extern bool disable_packet_qC;
extern bool disable_packet_qfThreadInfo;
extern bool disable_packet_T;

extern bool run_once;
extern bool non_stop;

#include "gdbsupport/event-loop.h"

/* Functions from server.c.  */
extern void handle_v_requests (char *own_buf, int packet_len,
			       int *new_packet_len);
extern void handle_serial_event (int err, gdb_client_data client_data);
extern void handle_target_event (int err, gdb_client_data client_data);

/* Get rid of the currently pending stop replies that match PTID.  */
extern void discard_queued_stop_replies (ptid_t ptid);

/* Returns true if there's a pending stop reply that matches PTID in
   the vStopped notifications queue.  */
extern int in_queued_stop_replies (ptid_t ptid);

#include "remote-utils.h"

#include "utils.h"
#include "debug.h"
#include "gdbsupport/gdb_vecs.h"

/* Maximum number of bytes to read/write at once.  The value here
   is chosen to fill up a packet (the headers account for the 32).  */
#define MAXBUFBYTES(N) (((N)-32)/2)

/* Buffer sizes for transferring memory, registers, etc.   Set to a constant
   value to accommodate multiple register formats.  This value must be at least
   as large as the largest register set supported by gdbserver.  */
#define PBUFSIZ 131104

/* Definition for an unknown syscall, used basically in error-cases.  */
#define UNKNOWN_SYSCALL (-1)

/* Definition for any syscall, used for unfiltered syscall reporting.  */
#define ANY_SYSCALL (-2)

/* After fork_inferior has been called, we need to adjust a few
   signals and call startup_inferior to start the inferior and consume
   its first events.  This is done here.  PID is the pid of the new
   inferior and PROGRAM is its name.  */
extern void post_fork_inferior (int pid, const char *program);

/* Get the gdb_environ being used in the current session.  */
extern gdb_environ *get_environ ();

extern unsigned long signal_pid;


/* Description of the client remote protocol state for the currently
   connected client.  */

struct client_state
{
  client_state ():
    own_buf ((char *) xmalloc (PBUFSIZ + 1)) 
  {}

  /* The thread set with an `Hc' packet.  `Hc' is deprecated in favor of
     `vCont'.  Note the multi-process extensions made `vCont' a
     requirement, so `Hc pPID.TID' is pretty much undefined.  So
     CONT_THREAD can be null_ptid for no `Hc' thread, minus_one_ptid for
     resuming all threads of the process (again, `Hc' isn't used for
     multi-process), or a specific thread ptid_t.  */
  ptid_t cont_thread;

  /* The thread set with an `Hg' packet.  */
  ptid_t general_thread;

  int multi_process = 0;
  int report_fork_events = 0;
  int report_vfork_events = 0;
  int report_exec_events = 0;
  int report_thread_events = 0;

  /* True if the "swbreak+" feature is active.  In that case, GDB wants
     us to report whether a trap is explained by a software breakpoint
     and for the server to handle PC adjustment if necessary on this
     target.  Only enabled if the target supports it.  */
  int swbreak_feature = 0;
  /* True if the "hwbreak+" feature is active.  In that case, GDB wants
     us to report whether a trap is explained by a hardware breakpoint.
     Only enabled if the target supports it.  */
  int hwbreak_feature = 0;

  /* True if the "vContSupported" feature is active.  In that case, GDB
     wants us to report whether single step is supported in the reply to
     "vCont?" packet.  */
  int vCont_supported = 0;

  /* Whether we should attempt to disable the operating system's address
     space randomization feature before starting an inferior.  */
  int disable_randomization = 1;

  int pass_signals[GDB_SIGNAL_LAST];
  int program_signals[GDB_SIGNAL_LAST];
  int program_signals_p = 0;

  /* Last status reported to GDB.  */
  struct target_waitstatus last_status;
  ptid_t last_ptid;

  char *own_buf;

  /* If true, then GDB has requested noack mode.  */
  int noack_mode = 0;
  /* If true, then we tell GDB to use noack mode by default.  */
  int transport_is_reliable = 0;

  /* The traceframe to be used as the source of data to send back to
     GDB.  A value of -1 means to get data from the live program.  */

  int current_traceframe = -1;

  /* If true, memory tagging features are supported.  */
  bool memory_tagging_feature = false;

  /* If true then E.errtext style errors are supported everywhere,
     including for the qRcmd and m packet.  When false E.errtext errors
     are not supported with qRcmd and m packets, but are still supported
     everywhere else.  This is for backward compatibility reasons.  */
  bool error_message_supported = false;
};

client_state &get_client_state ();

#include "gdbthread.h"
#include "inferiors.h"

#endif /* GDBSERVER_SERVER_H */<|MERGE_RESOLUTION|>--- conflicted
+++ resolved
@@ -1,9 +1,5 @@
 /* Common definitions for remote server for GDB.
-<<<<<<< HEAD
-   Copyright (C) 1993-2023 Free Software Foundation, Inc.
-=======
    Copyright (C) 1993-2024 Free Software Foundation, Inc.
->>>>>>> 75e11412
 
    This file is part of GDB.
 

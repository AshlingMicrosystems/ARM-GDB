--- conflicted
+++ resolved
@@ -1,9 +1,5 @@
 /* Replay a remote debug session logfile for GDB.
-<<<<<<< HEAD
-   Copyright (C) 1996-2023 Free Software Foundation, Inc.
-=======
    Copyright (C) 1996-2024 Free Software Foundation, Inc.
->>>>>>> 75e11412
    Written by Fred Fish (fnf@cygnus.com) from pieces of gdbserver.
 
    This file is part of GDB.
@@ -432,11 +428,7 @@
 gdbreplay_version (void)
 {
   printf ("GNU gdbreplay %s%s\n"
-<<<<<<< HEAD
-	  "Copyright (C) 2023 Free Software Foundation, Inc.\n"
-=======
 	  "Copyright (C) 2024 Free Software Foundation, Inc.\n"
->>>>>>> 75e11412
 	  "gdbreplay is free software, covered by "
 	  "the GNU General Public License.\n"
 	  "This gdbreplay was configured as \"%s\"\n",

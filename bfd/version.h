/* The date below is automatically updated every day by a bot.  During
   development, we include the date in the tools' version strings
   (visible in 'ld -v' etc.) because people build binutils from a
   variety of sources - git, tarballs, distro sources - and we want
   something that can easily identify the source they used when they
   report bugs.  The bfd version plus date is usually good enough for
   that purpose.

   During development, this date ends up in libbfd and libopcodes
   sonames because people naturally expect shared libraries with the
   same soname to have compatible ABIs.  We could bump the bfd version
   on every ABI change, but that's just another thing contributors and
   maintainers would need to remember.  Instead, it's much easier for
   all if the soname contains the date.  This is not perfect but is
   good enough.

   In releases, the date is not included in either version strings or
   sonames.  */
<<<<<<< HEAD
#define BFD_VERSION_DATE 20230527
=======
#define BFD_VERSION_DATE 20241115
>>>>>>> 75e11412
#define BFD_VERSION @bfd_version@
#define BFD_VERSION_STRING  @bfd_version_package@ @bfd_version_string@
#define REPORT_BUGS_TO @report_bugs_to@<|MERGE_RESOLUTION|>--- conflicted
+++ resolved
@@ -16,11 +16,7 @@
 
    In releases, the date is not included in either version strings or
    sonames.  */
-<<<<<<< HEAD
-#define BFD_VERSION_DATE 20230527
-=======
 #define BFD_VERSION_DATE 20241115
->>>>>>> 75e11412
 #define BFD_VERSION @bfd_version@
 #define BFD_VERSION_STRING  @bfd_version_package@ @bfd_version_string@
 #define REPORT_BUGS_TO @report_bugs_to@